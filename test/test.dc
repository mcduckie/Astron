--- conflicted
+++ resolved
@@ -32,7 +32,11 @@
 	set123 : setOne, setTwo, setThree;
 };
 
-<<<<<<< HEAD
+dclass DistributedTestObject5 : DistributedTestObject3 {
+    setRDbD5(uint8 rdbd = 20) required db;
+    setFoo(uint16 foo) db;
+}
+
 dclass UberDog1 {
 	request(string what) clsend;
 	response(string what);
@@ -43,14 +47,9 @@
 	bar(uint16 d);
 };
 
-dclass DistributedTestObject5 {
+dclass DistributedClientTestObject {
 	setName(string name) required;
 	setColor(uint8(0-100) r, uint8(0-100) g, uint8(0-100) b) required broadcast ownsend;
 	requestKill() clsend airecv;
 	sendMessage(string msg) clsend ownrecv;
-=======
-dclass DistributedTestObject5 : DistributedTestObject3 {
-	setRDbD5(uint8 rdbd = 20) required db;
-	setFoo(uint16 foo) db;
->>>>>>> 73d983df
 };