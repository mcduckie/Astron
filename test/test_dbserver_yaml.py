#!/usr/bin/env python2
import unittest, tempfile, shutil
from common.unittests import ProtocolTest
from common.dbserver import DBServerTestsuite
from common.astron import *
from common.dcfile import *
from database.yamldb import setup_yamldb, teardown_yamldb

CONFIG = """\
messagedirector:
    bind: 127.0.0.1:57123
    threaded: %s

general:
    dc_files:
        - %r

roles:
    - type: database
      control: 75757
      broadcast: true
      generate:
        min: 1000000
        max: 1000010
      backend:
        type: yaml
        foldername: %r
"""

class TestDatabaseServerYAML(ProtocolTest, DBServerTestsuite):
    @classmethod
    def setUpClass(cls):
<<<<<<< HEAD
        setup_yamldb(cls)
        cls.daemon = Daemon(CONFIG % (test_dc, cls.yamldb_path))
=======
        tmppath = tempfile.gettempdir() + '/astron';
        if not os.path.exists(tmppath):
            os.makedirs(tmppath);
        dbpath = tempfile.mkdtemp(prefix='unittest.db-', dir=tmppath)

        cls.daemon = Daemon(CONFIG % (USE_THREADING, test_dc, dbpath))
>>>>>>> a05cffc6
        cls.daemon.start()
        cls.conn = cls.connectToServer()
        cls.objects = cls.connectToServer()
        cls.objects.send(Datagram.create_add_range(DATABASE_PREFIX|1000000,
                                                   DATABASE_PREFIX|1000010))

    @classmethod
    def tearDownClass(cls):
        cls.objects.send(Datagram.create_remove_range(DATABASE_PREFIX|1000000,
                                                      DATABASE_PREFIX|1000010))
        cls.objects.close()
        cls.conn.close()
        cls.daemon.stop()
        teardown_yamldb(cls)

if __name__ == '__main__':
    unittest.main()<|MERGE_RESOLUTION|>--- conflicted
+++ resolved
@@ -30,17 +30,8 @@
 class TestDatabaseServerYAML(ProtocolTest, DBServerTestsuite):
     @classmethod
     def setUpClass(cls):
-<<<<<<< HEAD
         setup_yamldb(cls)
-        cls.daemon = Daemon(CONFIG % (test_dc, cls.yamldb_path))
-=======
-        tmppath = tempfile.gettempdir() + '/astron';
-        if not os.path.exists(tmppath):
-            os.makedirs(tmppath);
-        dbpath = tempfile.mkdtemp(prefix='unittest.db-', dir=tmppath)
-
-        cls.daemon = Daemon(CONFIG % (USE_THREADING, test_dc, dbpath))
->>>>>>> a05cffc6
+        cls.daemon = Daemon(CONFIG % (USE_THREADING, test_dc, cls.yamldb_path))
         cls.daemon.start()
         cls.conn = cls.connectToServer()
         cls.objects = cls.connectToServer()
