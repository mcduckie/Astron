--- conflicted
+++ resolved
@@ -1150,26 +1150,16 @@
         conn.flush()
 
         # Now let's try hitting the SS with a reset for the wrong AI:
-<<<<<<< HEAD
         dg = Datagram.create([100100], 5, STATESERVER_DELETE_AI_OBJECTS)
-        dg.add_uint64(41337)
-=======
-        dg = Datagram.create([100], 5, STATESERVER_DELETE_AI_OBJECTS)
         dg.add_channel(41337)
->>>>>>> 542b2647
         conn.send(dg)
 
         # Nothing should happen:
         self.assertTrue(conn.expect_none())
 
         # Now the correct AI:
-<<<<<<< HEAD
         dg = Datagram.create([100100], 5, STATESERVER_DELETE_AI_OBJECTS)
-        dg.add_uint64(31337)
-=======
-        dg = Datagram.create([100], 5, STATESERVER_DELETE_AI_OBJECTS)
         dg.add_channel(31337)
->>>>>>> 542b2647
         conn.send(dg)
 
         # Then object should die:
