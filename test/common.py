--- conflicted
+++ resolved
@@ -269,20 +269,12 @@
 __all__.extend(CONSTANTS.keys())
 
 class ProtocolTest(unittest.TestCase):
-<<<<<<< HEAD
-    def writeReceivedAndFail(self, received):
-=======
     def writeUnexpectedAndFail(self, received):
->>>>>>> fb27a41c
         testName = self.__class__.__name__
         f = open("%s-received.bin" % testName, "wb")
         f.write(received.get_data())
         f.close()
-<<<<<<< HEAD
         self.fail("Received datagram when expecting none.\n" +
-=======
-        self.fail("Received unexpected datagram.\n" +
->>>>>>> fb27a41c
                   "\tWritten to \"%s-received.bin\"." % testName)
 
     def writeDatagramsAndFail(self, expected, received):
@@ -389,11 +381,7 @@
     def expectNone(self, conn):
         received = conn.recv_maybe()
         if received is not None:
-<<<<<<< HEAD
-            self.writeReceivedAndFail(received)
-=======
             self.writeUnexpectedAndFail(received)
->>>>>>> fb27a41c
 
 class Datagram(object):
     def __init__(self, data=b''):
