#!/usr/bin/env python2
import unittest, time
from socket import *

from common import *
from testdc import *

CONFIG = """\
messagedirector:
    bind: 127.0.0.1:57123

general:
    dc_files:
        - %r

uberdogs:
    - id: 1234
      class: UberDog1
      anonymous: true

    - id: 1235
      class: UberDog2
      anonymous: false

roles:
    - type: clientagent
      bind: 127.0.0.1:57128
      version: "Sword Art Online v5.1"
      channels:
<<<<<<< HEAD
          min: 3100
          max: 3999
=======
          min: 100
          max: 999
      client:
          relocate: true

    - type: clientagent
      bind: 127.0.0.1:57135
      version: "Sword Art Online v5.1"
      channels:
          min: 110600
          max: 110699
>>>>>>> 7a41ff7b
""" % test_dc
VERSION = 'Sword Art Online v5.1'

class TestClientAgent(unittest.TestCase):
    @classmethod
    def setUpClass(cls):
        cls.daemon = Daemon(CONFIG)
        cls.daemon.start()

        s = socket(AF_INET, SOCK_STREAM)
        s.connect(('127.0.0.1', 57123))
        cls.server = MDConnection(s)

        cls.server.send(Datagram.create_add_channel(1234))
        cls.server.send(Datagram.create_add_channel(1235))

    @classmethod
    def tearDownClass(cls):
        cls.server.close()
        cls.daemon.stop()

    def assertDisconnect(self, s, reason_code):
        while True:
            dg = s.recv_maybe()
            self.assertTrue(dg is not None, "No datagram received while expecting ClientEject")
            dgi = DatagramIterator(dg)
            if dgi.read_uint16() == CLIENT_EJECT:
                self.assertEqual(dgi.read_uint16(), reason_code)
                # According to client_protocol.md, the string must provide some explanation, so
                # ensure that it is there.
                self.assertNotEqual(dgi.read_string(), '')
                s.close()
                return

    def connect(self, do_hello=True, port=57128):
        s = socket(AF_INET, SOCK_STREAM)
        s.connect(('127.0.0.1', port))
        client = ClientConnection(s)

        if do_hello:
            dg = Datagram()
            dg.add_uint16(CLIENT_HELLO)
            dg.add_uint32(DC_HASH)
            dg.add_string(VERSION)
            client.send(dg)
            dg = Datagram()
            dg.add_uint16(CLIENT_HELLO_RESP)
            self.assertTrue(*client.expect(dg))

        return client

    def identify(self, client, custom_id=False):
        # Figure out the sender ID for a given client connection.

        dg = Datagram()
        dg.add_uint16(CLIENT_OBJECT_SET_FIELD)
        dg.add_uint32(1234)
        dg.add_uint16(request)
        dg.add_string('What... am I?')
        client.send(dg)

        dg = self.server.recv_maybe()
        self.assertTrue(dg is not None, "No datagram received when attempting identify()")
        dgi = DatagramIterator(dg)
        self.assertEqual(dgi.read_uint8(), 1)
        self.assertEqual(dgi.read_uint64(), 1234)
        sender_id = dgi.read_uint64()

        if not custom_id:
            self.assertLessEqual(sender_id, 3999)
            self.assertGreaterEqual(sender_id, 3100)

        return sender_id

    def set_state(self, client, state):
        dg = Datagram.create([self.identify(client)], 1, CLIENTAGENT_SET_STATE)
        dg.add_uint16(state)
        self.server.send(dg)
        time.sleep(0.1) # Mitigate race condition with set_state

    def test_hello(self):
        # First, see if the CA ensures that the first datagram is a HELLO.
        client = self.connect(False)
        dg = Datagram()
        dg.add_uint16(5) # invalid msgtype
        client.send(dg)
        self.assertDisconnect(client, CLIENT_DISCONNECT_NO_HELLO)

        # Next, see if the version gets validated:
        client = self.connect(False)
        dg = Datagram()
        dg.add_uint16(CLIENT_HELLO)
        dg.add_uint32(DC_HASH)
        dg.add_string('Equestria Online v5.7')
        client.send(dg)
        self.assertDisconnect(client, CLIENT_DISCONNECT_BAD_VERSION)

        # Now dchash validation:
        client = self.connect(False)
        dg = Datagram()
        dg.add_uint16(CLIENT_HELLO)
        dg.add_uint32(0x12345678)
        dg.add_string(VERSION)
        client.send(dg)
        self.assertDisconnect(client, CLIENT_DISCONNECT_BAD_DCHASH)

        # If everything is correct, it should simply allow us in:
        client = self.connect(False)
        dg = Datagram()
        dg.add_uint16(CLIENT_HELLO)
        dg.add_uint32(DC_HASH)
        dg.add_string(VERSION)
        client.send(dg)
        dg = Datagram()
        dg.add_uint16(CLIENT_HELLO_RESP)
        self.assertTrue(*client.expect(dg))

        client.close()

    def test_anonymous(self):
        # Connect and hello:
        client = self.connect()

        # Now, we should be able to send an update to the anonymous UD...
        dg = Datagram()
        dg.add_uint16(CLIENT_OBJECT_SET_FIELD)
        dg.add_uint32(1234)
        dg.add_uint16(request)
        dg.add_string('[month of winter coolness]*3')
        client.send(dg)

        # Nothing should happen on the client...
        self.assertTrue(client.expect_none())

        # And the server should see the update...
        dg = self.server.recv_maybe()
        self.assertTrue(dg is not None, "No datagram received while expecting SSObjectSetField")
        dgi = DatagramIterator(dg)
        self.assertEqual(dgi.read_uint8(), 1)
        self.assertEqual(dgi.read_uint64(), 1234)
        dgi.read_uint64() # Sender ID; we don't know this.
        self.assertEqual(dgi.read_uint16(), STATESERVER_OBJECT_SET_FIELD)
        self.assertEqual(dgi.read_uint32(), 1234)
        self.assertEqual(dgi.read_uint16(), request)
        self.assertEqual(dgi.read_string(), '[month of winter coolness]*3')

        # However, if we send an update to the non-anonymous UD...
        dg = Datagram()
        dg.add_uint16(CLIENT_OBJECT_SET_FIELD)
        dg.add_uint32(1235)
        dg.add_uint16(foo)
        dg.add_uint8(1)
        dg.add_uint8(5)
        dg.add_uint8(7)
        client.send(dg)

        # Nothing should happen on the server...
        self.assertTrue(self.server.expect_none())

        # And the client should get booted.
        self.assertDisconnect(client, CLIENT_DISCONNECT_ANONYMOUS_VIOLATION)

    def test_disconnect(self):
        client = self.connect()
        id = self.identify(client)

        # Send a CLIENTAGENT_DISCONNECT to the session...
        dg = Datagram.create([id], 1, CLIENTAGENT_EJECT)
        dg.add_uint16(3999)
        dg.add_string('ERROR: The night... will last... forever!')
        self.server.send(dg)

        # See if the client dies with that exact error...
        dg = Datagram()
        dg.add_uint16(CLIENT_EJECT)
        dg.add_uint16(3999)
        dg.add_string('ERROR: The night... will last... forever!')
        self.assertTrue(*client.expect(dg))
        client.close()

        # New connection:
        client = self.connect()
        id = self.identify(client)

        dg = Datagram.create([id], 1, CLIENTAGENT_DROP)
        self.server.send(dg)

        # TODO: Rewrite this line to be less ugly.
        # Check that the connection closes with no other data.
        self.assertEqual(client.s.recv(1024), '')

    def test_set_state(self):
        client = self.connect()
        id = self.identify(client)

        # Restore the client back to the NEW state.
        self.set_state(client, CLIENT_STATE_NEW)

        # Since it's in the NEW state, sending something should cause a HELLO
        # error.
        dg = Datagram()
        dg.add_uint16(CLIENT_OBJECT_SET_FIELD)
        dg.add_uint32(1234)
        dg.add_uint16(request)
        dg.add_string('I wish to be an Oompa Loompa. Take me to them so the deed may be done.')
        client.send(dg)
        self.assertDisconnect(client, CLIENT_DISCONNECT_NO_HELLO)

        # New client:
        client = self.connect()
        id = self.identify(client)

        # Put the client in the ESTABLISHED state.
        self.set_state(client, CLIENT_STATE_ESTABLISHED)

        # Try to send an update to UberDog2.
        dg = Datagram()
        dg.add_uint16(CLIENT_OBJECT_SET_FIELD)
        dg.add_uint32(1235)
        dg.add_uint16(foo)
        dg.add_uint8(0xBE)
        dg.add_uint8(0xAD)
        dg.add_uint8(0x06)
        client.send(dg)

        # The update should show up inside the server:
        dg = self.server.recv_maybe()
        self.assertTrue(dg is not None, "No datagram received while expecting SSObjectSetField")
        dgi = DatagramIterator(dg)
        self.assertEqual(dgi.read_uint8(), 1)
        self.assertEqual(dgi.read_uint64(), 1235)
        dgi.read_uint64() # Sender ID; we don't know this.
        self.assertEqual(dgi.read_uint16(), STATESERVER_OBJECT_SET_FIELD)
        self.assertEqual(dgi.read_uint32(), 1235)
        self.assertEqual(dgi.read_uint16(), foo)
        self.assertEqual(dgi.read_uint8(), 0xBE)
        self.assertEqual(dgi.read_uint8(), 0xAD)
        self.assertEqual(dgi.read_uint8(), 0x06)

        # Now revert back to anonymous state:
        self.set_state(client, CLIENT_STATE_ANONYMOUS)

        # Try again:
        dg = Datagram()
        dg.add_uint16(CLIENT_OBJECT_SET_FIELD)
        dg.add_uint32(1235)
        dg.add_uint16(foo)
        dg.add_uint8(0xBE)
        dg.add_uint8(0xAD)
        dg.add_uint8(0x06)
        client.send(dg)

        # Nothing should happen inside the server:
        self.assertTrue(self.server.expect_none())

        # Client should get booted:
        self.assertDisconnect(client, CLIENT_DISCONNECT_ANONYMOUS_VIOLATION)

    def test_receive_update(self):
        client = self.connect()
        id = self.identify(client)

        dg = Datagram.create([id], 1, STATESERVER_OBJECT_SET_FIELD)
        dg.add_uint32(1234)
        dg.add_uint16(response)
        dg.add_string('It... is... ON!')
        self.server.send(dg)

        dg = Datagram()
        dg.add_uint16(CLIENT_OBJECT_SET_FIELD)
        dg.add_uint32(1234)
        dg.add_uint16(response)
        dg.add_string('It... is... ON!')
        self.assertTrue(*client.expect(dg))

        client.close()

    def test_set_sender(self):
        client = self.connect()
        id = self.identify(client)

        dg = Datagram.create([id], 1, CLIENTAGENT_SET_CLIENT_ID)
        dg.add_uint64(555566667777)
        self.server.send(dg)

        # Reidentify the client, make sure the sender has changed.
        self.assertEquals(self.identify(client, custom_id=True), 555566667777)

        # The client should have a subscription on the new sender channel automatically:
        dg = Datagram.create([555566667777], 1, STATESERVER_OBJECT_SET_FIELD)
        dg.add_uint32(1235)
        dg.add_uint16(bar)
        dg.add_uint16(0xF00D)
        self.server.send(dg)

        dg = Datagram()
        dg.add_uint16(CLIENT_OBJECT_SET_FIELD)
        dg.add_uint32(1235)
        dg.add_uint16(bar)
        dg.add_uint16(0xF00D)
        self.assertTrue(*client.expect(dg))

        # Change the sender ID again... This is still being sent to the session
        # channel, which the client should always have a subscription on.
        dg = Datagram.create([id], 1, CLIENTAGENT_SET_CLIENT_ID)
        dg.add_uint64(777766665555)
        self.server.send(dg)

        # Ensure that 555566667777 has been dropped...
        dg = Datagram.create([555566667777], 1, STATESERVER_OBJECT_SET_FIELD)
        dg.add_uint32(1235)
        dg.add_uint16(bar)
        dg.add_uint16(0x7AB)
        self.server.send(dg)
        self.assertTrue(client.expect_none())

    def test_errors(self):
        # Zero-length datagram:
        client = self.connect()
        dg = Datagram()
        client.send(dg)
        self.assertDisconnect(client, CLIENT_DISCONNECT_TRUNCATED_DATAGRAM)

        # Really truncated datagram:
        client = self.connect()
        dg = Datagram()
        dg.add_uint8(3)
        client.send(dg)
        self.assertDisconnect(client, CLIENT_DISCONNECT_TRUNCATED_DATAGRAM)

        # Bad msgtype:
        client = self.connect()
        dg = Datagram()
        dg.add_uint16(0x1337)
        dg.add_uint64(0x3141592653589793) # Why the heck not add something to it?
        client.send(dg)
        self.assertDisconnect(client, CLIENT_DISCONNECT_INVALID_MSGTYPE)

        # Twiddle with an unknown object:
        client = self.connect()
        self.set_state(client, CLIENT_STATE_ESTABLISHED) # Let it out of the sandbox for this test.
        dg = Datagram()
        dg.add_uint16(CLIENT_OBJECT_SET_FIELD)
        dg.add_uint32(0xDECAFBAD)
        dg.add_uint16(request)
        dg.add_string('Hello? Anyone there?')
        client.send(dg)
        self.assertDisconnect(client, CLIENT_DISCONNECT_MISSING_OBJECT)

        # Send a field update to a non-present field:
        client = self.connect()
        dg = Datagram()
        dg.add_uint16(CLIENT_OBJECT_SET_FIELD)
        dg.add_uint32(1234)
        dg.add_uint16(foo)
        dg.add_uint8(5)
        dg.add_uint8(4)
        dg.add_uint8(6)
        client.send(dg)
        self.assertDisconnect(client, CLIENT_DISCONNECT_FORBIDDEN_FIELD)

        # Send a field update to a non-clsend field:
        client = self.connect()
        dg = Datagram()
        dg.add_uint16(CLIENT_OBJECT_SET_FIELD)
        dg.add_uint32(1234)
        dg.add_uint16(response)
        dg.add_string('Bizaam!')
        client.send(dg)
        self.assertDisconnect(client, CLIENT_DISCONNECT_FORBIDDEN_FIELD)

        # Send a truncated field update:
        client = self.connect()
        dg = Datagram()
        dg.add_uint16(CLIENT_OBJECT_SET_FIELD)
        dg.add_uint32(1234)
        dg.add_uint16(request)
        dg.add_uint16(16) # Faking the string length...
        dg.add_uint64(0) # Whoops, only 8 bytes!
        client.send(dg)
        self.assertDisconnect(client, CLIENT_DISCONNECT_TRUNCATED_DATAGRAM)

        if not 'USE_32BIT_DATAGRAMS' in os.environ:
            # Send an oversized field update:
            client = self.connect()
            dg = Datagram()
            dg.add_uint16(CLIENT_OBJECT_SET_FIELD)
            dg.add_uint32(1234)
            dg.add_uint16(request)
            # This will fit inside the client dg, but be too big for the server.
            dg.add_string('F'*(DGSIZE_MAX-len(dg._data)-DGSIZE_SIZE_BYTES))
            client.send(dg)
            self.assertDisconnect(client, CLIENT_DISCONNECT_OVERSIZED_DATAGRAM)

    def test_ownership(self):
        client = self.connect()
        id = self.identify(client)

        # Let the client out of the sandbox...
        self.set_state(client, CLIENT_STATE_ESTABLISHED)

        # Give it an object that it owns.
        dg = Datagram.create([id], 1, STATESERVER_OBJECT_ENTER_OWNER_WITH_REQUIRED_OTHER)
        dg.add_uint32(55446655)
        dg.add_uint32(1234) # Parent
        dg.add_uint32(5678) # Zone
        dg.add_uint16(DistributedClientTestObject)
        dg.add_string('Big crown thingy')
        dg.add_uint8(11)
        dg.add_uint8(22)
        dg.add_uint8(33)
        dg.add_uint16(0)
        self.server.send(dg)

        # The client should receive the new object.
        dg = Datagram()
        dg.add_uint16(CLIENT_ENTER_OBJECT_REQUIRED_OTHER_OWNER)
        dg.add_uint32(55446655)
        dg.add_uint32(1234) # Parent
        dg.add_uint32(5678) # Zone
        dg.add_uint16(DistributedClientTestObject)
        dg.add_string('Big crown thingy')
        dg.add_uint8(11)
        dg.add_uint8(22)
        dg.add_uint8(33)
        dg.add_uint16(0)
        self.assertTrue(*client.expect(dg))

        # ownsend should be okay...
        dg = Datagram()
        dg.add_uint16(CLIENT_OBJECT_SET_FIELD)
        dg.add_uint32(55446655)
        dg.add_uint16(setColor)
        dg.add_uint8(44)
        dg.add_uint8(55)
        dg.add_uint8(66)
        client.send(dg)
        self.assertTrue(client.expect_none())

        # clsend as well...
        dg = Datagram()
        dg.add_uint16(CLIENT_OBJECT_SET_FIELD)
        dg.add_uint32(55446655)
        dg.add_uint16(requestKill)
        client.send(dg)
        self.assertTrue(client.expect_none())

        # And we can relocate it...
        dg = Datagram()
        dg.add_uint16(CLIENT_OBJECT_LOCATION)
        dg.add_uint32(55446655)
        dg.add_uint32(1234)
        dg.add_uint32(4321)
        client.send(dg)
        self.assertTrue(client.expect_none())

        # But anything else is a no-no.
        dg = Datagram()
        dg.add_uint16(CLIENT_OBJECT_SET_FIELD)
        dg.add_uint32(55446655)
        dg.add_uint16(setName)
        dg.add_string('Alicorn Amulet')
        client.send(dg)
        self.assertDisconnect(client, CLIENT_DISCONNECT_FORBIDDEN_FIELD)


        # Send a relocate on a client agent that has it disabled
        client2 = self.connect(port = 57135)
        id2 = self.identify(client2)
        self.set_state(client2, CLIENT_STATE_ESTABLISHED)
        ## Give it an object that it owns.
        dg = Datagram.create([id2], 1, STATESERVER_OBJECT_ENTER_OWNER_WITH_REQUIRED)
        dg.add_uint32(88112288) # Doid
        dg.add_uint32(0) # Parent
        dg.add_uint32(0) # Zone
        dg.add_uint16(DistributedClientTestObject)
        dg.add_string('Bigger crown thingy from hell')
        dg.add_uint8(1)
        dg.add_uint8(2)
        dg.add_uint8(3)
        self.server.send(dg)
        ## The client should receive the new object.
        dg = Datagram()
        dg.add_uint16(CLIENT_ENTER_OBJECT_REQUIRED_OWNER)
        dg.add_uint32(88112288) # Doid
        dg.add_uint32(0) # Parent
        dg.add_uint32(0) # Zone
        dg.add_uint16(DistributedClientTestObject)
        dg.add_string('Bigger crown thingy from hell')
        dg.add_uint8(1)
        dg.add_uint8(2)
        dg.add_uint8(3)
        self.assertTrue(*client2.expect(dg))
        ## Lets try to relocate it...
        dg = Datagram()
        dg.add_uint16(CLIENT_OBJECT_LOCATION)
        dg.add_uint32(55446655)
        dg.add_uint32(1234)
        dg.add_uint32(4321)
        client2.send(dg)
        ## Which should cause an error
        self.assertDisconnect(client2, CLIENT_DISCONNECT_FORBIDDEN_RELOCATE)

    def test_postremove(self):
        client = self.connect()
        id = self.identify(client)

        pr1 = Datagram.create([1234], 66, 12346)
        pr2 = Datagram.create([1234, 1235], 88, 12345)
        pr3 = Datagram.create([1235], 88, 6543)

        # Add a post-remove...
        dg = Datagram.create([id], 1, CLIENTAGENT_ADD_POST_REMOVE)
        dg.add_string(pr1.get_data())
        self.server.send(dg)

        # Clear the post-removes...
        dg = Datagram.create([id], 1, CLIENTAGENT_CLEAR_POST_REMOVES)
        self.server.send(dg)

        # Add two different ones...
        dg = Datagram.create([id], 1, CLIENTAGENT_ADD_POST_REMOVE)
        dg.add_string(pr2.get_data())
        self.server.send(dg)

        dg = Datagram.create([id], 1, CLIENTAGENT_ADD_POST_REMOVE)
        dg.add_string(pr3.get_data())
        self.server.send(dg)

        #Wait
        time.sleep(0.1)

        # Client suddenly loses connection...!
        client.close()

        # Ensure pr2 and pr3 are sent out, but not pr1.
        self.assertTrue(*self.server.expect_multi([pr2, pr3], only=True))
        self.assertTrue(self.server.expect_none())

    def test_send_datagram(self):
        client = self.connect()
        id = self.identify(client)

        raw_dg = Datagram()
        raw_dg.add_uint16(5555)
        raw_dg.add_uint64(152379565)

        dg = Datagram.create([id], 1, CLIENTAGENT_SEND_DATAGRAM)
        dg.add_string(raw_dg.get_data())
        self.server.send(dg)

        self.assertTrue(*client.expect(raw_dg))
        client.close()

    def test_channel(self):
        client = self.connect()
        id = self.identify(client)

        dg = Datagram.create([id], 1, CLIENTAGENT_OPEN_CHANNEL)
        dg.add_uint64(66778899)
        self.server.send(dg)

        # In practice, it's dumb to do this, but this is a unit test, so:
        dg = Datagram.create([id], 1, CLIENTAGENT_CLOSE_CHANNEL)
        dg.add_uint64(id)
        self.server.send(dg)

        # Sending things to the ID channel should no longer work...
        dg = Datagram.create([id], 1, CLIENTAGENT_EJECT)
        dg.add_uint16(1234)
        dg.add_string('What fun is there in making sense?')
        self.server.send(dg)

        # Nothing happens to the client:
        self.assertTrue(client.expect_none())

        # But the new channel is now valid!
        dg = Datagram.create([66778899], 1, CLIENTAGENT_EJECT)
        dg.add_uint16(4321)
        dg.add_string('What fun is there in making cents?')
        self.server.send(dg)

        self.assertDisconnect(client, 4321)

    def test_interest(self):
        client = self.connect()
        id = self.identify(client)

        # Client needs to be outside of the sandbox for this:
        self.set_state(client, CLIENT_STATE_ESTABLISHED)

        # Open interest on two zones in 1234:
        dg = Datagram()
        dg.add_uint16(CLIENT_ADD_INTEREST_MULTIPLE)
        dg.add_uint32(2)
        dg.add_uint16(1)
        dg.add_uint32(1234)
        dg.add_uint16(2)
        dg.add_uint32(5555) # Zone 1
        dg.add_uint32(4444) # Zone 2
        client.send(dg)

        # Server should ask for the objects:
        dg = self.server.recv_maybe()
        self.assertTrue(dg is not None)
        dgi = DatagramIterator(dg)
        self.assertTrue(dgi.matches_header([1234], id, STATESERVER_OBJECT_GET_ZONES_OBJECTS))
        context = dgi.read_uint32()
        self.assertEquals(dgi.read_uint32(), 1234)
        self.assertEquals(dgi.read_uint16(), 2)
        self.assertEquals(set([dgi.read_uint32(), dgi.read_uint32()]), set([5555, 4444]))

        # The SS replies immediately with the count:
        dg = Datagram.create([id], 1234, STATESERVER_OBJECT_GET_ZONES_COUNT_RESP)
        dg.add_uint32(context)
        dg.add_uint32(2)
        self.server.send(dg)

        # We'll throw a couple objects its way:
        dg = Datagram.create([id], 1, STATESERVER_OBJECT_ENTER_LOCATION_WITH_REQUIRED)
        dg.add_uint32(8888) # do_id
        dg.add_uint32(1234) # parent_id
        dg.add_uint32(5555) # zone_id
        dg.add_uint16(DistributedTestObject1)
        dg.add_uint32(999999) # setRequired1
        self.server.send(dg)

        # Does the client see it?
        dg = Datagram()
        dg.add_uint16(CLIENT_ENTER_OBJECT_REQUIRED)
        dg.add_uint32(8888) # do_id
        dg.add_uint32(1234) # parent_id
        dg.add_uint32(5555) # zone_id
        dg.add_uint16(DistributedTestObject1)
        dg.add_uint32(999999) # setRequired1
        self.assertTrue(*client.expect(dg))

        # Now the CA discovers the second object...
        dg = Datagram.create([id], 1, STATESERVER_OBJECT_ENTER_LOCATION_WITH_REQUIRED_OTHER)
        dg.add_uint32(7777) # do_id
        dg.add_uint32(1234) # parent_id
        dg.add_uint32(4444) # zone_id
        dg.add_uint16(DistributedTestObject1)
        dg.add_uint32(88888) # setRequired1
        dg.add_uint16(1)
        dg.add_uint16(setBR1)
        dg.add_string('What cause have I to feel glad?')
        self.server.send(dg)

        # Does the client see it?
        dg = Datagram()
        dg.add_uint16(CLIENT_ENTER_OBJECT_REQUIRED_OTHER)
        dg.add_uint32(7777) # do_id
        dg.add_uint32(1234) # parent_id
        dg.add_uint32(4444) # zone_id
        dg.add_uint16(DistributedTestObject1)
        dg.add_uint32(88888) # setRequired1
        dg.add_uint16(1)
        dg.add_uint16(setBR1)
        dg.add_string('What cause have I to feel glad?')
        self.assertTrue(*client.expect(dg))

        # And the CA is done opening the interest.

        # So the CA should tell the client the handle/context operation is done.
        dg = Datagram()
        dg.add_uint16(CLIENT_DONE_INTEREST_RESP)
        dg.add_uint32(2)
        dg.add_uint16(1)
        self.assertTrue(*client.expect(dg))

        # One of the objects broadcasts!
        dg = Datagram.create([(1234<<32)|4444], 1, STATESERVER_OBJECT_SET_FIELD)
        dg.add_uint32(7777) # do_id
        dg.add_uint16(setBR1)
        dg.add_string("I've built my life on judgement and causing pain...")
        self.server.send(dg)

        # And the client is informed.
        dg = Datagram()
        dg.add_uint16(CLIENT_OBJECT_SET_FIELD)
        dg.add_uint32(7777)
        dg.add_uint16(setBR1)
        dg.add_string("I've built my life on judgement and causing pain...")
        self.assertTrue(*client.expect(dg))

        # Now, let's move the objects around...
        dg = Datagram.create([(1234<<32)|5555], 1, STATESERVER_OBJECT_CHANGING_LOCATION)
        dg.add_uint32(8888) # do_id
        dg.add_uint32(1234) # new_parent
        dg.add_uint32(4444) # new_zone
        dg.add_uint32(1234) # old_parent
        dg.add_uint32(5555) # old_zone
        self.server.send(dg)

        # The client should get a zone change notification.
        dg = Datagram()
        dg.add_uint16(CLIENT_OBJECT_LOCATION)
        dg.add_uint32(8888)
        dg.add_uint32(1234)
        dg.add_uint32(4444)
        self.assertTrue(*client.expect(dg))

        # Realistically, object 8888 would send an enterzone on the new location:
        dg = Datagram.create([(1234<<32)|4444], 1, STATESERVER_OBJECT_ENTER_LOCATION_WITH_REQUIRED)
        dg.add_uint32(8888) # do_id
        dg.add_uint32(1234) # parent_id
        dg.add_uint32(4444) # zone_id
        dg.add_uint16(DistributedTestObject1)
        dg.add_uint32(999999) # setRequired1
        self.server.send(dg)

        # But the CA should silently ignore it:
        self.assertTrue(client.expect_none())

        # How about moving the other object outside of interest?
        dg = Datagram.create([(1234<<32)|4444], 1, STATESERVER_OBJECT_CHANGING_LOCATION)
        dg.add_uint32(7777) # do_id
        dg.add_uint32(1234) # new_parent
        dg.add_uint32(1111) # new_zone
        dg.add_uint32(1234) # old_parent
        dg.add_uint32(4444) # old_zone
        self.server.send(dg)

        # This time the client should have the object disabled.
        dg = Datagram()
        dg.add_uint16(CLIENT_OBJECT_LEAVING)
        dg.add_uint32(7777)
        self.assertTrue(*client.expect(dg))

        # Now, kill the interest!
        dg = Datagram()
        dg.add_uint16(CLIENT_REMOVE_INTEREST)
        dg.add_uint32(55)
        dg.add_uint16(1)
        client.send(dg)

        # The remaining seen object should die...
        dg = Datagram()
        dg.add_uint16(CLIENT_OBJECT_LEAVING)
        dg.add_uint32(8888)
        self.assertTrue(*client.expect(dg))

        # The server should say it's done being interesting...
        dg = Datagram()
        dg.add_uint16(CLIENT_DONE_INTEREST_RESP)
        dg.add_uint32(55)
        dg.add_uint16(1)
        self.assertTrue(*client.expect(dg))

        # And NOTHING ELSE:
        self.assertTrue(client.expect_none())

        # Meanwhile, nothing happens on the server either:
        self.assertTrue(self.server.expect_none())

        # Additionally, if we try to twiddle with a previously visible object...
        dg = Datagram()
        dg.add_uint16(CLIENT_OBJECT_SET_FIELD)
        dg.add_uint32(8888)
        dg.add_uint16(setRequired1)
        dg.add_uint32(232323)
        client.send(dg)

        # We shouldn't get kicked...
        self.assertTrue(client.expect_none())

        self.server.flush()
        client.close()

    def test_delete(self):
        client = self.connect()
        id = self.identify(client)

        # Client needs to be outside of the sandbox for this:
        self.set_state(client, CLIENT_STATE_ESTABLISHED)

        # Open interest on a zone:
        dg = Datagram()
        dg.add_uint16(CLIENT_ADD_INTEREST)
        dg.add_uint32(6)
        dg.add_uint16(5)
        dg.add_uint32(1235)
        dg.add_uint32(111111) # Zone 1
        client.send(dg)

        # CA, of course, asks for objects:
        dg = self.server.recv_maybe()
        self.assertTrue(dg is not None)
        dgi = DatagramIterator(dg)
        self.assertTrue(dgi.matches_header([1235], id, STATESERVER_OBJECT_GET_ZONES_OBJECTS))
        context = dgi.read_uint32()
        self.assertEquals(dgi.read_uint32(), 1235)
        self.assertEquals(dgi.read_uint16(), 1)
        self.assertEquals(dgi.read_uint32(), 111111)

        # The SS replies immediately with the count:
        dg = Datagram.create([id], 1234, STATESERVER_OBJECT_GET_ZONES_COUNT_RESP)
        dg.add_uint32(context)
        dg.add_uint32(1)
        self.server.send(dg)

        # We'll give them the object:
        dg = Datagram.create([id], 1, STATESERVER_OBJECT_ENTER_LOCATION_WITH_REQUIRED_OTHER)
        dg.add_uint32(777711) # do_id
        dg.add_uint32(1235) # parent_id
        dg.add_uint32(111111) # zone_id
        dg.add_uint16(DistributedTestObject1)
        dg.add_uint32(88888) # setRequired1
        dg.add_uint16(1)
        dg.add_uint16(setBR1)
        dg.add_string("It's true some days are dark and lonely...")
        self.server.send(dg)

        # Does the client see it?
        dg = Datagram()
        dg.add_uint16(CLIENT_ENTER_OBJECT_REQUIRED_OTHER)
        dg.add_uint32(777711) # do_id
        dg.add_uint32(1235) # parent_id
        dg.add_uint32(111111) # zone_id
        dg.add_uint16(DistributedTestObject1)
        dg.add_uint32(88888) # setRequired1
        dg.add_uint16(1)
        dg.add_uint16(setBR1)
        dg.add_string("It's true some days are dark and lonely...")
        self.assertTrue(*client.expect(dg))

        # And the client's interest op is done:
        dg = Datagram()
        dg.add_uint16(CLIENT_DONE_INTEREST_RESP)
        dg.add_uint32(6)
        dg.add_uint16(5)
        self.assertTrue(*client.expect(dg))

        # Now let's nuke it from orbit!
        dg = Datagram.create([id], 777711, STATESERVER_OBJECT_DELETE_RAM)
        dg.add_uint32(777711)
        self.server.send(dg)

        # Now the client should receive the deletion:
        dg = Datagram()
        dg.add_uint16(CLIENT_OBJECT_LEAVING)
        dg.add_uint32(777711)
        self.assertTrue(*client.expect(dg))

        # Next, we throw an owner object their way:
        dg = Datagram.create([id], 1, STATESERVER_OBJECT_ENTER_OWNER_WITH_REQUIRED_OTHER)
        dg.add_uint32(55446651)
        dg.add_uint32(1235) # Parent
        dg.add_uint32(6161) # Zone
        dg.add_uint16(DistributedClientTestObject)
        dg.add_string('Alicorn Amulet')
        dg.add_uint8(11)
        dg.add_uint8(22)
        dg.add_uint8(33)
        dg.add_uint16(0)
        self.server.send(dg)

        # The client should receive the new object.
        dg = Datagram()
        dg.add_uint16(CLIENT_ENTER_OBJECT_REQUIRED_OTHER_OWNER)
        dg.add_uint32(55446651)
        dg.add_uint32(1235) # Parent
        dg.add_uint32(6161) # Zone
        dg.add_uint16(DistributedClientTestObject)
        dg.add_string('Alicorn Amulet')
        dg.add_uint8(11)
        dg.add_uint8(22)
        dg.add_uint8(33)
        dg.add_uint16(0)
        self.assertTrue(*client.expect(dg))

        # Bye, owned object!
        dg = Datagram.create([id], 55446651, STATESERVER_OBJECT_DELETE_RAM)
        dg.add_uint32(55446651)
        self.server.send(dg)

        # Now the client should record an owner delete:
        dg = Datagram()
        dg.add_uint16(CLIENT_OBJECT_LEAVING_OWNER)
        dg.add_uint32(55446651)
        self.assertTrue(*client.expect(dg))

        # That's all folks!
        client.close()

    def test_interest_overlap(self):
        client = self.connect()
        id = self.identify(client)

        # Client needs to be outside of the sandbox for this:
        self.set_state(client, CLIENT_STATE_ESTABLISHED)

        # Open interest on two zones in 1235:
        dg = Datagram()
        dg.add_uint16(CLIENT_ADD_INTEREST_MULTIPLE)
        dg.add_uint32(6)
        dg.add_uint16(5)
        dg.add_uint32(1235)
        dg.add_uint16(2) # Zone count...
        dg.add_uint32(1111) # Zone 1
        dg.add_uint32(2222) # Zone 2
        client.send(dg)

        # CA asks for objects...
        dg = self.server.recv_maybe()
        self.assertTrue(dg is not None)
        dgi = DatagramIterator(dg)
        self.assertTrue(dgi.matches_header([1235], id, STATESERVER_OBJECT_GET_ZONES_OBJECTS))
        context = dgi.read_uint32()
        self.assertEquals(dgi.read_uint32(), 1235)
        self.assertEquals(dgi.read_uint16(), 2)
        dg.add_uint16(2)
        self.assertEquals(set([dgi.read_uint32(), dgi.read_uint32()]), set([1111, 2222]))

        # There is one object:
        dg = Datagram.create([id], 1235, STATESERVER_OBJECT_GET_ZONES_COUNT_RESP)
        dg.add_uint32(context)
        dg.add_uint32(1)
        self.server.send(dg)

        # Let's give 'em one...
        dg = Datagram.create([id], 1, STATESERVER_OBJECT_ENTER_LOCATION_WITH_REQUIRED)
        dg.add_uint32(54321) # do_id
        dg.add_uint32(1235) # parent_id
        dg.add_uint32(2222) # zone_id
        dg.add_uint16(DistributedTestObject1)
        dg.add_uint32(999999) # setRequired1
        self.server.send(dg)

        # Does the client see it?
        dg = Datagram()
        dg.add_uint16(CLIENT_ENTER_OBJECT_REQUIRED)
        dg.add_uint32(54321) # do_id
        dg.add_uint32(1235) # parent_id
        dg.add_uint32(2222) # zone_id
        dg.add_uint16(DistributedTestObject1)
        dg.add_uint32(999999) # setRequired1
        self.assertTrue(*client.expect(dg))

        # So the CA should tell the client the handle/context operation is done.
        dg = Datagram()
        dg.add_uint16(CLIENT_DONE_INTEREST_RESP)
        dg.add_uint32(6)
        dg.add_uint16(5)
        self.assertTrue(*client.expect(dg))

        # Now, open a second, overlapping interest:
        dg = Datagram()
        dg.add_uint16(CLIENT_ADD_INTEREST)
        dg.add_uint32(8)
        dg.add_uint16(7)
        dg.add_uint32(1235)
        dg.add_uint32(2222) # Zone 2 from interest above.
        client.send(dg)

        # CA doesn't have to ask, this interest is already there.
        self.assertTrue(self.server.expect_none())

        # And it tells the client that the interest is open:
        dg = Datagram()
        dg.add_uint16(CLIENT_DONE_INTEREST_RESP)
        dg.add_uint32(8)
        dg.add_uint16(7)
        self.assertTrue(*client.expect(dg))

        # Now, the client asks to kill the first interest...
        dg = Datagram()
        dg.add_uint16(CLIENT_REMOVE_INTEREST)
        dg.add_uint32(88)
        dg.add_uint16(5)
        client.send(dg)

        # And only the interest dies...
        dg = Datagram()
        dg.add_uint16(CLIENT_DONE_INTEREST_RESP)
        dg.add_uint32(88)
        dg.add_uint16(5)
        self.assertTrue(*client.expect(dg))

        # ...with no activity happening on the server.
        self.assertTrue(self.server.expect_none())

        # But if we kill the SECOND interest...
        dg = Datagram()
        dg.add_uint16(CLIENT_REMOVE_INTEREST)
        dg.add_uint32(99)
        dg.add_uint16(7)
        client.send(dg)

        # ...the object dies...
        dg = Datagram()
        dg.add_uint16(CLIENT_OBJECT_LEAVING)
        dg.add_uint32(54321)
        self.assertTrue(*client.expect(dg))

        # ...the operation completes...
        dg = Datagram()
        dg.add_uint16(CLIENT_DONE_INTEREST_RESP)
        dg.add_uint32(99)
        dg.add_uint16(7)
        self.assertTrue(*client.expect(dg))

        # ...but still nothing on the server:
        self.assertTrue(self.server.expect_none())

        client.close()

    def test_alter_interest(self):
        # N.B. this is largely copied from the test above...

        client = self.connect()
        id = self.identify(client)

        # Client needs to be outside of the sandbox for this:
        self.set_state(client, CLIENT_STATE_ESTABLISHED)

        # Open interest on two zones in 1235:
        dg = Datagram()
        dg.add_uint16(CLIENT_ADD_INTEREST_MULTIPLE)
        dg.add_uint32(6)
        dg.add_uint16(5)
        dg.add_uint32(1235)
        dg.add_uint16(2)
        dg.add_uint32(1111) # Zone 1
        dg.add_uint32(2222) # Zone 2
        client.send(dg)

        # CA asks for objects...
        dg = self.server.recv_maybe()
        self.assertTrue(dg is not None)
        dgi = DatagramIterator(dg)
        self.assertTrue(dgi.matches_header([1235], id, STATESERVER_OBJECT_GET_ZONES_OBJECTS))
        context = dgi.read_uint32()
        self.assertEquals(dgi.read_uint32(), 1235)
        self.assertEquals(dgi.read_uint16(), 2)
        self.assertEquals(set([dgi.read_uint32(), dgi.read_uint32()]), set([1111, 2222]))

        # There is one object:
        dg = Datagram.create([id], 1235, STATESERVER_OBJECT_GET_ZONES_COUNT_RESP)
        dg.add_uint32(context)
        dg.add_uint32(1)
        self.server.send(dg)

        # Let's give 'em one...
        dg = Datagram.create([id], 54321, STATESERVER_OBJECT_ENTER_LOCATION_WITH_REQUIRED)
        dg.add_uint32(54321) # do_id
        dg.add_uint32(1235) # parent_id
        dg.add_uint32(2222) # zone_id
        dg.add_uint16(DistributedTestObject1)
        dg.add_uint32(999999) # setRequired1
        self.server.send(dg)

        # Does the client see it?
        dg = Datagram()
        dg.add_uint16(CLIENT_ENTER_OBJECT_REQUIRED)
        dg.add_uint32(54321) # do_id
        dg.add_uint32(1235) # parent_id
        dg.add_uint32(2222) # zone_id
        dg.add_uint16(DistributedTestObject1)
        dg.add_uint32(999999) # setRequired1
        self.assertTrue(*client.expect(dg))

        # So the CA should tell the client the handle/context operation is done.
        dg = Datagram()
        dg.add_uint16(CLIENT_DONE_INTEREST_RESP)
        dg.add_uint32(6)
        dg.add_uint16(5)
        self.assertTrue(*client.expect(dg))

        # Now the client alters the interest to add a third zone:
        dg = Datagram()
        dg.add_uint16(CLIENT_ADD_INTEREST_MULTIPLE)
        dg.add_uint32(9)
        dg.add_uint16(5)
        dg.add_uint32(1235)
        dg.add_uint16(3)
        dg.add_uint32(1111) # Zone 1
        dg.add_uint32(2222) # Zone 2
        dg.add_uint32(5555) # Zone 5--er, 3...
        client.send(dg)

        # The CA should ask for JUST the difference...
        dg = self.server.recv_maybe()
        self.assertTrue(dg is not None)
        dgi = DatagramIterator(dg)
        self.assertTrue(dgi.matches_header([1235], id, STATESERVER_OBJECT_GET_ZONES_OBJECTS))
        context = dgi.read_uint32()
        self.assertEquals(dgi.read_uint32(), 1235)
        self.assertEquals(dgi.read_uint16(), 1)
        self.assertEquals(dgi.read_uint32(), 5555)

        # We'll pretend 1235,5555 is empty, so:
        dg = Datagram.create([id], 1235, STATESERVER_OBJECT_GET_ZONES_COUNT_RESP)
        dg.add_uint32(context)
        dg.add_uint32(0)
        self.server.send(dg)

        # And the CA should tell the client the handle/context operation is done:
        dg = Datagram()
        dg.add_uint16(CLIENT_DONE_INTEREST_RESP)
        dg.add_uint32(9)
        dg.add_uint16(5)
        self.assertTrue(*client.expect(dg))

        # Now let's alter to add another zone, but remove 2222:
        dg = Datagram()
        dg.add_uint16(CLIENT_ADD_INTEREST_MULTIPLE)
        dg.add_uint32(10)
        dg.add_uint16(5)
        dg.add_uint32(1235)
        dg.add_uint16(3)
        dg.add_uint32(5555) # zones requested out of their original order,
        dg.add_uint32(1111) # because ordering is for suckers
        dg.add_uint32(8888)
        client.send(dg)

        # The CA should ask for stuff in 8888...
        dg = self.server.recv_maybe()
        self.assertTrue(dg is not None)
        dgi = DatagramIterator(dg)
        self.assertTrue(dgi.matches_header([1235], id, STATESERVER_OBJECT_GET_ZONES_OBJECTS))
        context = dgi.read_uint32()
        self.assertEquals(dgi.read_uint32(), 1235)
        self.assertEquals(dgi.read_uint16(), 1)
        self.assertEquals(dgi.read_uint32(), 8888)

        # We'll pretend there's something in there this time:
        dg = Datagram.create([id], 1235, STATESERVER_OBJECT_GET_ZONES_COUNT_RESP)
        dg.add_uint32(context)
        dg.add_uint32(1)
        self.server.send(dg)

        dg = Datagram.create([id], 23239, STATESERVER_OBJECT_ENTER_LOCATION_WITH_REQUIRED)
        dg.add_uint32(23239) # do_id
        dg.add_uint32(1235) # parent_id
        dg.add_uint32(8888) # zone_id
        dg.add_uint16(DistributedTestObject1)
        dg.add_uint32(31416) # setRequired1
        self.server.send(dg)

        # Now, the CA should say two things (not necessarily in order):
        expected = []
        # 1. Object 54321 is dead:
        dg = Datagram()
        dg.add_uint16(CLIENT_OBJECT_LEAVING)
        dg.add_uint32(54321)
        expected.append(dg)
        # 2. Object 23239 is alive:
        dg = Datagram()
        dg.add_uint16(CLIENT_ENTER_OBJECT_REQUIRED)
        dg.add_uint32(23239) # do_id
        dg.add_uint32(1235) # parent_id
        dg.add_uint32(8888) # zone_id
        dg.add_uint16(DistributedTestObject1)
        dg.add_uint32(31416) # setRequired1
        expected.append(dg)
        # Let's see if the CA does as it's supposed to:
        self.assertTrue(*client.expect_multi(expected))

        # And the CA should tell the client the handle/context operation is finished:
        dg = Datagram()
        dg.add_uint16(CLIENT_DONE_INTEREST_RESP)
        dg.add_uint32(10)
        dg.add_uint16(5)
        self.assertTrue(*client.expect(dg))

        # Now let's alter the interest to a different parent entirely:
        dg = Datagram()
        dg.add_uint16(CLIENT_ADD_INTEREST)
        dg.add_uint32(119)
        dg.add_uint16(5)
        dg.add_uint32(1234)
        dg.add_uint32(1111)
        client.send(dg)

        # The query goes out to the SS...
        dg = self.server.recv_maybe()
        self.assertTrue(dg is not None)
        dgi = DatagramIterator(dg)
        self.assertTrue(dgi.matches_header([1234], id, STATESERVER_OBJECT_GET_ZONES_OBJECTS))
        context = dgi.read_uint32()
        self.assertEquals(dgi.read_uint32(), 1234)
        self.assertEquals(dgi.read_uint16(), 1)
        self.assertEquals(dgi.read_uint32(), 1111)

        # We'll pretend 1234,1111 is empty, so:
        dg = Datagram.create([id], 1234, STATESERVER_OBJECT_GET_ZONES_COUNT_RESP)
        dg.add_uint32(context)
        dg.add_uint32(0)
        self.server.send(dg)

        # Now the CA destroys object 23239...
        dg = Datagram()
        dg.add_uint16(CLIENT_OBJECT_LEAVING)
        dg.add_uint32(23239)
        self.assertTrue(*client.expect(dg))

        # Interest operation finished:
        dg = Datagram()
        dg.add_uint16(CLIENT_DONE_INTEREST_RESP)
        dg.add_uint32(119)
        dg.add_uint16(5)
        self.assertTrue(*client.expect(dg))

        # Cave Johnson, we're done here.
        client.close()

if __name__ == '__main__':
    unittest.main()<|MERGE_RESOLUTION|>--- conflicted
+++ resolved
@@ -27,12 +27,8 @@
       bind: 127.0.0.1:57128
       version: "Sword Art Online v5.1"
       channels:
-<<<<<<< HEAD
           min: 3100
           max: 3999
-=======
-          min: 100
-          max: 999
       client:
           relocate: true
 
@@ -42,7 +38,6 @@
       channels:
           min: 110600
           max: 110699
->>>>>>> 7a41ff7b
 """ % test_dc
 VERSION = 'Sword Art Online v5.1'
 
