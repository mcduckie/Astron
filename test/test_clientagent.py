#!/usr/bin/env python2
import unittest, time
from socket import *

from common import *
from testdc import *

CONFIG = """\
messagedirector:
    bind: 127.0.0.1:57123

general:
    dc_files:
        - %r
uberdogs:
    - id: 1234
      class: UberDog1
      anonymous: true

    - id: 1235
      class: UberDog2
      anonymous: false

roles:
    - type: clientagent
      bind: 127.0.0.1:57128
      version: "Sword Art Online v5.1"
      channels:
          min: 100
          max: 999
      client:
          relocate: true

    - type: clientagent
      bind: 127.0.0.1:57135
      version: "Sword Art Online v5.1"
      channels:
          min: 110600
          max: 110699
""" % test_dc
VERSION = 'Sword Art Online v5.1'

class TestClientAgent(unittest.TestCase):
    @classmethod
    def setUpClass(cls):
        cls.daemon = Daemon(CONFIG)
        cls.daemon.start()

        s = socket(AF_INET, SOCK_STREAM)
        s.connect(('127.0.0.1', 57123))
        cls.server = MDConnection(s)

        cls.server.send(Datagram.create_add_channel(1234))
        cls.server.send(Datagram.create_add_channel(1235))

    @classmethod
    def tearDownClass(cls):
        cls.server.close()
        cls.daemon.stop()

    def assertDisconnect(self, s, reason_code):
        while True:
            dg = s.recv_maybe()
            self.assertTrue(dg is not None, "No datagram received while expecting ClientEject")
            dgi = DatagramIterator(dg)
            if dgi.read_uint16() == CLIENT_EJECT:
                self.assertEqual(dgi.read_uint16(), reason_code)
                # According to client_protocol.md, the string must provide some explanation, so
                # ensure that it is there.
                self.assertNotEqual(dgi.read_string(), '')
                s.close()
                return

    def connect(self, do_hello=True, port=57128):
        s = socket(AF_INET, SOCK_STREAM)
        s.connect(('127.0.0.1', port))
        client = ClientConnection(s)

        if do_hello:
            dg = Datagram()
            dg.add_uint16(CLIENT_HELLO)
            dg.add_uint32(DC_HASH)
            dg.add_string(VERSION)
            client.send(dg)
            dg = Datagram()
            dg.add_uint16(CLIENT_HELLO_RESP)
            self.assertTrue(*client.expect(dg))

        return client

    def identify(self, client):
        # Figure out the sender ID for a given client connection.

        dg = Datagram()
        dg.add_uint16(CLIENT_OBJECT_SET_FIELD)
        dg.add_doid(1234)
        dg.add_uint16(request)
        dg.add_string('What... am I?')
        client.send(dg)

        dg = self.server.recv_maybe()
        self.assertTrue(dg is not None, "No datagram received when attempting identify()")
        dgi = DatagramIterator(dg)
        self.assertEqual(dgi.read_uint8(), 1)
        self.assertEqual(dgi.read_channel(), 1234)
        sender_id = dgi.read_channel()

        #self.assertLessEqual(sender_id, 999)
        #self.assertGreaterEqual(sender_id, 100)

        return sender_id

    def set_state(self, client, state):
        dg = Datagram.create([self.identify(client)], 1, CLIENTAGENT_SET_STATE)
        dg.add_uint16(state)
        self.server.send(dg)
        time.sleep(0.1) # Mitigate race condition with set_state

    def test_hello(self):
        # First, see if the CA ensures that the first datagram is a HELLO.
        client = self.connect(False)
        dg = Datagram()
        dg.add_uint16(5) # invalid msgtype
        client.send(dg)
        self.assertDisconnect(client, CLIENT_DISCONNECT_NO_HELLO)

        # Next, see if the version gets validated:
        client = self.connect(False)
        dg = Datagram()
        dg.add_uint16(CLIENT_HELLO)
        dg.add_uint32(DC_HASH)
        dg.add_string('Equestria Online v5.7')
        client.send(dg)
        self.assertDisconnect(client, CLIENT_DISCONNECT_BAD_VERSION)

        # Now dchash validation:
        client = self.connect(False)
        dg = Datagram()
        dg.add_uint16(CLIENT_HELLO)
        dg.add_uint32(0x12345678)
        dg.add_string(VERSION)
        client.send(dg)
        self.assertDisconnect(client, CLIENT_DISCONNECT_BAD_DCHASH)

        # If everything is correct, it should simply allow us in:
        client = self.connect(False)
        dg = Datagram()
        dg.add_uint16(CLIENT_HELLO)
        dg.add_uint32(DC_HASH)
        dg.add_string(VERSION)
        client.send(dg)
        dg = Datagram()
        dg.add_uint16(CLIENT_HELLO_RESP)
        self.assertTrue(*client.expect(dg))

        client.close()

    def test_anonymous(self):
        # Connect and hello:
        client = self.connect()

        # Now, we should be able to send an update to the anonymous UD...
        dg = Datagram()
        dg.add_uint16(CLIENT_OBJECT_SET_FIELD)
        dg.add_doid(1234)
        dg.add_uint16(request)
        dg.add_string('[month of winter coolness]*3')
        client.send(dg)

        # Nothing should happen on the client...
        self.assertTrue(client.expect_none())

        # And the server should see the update...
        dg = self.server.recv_maybe()
        self.assertTrue(dg is not None, "No datagram received while expecting SSObjectSetField")
        dgi = DatagramIterator(dg)
        self.assertEqual(dgi.read_uint8(), 1)
        self.assertEqual(dgi.read_channel(), 1234)
        dgi.read_channel() # Sender ID; we don't know this.
        self.assertEqual(dgi.read_uint16(), STATESERVER_OBJECT_SET_FIELD)
        self.assertEqual(dgi.read_doid(), 1234)
        self.assertEqual(dgi.read_uint16(), request)
        self.assertEqual(dgi.read_string(), '[month of winter coolness]*3')

        # However, if we send an update to the non-anonymous UD...
        dg = Datagram()
        dg.add_uint16(CLIENT_OBJECT_SET_FIELD)
        dg.add_doid(1235)
        dg.add_uint16(foo)
        dg.add_uint8(1)
        dg.add_uint8(5)
        dg.add_uint8(7)
        client.send(dg)

        # Nothing should happen on the server...
        self.assertTrue(self.server.expect_none())

        # And the client should get booted.
        self.assertDisconnect(client, CLIENT_DISCONNECT_ANONYMOUS_VIOLATION)

    def test_disconnect(self):
        client = self.connect()
        id = self.identify(client)

        # Send a CLIENTAGENT_DISCONNECT to the session...
        dg = Datagram.create([id], 1, CLIENTAGENT_EJECT)
        dg.add_uint16(999)
        dg.add_string('ERROR: The night... will last... forever!')
        self.server.send(dg)

        # See if the client dies with that exact error...
        dg = Datagram()
        dg.add_uint16(CLIENT_EJECT)
        dg.add_uint16(999)
        dg.add_string('ERROR: The night... will last... forever!')
        self.assertTrue(*client.expect(dg))
        client.close()

        # New connection:
        client = self.connect()
        id = self.identify(client)

        dg = Datagram.create([id], 1, CLIENTAGENT_DROP)
        self.server.send(dg)

        # TODO: Rewrite this line to be less ugly.
        # Check that the connection closes with no other data.
        self.assertEqual(client.s.recv(1024), '')

    def test_set_state(self):
        client = self.connect()
        id = self.identify(client)

        # Restore the client back to the NEW state.
        self.set_state(client, CLIENT_STATE_NEW)

        # Since it's in the NEW state, sending something should cause a HELLO
        # error.
        dg = Datagram()
        dg.add_uint16(CLIENT_OBJECT_SET_FIELD)
        dg.add_doid(1234)
        dg.add_uint16(request)
        dg.add_string('I wish to be an Oompa Loompa. Take me to them so the deed may be done.')
        client.send(dg)
        self.assertDisconnect(client, CLIENT_DISCONNECT_NO_HELLO)

        # New client:
        client = self.connect()
        id = self.identify(client)

        # Put the client in the ESTABLISHED state.
        self.set_state(client, CLIENT_STATE_ESTABLISHED)

        # Try to send an update to UberDog2.
        dg = Datagram()
        dg.add_uint16(CLIENT_OBJECT_SET_FIELD)
        dg.add_doid(1235)
        dg.add_uint16(foo)
        dg.add_uint8(0xBE)
        dg.add_uint8(0xAD)
        dg.add_uint8(0x06)
        client.send(dg)

        # The update should show up inside the server:
        dg = self.server.recv_maybe()
        self.assertTrue(dg is not None, "No datagram received while expecting SSObjectSetField")
        dgi = DatagramIterator(dg)
        self.assertEqual(dgi.read_uint8(), 1)
        self.assertEqual(dgi.read_channel(), 1235)
        dgi.read_channel() # Sender ID; we don't know this.
        self.assertEqual(dgi.read_uint16(), STATESERVER_OBJECT_SET_FIELD)
        self.assertEqual(dgi.read_doid(), 1235)
        self.assertEqual(dgi.read_uint16(), foo)
        self.assertEqual(dgi.read_uint8(), 0xBE)
        self.assertEqual(dgi.read_uint8(), 0xAD)
        self.assertEqual(dgi.read_uint8(), 0x06)

        # Now revert back to anonymous state:
        self.set_state(client, CLIENT_STATE_ANONYMOUS)

        # Try again:
        dg = Datagram()
        dg.add_uint16(CLIENT_OBJECT_SET_FIELD)
        dg.add_doid(1235)
        dg.add_uint16(foo)
        dg.add_uint8(0xBE)
        dg.add_uint8(0xAD)
        dg.add_uint8(0x06)
        client.send(dg)

        # Nothing should happen inside the server:
        self.assertTrue(self.server.expect_none())

        # Client should get booted:
        self.assertDisconnect(client, CLIENT_DISCONNECT_ANONYMOUS_VIOLATION)

    def test_receive_update(self):
        client = self.connect()
        id = self.identify(client)

        dg = Datagram.create([id], 1, STATESERVER_OBJECT_SET_FIELD)
        dg.add_doid(1234)
        dg.add_uint16(response)
        dg.add_string('It... is... ON!')
        self.server.send(dg)

        dg = Datagram()
        dg.add_uint16(CLIENT_OBJECT_SET_FIELD)
        dg.add_doid(1234)
        dg.add_uint16(response)
        dg.add_string('It... is... ON!')
        self.assertTrue(*client.expect(dg))

        client.close()

    def test_set_sender(self):
        client = self.connect()
        id = self.identify(client)

        dg = Datagram.create([id], 1, CLIENTAGENT_SET_CLIENT_ID)
        dg.add_channel(555566667777)
        self.server.send(dg)

        # Reidentify the client, make sure the sender has changed.
        self.assertEquals(self.identify(client), 555566667777)

        # The client should have a subscription on the new sender channel automatically:
        dg = Datagram.create([555566667777], 1, STATESERVER_OBJECT_SET_FIELD)
        dg.add_doid(1235)
        dg.add_uint16(bar)
        dg.add_uint16(0xF00D)
        self.server.send(dg)

        dg = Datagram()
        dg.add_uint16(CLIENT_OBJECT_SET_FIELD)
        dg.add_doid(1235)
        dg.add_uint16(bar)
        dg.add_uint16(0xF00D)
        self.assertTrue(*client.expect(dg))

        # Change the sender ID again... This is still being sent to the session
        # channel, which the client should always have a subscription on.
        dg = Datagram.create([id], 1, CLIENTAGENT_SET_CLIENT_ID)
        dg.add_channel(777766665555)
        self.server.send(dg)

        # Ensure that 555566667777 has been dropped...
        dg = Datagram.create([555566667777], 1, STATESERVER_OBJECT_SET_FIELD)
        dg.add_doid(1235)
        dg.add_uint16(bar)
        dg.add_uint16(0x7AB)
        self.server.send(dg)
        self.assertTrue(client.expect_none())

    def test_errors(self):
        # Zero-length datagram:
        client = self.connect()
        dg = Datagram()
        client.send(dg)
        self.assertDisconnect(client, CLIENT_DISCONNECT_TRUNCATED_DATAGRAM)

        # Really truncated datagram:
        client = self.connect()
        dg = Datagram()
        dg.add_uint8(3)
        client.send(dg)
        self.assertDisconnect(client, CLIENT_DISCONNECT_TRUNCATED_DATAGRAM)

        # Bad msgtype:
        client = self.connect()
        dg = Datagram()
        dg.add_uint16(0x1337)
        dg.add_channel(0x3141592653589793) # Why the heck not add something to it?
        client.send(dg)
        self.assertDisconnect(client, CLIENT_DISCONNECT_INVALID_MSGTYPE)

        # Twiddle with an unknown object:
        client = self.connect()
        self.set_state(client, CLIENT_STATE_ESTABLISHED) # Let it out of the sandbox for this test.
        dg = Datagram()
        dg.add_uint16(CLIENT_OBJECT_SET_FIELD)
        dg.add_uint32(0xDECAFBAD)
        dg.add_uint16(request)
        dg.add_string('Hello? Anyone there?')
        client.send(dg)
        self.assertDisconnect(client, CLIENT_DISCONNECT_MISSING_OBJECT)

        # Send a field update to a non-present field:
        client = self.connect()
        dg = Datagram()
        dg.add_uint16(CLIENT_OBJECT_SET_FIELD)
        dg.add_doid(1234)
        dg.add_uint16(foo)
        dg.add_uint8(5)
        dg.add_uint8(4)
        dg.add_uint8(6)
        client.send(dg)
        self.assertDisconnect(client, CLIENT_DISCONNECT_FORBIDDEN_FIELD)

        # Send a field update to a non-clsend field:
        client = self.connect()
        dg = Datagram()
        dg.add_uint16(CLIENT_OBJECT_SET_FIELD)
        dg.add_doid(1234)
        dg.add_uint16(response)
        dg.add_string('Bizaam!')
        client.send(dg)
        self.assertDisconnect(client, CLIENT_DISCONNECT_FORBIDDEN_FIELD)

        # Send a truncated field update:
        client = self.connect()
        dg = Datagram()
        dg.add_uint16(CLIENT_OBJECT_SET_FIELD)
        dg.add_doid(1234)
        dg.add_uint16(request)
        dg.add_uint16(CHANNEL_SIZE_BYTES*2) # Faking the string length...
        dg.add_channel(0) # Whoops, only 8/16 bytes!
        client.send(dg)
        self.assertDisconnect(client, CLIENT_DISCONNECT_TRUNCATED_DATAGRAM)

<<<<<<< HEAD
        # TODO: Change protocol to address max field sizes
        # Write now with 32 bit mode, an oversized field size cannot occur, but we probably want to
        # support 32-bit field sizes as well.
        if 'USE_32BIT_DATAGRAMS' in os.environ:
            return

        # Send an oversized field update:
        client = self.connect()
        dg = Datagram()
        dg.add_uint16(CLIENT_OBJECT_SET_FIELD)
        dg.add_doid(1234)
        dg.add_uint16(request)
        # This will fit inside the client dg, but be too big for the server.
        dg.add_string('F'*(DGSIZE_MAX-len(dg._data)-DGSIZE_SIZE_BYTES))
        client.send(dg)
        self.assertDisconnect(client, CLIENT_DISCONNECT_OVERSIZED_DATAGRAM)
=======
        if not 'USE_32BIT_DATAGRAMS' in os.environ:
            # Send an oversized field update:
            client = self.connect()
            dg = Datagram()
            dg.add_uint16(CLIENT_OBJECT_SET_FIELD)
            dg.add_uint32(1234)
            dg.add_uint16(request)
            # This will fit inside the client dg, but be too big for the server.
            dg.add_string('F'*(DGSIZE_MAX-len(dg._data)-DGSIZE_SIZE_BYTES))
            client.send(dg)
            self.assertDisconnect(client, CLIENT_DISCONNECT_OVERSIZED_DATAGRAM)
>>>>>>> 7a41ff7b

    def test_ownership(self):
        client = self.connect()
        id = self.identify(client)

        # Let the client out of the sandbox...
        self.set_state(client, CLIENT_STATE_ESTABLISHED)

        # Give it an object that it owns.
        dg = Datagram.create([id], 1, STATESERVER_OBJECT_ENTER_OWNER_WITH_REQUIRED_OTHER)
        dg.add_doid(55446655)
        dg.add_doid(1234) # Parent
        dg.add_zone(5678) # Zone
        dg.add_uint16(DistributedClientTestObject)
        dg.add_string('Big crown thingy')
        dg.add_uint8(11)
        dg.add_uint8(22)
        dg.add_uint8(33)
        dg.add_uint16(0)
        self.server.send(dg)

        # The client should receive the new object.
        dg = Datagram()
        dg.add_uint16(CLIENT_ENTER_OBJECT_REQUIRED_OTHER_OWNER)
        dg.add_doid(55446655)
        dg.add_doid(1234) # Parent
        dg.add_zone(5678) # Zone
        dg.add_uint16(DistributedClientTestObject)
        dg.add_string('Big crown thingy')
        dg.add_uint8(11)
        dg.add_uint8(22)
        dg.add_uint8(33)
        dg.add_uint16(0)
        self.assertTrue(*client.expect(dg))

        # ownsend should be okay...
        dg = Datagram()
        dg.add_uint16(CLIENT_OBJECT_SET_FIELD)
        dg.add_doid(55446655)
        dg.add_uint16(setColor)
        dg.add_uint8(44)
        dg.add_uint8(55)
        dg.add_uint8(66)
        client.send(dg)
        self.assertTrue(client.expect_none())

        # clsend as well...
        dg = Datagram()
        dg.add_uint16(CLIENT_OBJECT_SET_FIELD)
        dg.add_doid(55446655)
        dg.add_uint16(requestKill)
        client.send(dg)
        self.assertTrue(client.expect_none())

        # And we can relocate it...
        dg = Datagram()
        dg.add_uint16(CLIENT_OBJECT_LOCATION)
        dg.add_doid(55446655) # Doid
        dg.add_doid(1234) # Parent
        dg.add_zone(4321) # Zone
        client.send(dg)
        self.assertTrue(client.expect_none())

        # But anything else is a no-no.
        dg = Datagram()
        dg.add_uint16(CLIENT_OBJECT_SET_FIELD)
        dg.add_doid(55446655)
        dg.add_uint16(setName)
        dg.add_string('Alicorn Amulet')
        client.send(dg)
        self.assertDisconnect(client, CLIENT_DISCONNECT_FORBIDDEN_FIELD)


        # Send a relocate on a client agent that has it disabled
        client2 = self.connect(port = 57135)
        id2 = self.identify(client2)
        self.set_state(client2, CLIENT_STATE_ESTABLISHED)
        ## Give it an object that it owns.
        dg = Datagram.create([id2], 1, STATESERVER_OBJECT_ENTER_OWNER_WITH_REQUIRED)
        dg.add_uint32(88112288) # Doid
        dg.add_uint32(0) # Parent
        dg.add_uint32(0) # Zone
        dg.add_uint16(DistributedClientTestObject)
        dg.add_string('Bigger crown thingy from hell')
        dg.add_uint8(1)
        dg.add_uint8(2)
        dg.add_uint8(3)
        self.server.send(dg)
        ## The client should receive the new object.
        dg = Datagram()
        dg.add_uint16(CLIENT_ENTER_OBJECT_REQUIRED_OWNER)
        dg.add_uint32(88112288) # Doid
        dg.add_uint32(0) # Parent
        dg.add_uint32(0) # Zone
        dg.add_uint16(DistributedClientTestObject)
        dg.add_string('Bigger crown thingy from hell')
        dg.add_uint8(1)
        dg.add_uint8(2)
        dg.add_uint8(3)
        self.assertTrue(*client2.expect(dg))
        ## Lets try to relocate it...
        dg = Datagram()
        dg.add_uint16(CLIENT_OBJECT_LOCATION)
        dg.add_uint32(55446655)
        dg.add_uint32(1234)
        dg.add_uint32(4321)
        client2.send(dg)
        ## Which should cause an error
        self.assertDisconnect(client2, CLIENT_DISCONNECT_FORBIDDEN_RELOCATE)

    def test_postremove(self):
        client = self.connect()
        id = self.identify(client)

        pr1 = Datagram.create([1234], 66, 12346)
        pr2 = Datagram.create([1234, 1235], 88, 12345)
        pr3 = Datagram.create([1235], 88, 6543)

        # Add a post-remove...
        dg = Datagram.create([id], 1, CLIENTAGENT_ADD_POST_REMOVE)
        dg.add_string(pr1.get_data())
        self.server.send(dg)

        # Clear the post-removes...
        dg = Datagram.create([id], 1, CLIENTAGENT_CLEAR_POST_REMOVES)
        self.server.send(dg)

        # Add two different ones...
        dg = Datagram.create([id], 1, CLIENTAGENT_ADD_POST_REMOVE)
        dg.add_string(pr2.get_data())
        self.server.send(dg)

        dg = Datagram.create([id], 1, CLIENTAGENT_ADD_POST_REMOVE)
        dg.add_string(pr3.get_data())
        self.server.send(dg)

        #Wait
        time.sleep(0.1)

        # Client suddenly loses connection...!
        client.close()

        # Ensure pr2 and pr3 are sent out, but not pr1.
        self.assertTrue(*self.server.expect_multi([pr2, pr3], only=True))
        self.assertTrue(self.server.expect_none())

    def test_send_datagram(self):
        client = self.connect()
        id = self.identify(client)

        raw_dg = Datagram()
        raw_dg.add_uint16(5555)
        raw_dg.add_channel(152379565)

        dg = Datagram.create([id], 1, CLIENTAGENT_SEND_DATAGRAM)
        dg.add_string(raw_dg.get_data())
        self.server.send(dg)

        self.assertTrue(*client.expect(raw_dg))
        client.close()

    def test_channel(self):
        client = self.connect()
        id = self.identify(client)

        dg = Datagram.create([id], 1, CLIENTAGENT_OPEN_CHANNEL)
        dg.add_channel(66778899)
        self.server.send(dg)

        # In practice, it's dumb to do this, but this is a unit test, so:
        dg = Datagram.create([id], 1, CLIENTAGENT_CLOSE_CHANNEL)
        dg.add_channel(id)
        self.server.send(dg)

        # Sending things to the ID channel should no longer work...
        dg = Datagram.create([id], 1, CLIENTAGENT_EJECT)
        dg.add_uint16(1234)
        dg.add_string('What fun is there in making sense?')
        self.server.send(dg)

        # Nothing happens to the client:
        self.assertTrue(client.expect_none())

        # But the new channel is now valid!
        dg = Datagram.create([66778899], 1, CLIENTAGENT_EJECT)
        dg.add_uint16(4321)
        dg.add_string('What fun is there in making cents?')
        self.server.send(dg)

        self.assertDisconnect(client, 4321)

    def test_interest(self):
        client = self.connect()
        id = self.identify(client)

        # Client needs to be outside of the sandbox for this:
        self.set_state(client, CLIENT_STATE_ESTABLISHED)

        # Open interest on two zones in 1234:
        dg = Datagram()
        dg.add_uint16(CLIENT_ADD_INTEREST_MULTIPLE)
        dg.add_uint32(2) # Context
        dg.add_uint16(1) # Interest id
        dg.add_doid(1234) # Parent
        dg.add_uint16(2) # Zone count
        dg.add_zone(5555) # Zone 1
        dg.add_zone(4444) # Zone 2
        client.send(dg)

        # Server should ask for the objects:
        dg = self.server.recv_maybe()
        self.assertTrue(dg is not None)
        dgi = DatagramIterator(dg)
        self.assertTrue(*dgi.matches_header([1234], id, STATESERVER_OBJECT_GET_ZONES_OBJECTS))
        context = dgi.read_uint32()
        self.assertEquals(dgi.read_doid(), 1234)
        self.assertEquals(dgi.read_uint16(), 2)
        self.assertEquals(set([dgi.read_zone(), dgi.read_zone()]), set([5555, 4444]))

        # The SS replies immediately with the count:
        dg = Datagram.create([id], 1234, STATESERVER_OBJECT_GET_ZONES_COUNT_RESP)
        dg.add_uint32(context)
        dg.add_doid(2) # Object count, uses an integer with same width as doids
        self.server.send(dg)

        # We'll throw a couple objects its way:
        dg = Datagram.create([id], 1, STATESERVER_OBJECT_ENTER_LOCATION_WITH_REQUIRED)
        dg.add_doid(8888) # do_id
        dg.add_doid(1234) # parent_id
        dg.add_zone(5555) # zone_id
        dg.add_uint16(DistributedTestObject1)
        dg.add_uint32(999999) # setRequired1
        self.server.send(dg)

        # Does the client see it?
        dg = Datagram()
        dg.add_uint16(CLIENT_ENTER_OBJECT_REQUIRED)
        dg.add_doid(8888) # do_id
        dg.add_doid(1234) # parent_id
        dg.add_zone(5555) # zone_id
        dg.add_uint16(DistributedTestObject1)
        dg.add_uint32(999999) # setRequired1
        self.assertTrue(*client.expect(dg))

        # Now the CA discovers the second object...
        dg = Datagram.create([id], 1, STATESERVER_OBJECT_ENTER_LOCATION_WITH_REQUIRED_OTHER)
        dg.add_doid(7777) # do_id
        dg.add_doid(1234) # parent_id
        dg.add_zone(4444) # zone_id
        dg.add_uint16(DistributedTestObject1)
        dg.add_uint32(88888) # setRequired1
        dg.add_uint16(1)
        dg.add_uint16(setBR1)
        dg.add_string('What cause have I to feel glad?')
        self.server.send(dg)

        # Does the client see it?
        dg = Datagram()
        dg.add_uint16(CLIENT_ENTER_OBJECT_REQUIRED_OTHER)
        dg.add_doid(7777) # do_id
        dg.add_doid(1234) # parent_id
        dg.add_zone(4444) # zone_id
        dg.add_uint16(DistributedTestObject1)
        dg.add_uint32(88888) # setRequired1
        dg.add_uint16(1)
        dg.add_uint16(setBR1)
        dg.add_string('What cause have I to feel glad?')
        self.assertTrue(*client.expect(dg))

        # And the CA is done opening the interest.

        # So the CA should tell the client the handle/context operation is done.
        dg = Datagram()
        dg.add_uint16(CLIENT_DONE_INTEREST_RESP)
        dg.add_uint32(2) # Context
        dg.add_uint16(1) # Interest Id
        self.assertTrue(*client.expect(dg))

        # One of the objects broadcasts!
        dg = Datagram.create([(1234<<ZONE_SIZE_BITS)|4444], 1, STATESERVER_OBJECT_SET_FIELD)
        dg.add_doid(7777) # do_id
        dg.add_uint16(setBR1)
        dg.add_string("I've built my life on judgement and causing pain...")
        self.server.send(dg)

        # And the client is informed.
        dg = Datagram()
        dg.add_uint16(CLIENT_OBJECT_SET_FIELD)
        dg.add_doid(7777) # do_id
        dg.add_uint16(setBR1)
        dg.add_string("I've built my life on judgement and causing pain...")
        self.assertTrue(*client.expect(dg))

        # Now, let's move the objects around...
        dg = Datagram.create([(1234<<ZONE_SIZE_BITS)|5555], 1, STATESERVER_OBJECT_CHANGING_LOCATION)
        dg.add_doid(8888) # do_id
        dg.add_doid(1234) # new_parent
        dg.add_zone(4444) # new_zone
        dg.add_doid(1234) # old_parent
        dg.add_zone(5555) # old_zone
        self.server.send(dg)

        # The client should get a zone change notification.
        dg = Datagram()
        dg.add_uint16(CLIENT_OBJECT_LOCATION)
        dg.add_doid(8888) # do_id
        dg.add_doid(1234) # parent_id
        dg.add_zone(4444) # zone_id
        self.assertTrue(*client.expect(dg))

        # Realistically, object 8888 would send an enterzone on the new location:
        dg = Datagram.create([(1234<<ZONE_SIZE_BITS)|4444], 1, STATESERVER_OBJECT_ENTER_LOCATION_WITH_REQUIRED)
        dg.add_doid(8888) # do_id
        dg.add_doid(1234) # parent_id
        dg.add_zone(4444) # zone_id
        dg.add_uint16(DistributedTestObject1)
        dg.add_uint32(999999) # setRequired1
        self.server.send(dg)

        # But the CA should silently ignore it:
        self.assertTrue(client.expect_none())

        # How about moving the other object outside of interest?
        dg = Datagram.create([(1234<<ZONE_SIZE_BITS)|4444], 1, STATESERVER_OBJECT_CHANGING_LOCATION)
        dg.add_doid(7777) # do_id
        dg.add_doid(1234) # new_parent
        dg.add_zone(1111) # new_zone
        dg.add_doid(1234) # old_parent
        dg.add_zone(4444) # old_zone
        self.server.send(dg)

        # This time the client should have the object disabled.
        dg = Datagram()
        dg.add_uint16(CLIENT_OBJECT_LEAVING)
        dg.add_doid(7777)
        self.assertTrue(*client.expect(dg))

        # Now, kill the interest!
        dg = Datagram()
        dg.add_uint16(CLIENT_REMOVE_INTEREST)
        dg.add_uint32(55) # Context
        dg.add_uint16(1) # Interest id
        client.send(dg)

        # The remaining seen object should die...
        dg = Datagram()
        dg.add_uint16(CLIENT_OBJECT_LEAVING)
        dg.add_doid(8888)
        self.assertTrue(*client.expect(dg))

        # The server should say it's done being interesting...
        dg = Datagram()
        dg.add_uint16(CLIENT_DONE_INTEREST_RESP)
        dg.add_uint32(55) # Context
        dg.add_uint16(1) # Interest id
        self.assertTrue(*client.expect(dg))

        # And NOTHING ELSE:
        self.assertTrue(client.expect_none())

        # Meanwhile, nothing happens on the server either:
        self.assertTrue(self.server.expect_none())

        # Additionally, if we try to twiddle with a previously visible object...
        dg = Datagram()
        dg.add_uint16(CLIENT_OBJECT_SET_FIELD)
        dg.add_doid(8888)
        dg.add_uint16(setRequired1)
        dg.add_uint32(232323)
        client.send(dg)

        # We shouldn't get kicked...
        self.assertTrue(client.expect_none())

        self.server.flush()
        client.close()

    def test_delete(self):
        client = self.connect()
        id = self.identify(client)

        # Client needs to be outside of the sandbox for this:
        self.set_state(client, CLIENT_STATE_ESTABLISHED)

        # Open interest on a zone:
        dg = Datagram()
        dg.add_uint16(CLIENT_ADD_INTEREST)
        dg.add_uint32(6) # Context
        dg.add_uint16(5) # Interest id
        dg.add_doid(1235) # Parent
        dg.add_zone(111111) # Zone 1
        client.send(dg)

        # CA, of course, asks for objects:
        dg = self.server.recv_maybe()
        self.assertTrue(dg is not None)
        dgi = DatagramIterator(dg)
        self.assertTrue(*dgi.matches_header([1235], id, STATESERVER_OBJECT_GET_ZONES_OBJECTS))
        context = dgi.read_uint32()
        self.assertEquals(dgi.read_doid(), 1235) # Parent
        self.assertEquals(dgi.read_uint16(), 1) # Zone count
        self.assertEquals(dgi.read_zone(), 111111) # Zone #1

        # The SS replies immediately with the count:
        dg = Datagram.create([id], 1234, STATESERVER_OBJECT_GET_ZONES_COUNT_RESP)
        dg.add_uint32(context)
        dg.add_doid(1) #  Object count, uses integer with same width as doid
        self.server.send(dg)

        # We'll give them the object:
        dg = Datagram.create([id], 1, STATESERVER_OBJECT_ENTER_LOCATION_WITH_REQUIRED_OTHER)
        dg.add_doid(777711) # do_id
        dg.add_doid(1235) # parent_id
        dg.add_zone(111111) # zone_id
        dg.add_uint16(DistributedTestObject1)
        dg.add_uint32(88888) # setRequired1
        dg.add_uint16(1)
        dg.add_uint16(setBR1)
        dg.add_string("It's true some days are dark and lonely...")
        self.server.send(dg)

        # Does the client see it?
        dg = Datagram()
        dg.add_uint16(CLIENT_ENTER_OBJECT_REQUIRED_OTHER)
        dg.add_doid(777711) # do_id
        dg.add_doid(1235) # parent_id
        dg.add_zone(111111) # zone_id
        dg.add_uint16(DistributedTestObject1)
        dg.add_uint32(88888) # setRequired1
        dg.add_uint16(1)
        dg.add_uint16(setBR1)
        dg.add_string("It's true some days are dark and lonely...")
        self.assertTrue(*client.expect(dg))

        # And the client's interest op is done:
        dg = Datagram()
        dg.add_uint16(CLIENT_DONE_INTEREST_RESP)
        dg.add_uint32(6) # Context
        dg.add_uint16(5) # Interest id
        self.assertTrue(*client.expect(dg))

        # Now let's nuke it from orbit!
        dg = Datagram.create([id], 777711, STATESERVER_OBJECT_DELETE_RAM)
        dg.add_doid(777711)
        self.server.send(dg)

        # Now the client should receive the deletion:
        dg = Datagram()
        dg.add_uint16(CLIENT_OBJECT_LEAVING)
        dg.add_doid(777711)
        self.assertTrue(*client.expect(dg))

        # Next, we throw an owner object their way:
        dg = Datagram.create([id], 1, STATESERVER_OBJECT_ENTER_OWNER_WITH_REQUIRED_OTHER)
        dg.add_doid(55446651) # Object Id
        dg.add_doid(1235) # Parent
        dg.add_zone(6161) # Zone
        dg.add_uint16(DistributedClientTestObject)
        dg.add_string('Alicorn Amulet')
        dg.add_uint8(11)
        dg.add_uint8(22)
        dg.add_uint8(33)
        dg.add_uint16(0)
        self.server.send(dg)

        # The client should receive the new object.
        dg = Datagram()
        dg.add_uint16(CLIENT_ENTER_OBJECT_REQUIRED_OTHER_OWNER)
        dg.add_doid(55446651) # Object Id
        dg.add_doid(1235) # Parent
        dg.add_zone(6161) # Zone
        dg.add_uint16(DistributedClientTestObject)
        dg.add_string('Alicorn Amulet')
        dg.add_uint8(11)
        dg.add_uint8(22)
        dg.add_uint8(33)
        dg.add_uint16(0)
        self.assertTrue(*client.expect(dg))

        # Bye, owned object!
        dg = Datagram.create([id], 55446651, STATESERVER_OBJECT_DELETE_RAM)
        dg.add_doid(55446651)
        self.server.send(dg)

        # Now the client should record an owner delete:
        dg = Datagram()
        dg.add_uint16(CLIENT_OBJECT_LEAVING_OWNER)
        dg.add_doid(55446651)
        self.assertTrue(*client.expect(dg))

        # That's all folks!
        client.close()

    def test_interest_overlap(self):
        client = self.connect()
        id = self.identify(client)

        # Client needs to be outside of the sandbox for this:
        self.set_state(client, CLIENT_STATE_ESTABLISHED)

        # Open interest on two zones in 1235:
        dg = Datagram()
        dg.add_uint16(CLIENT_ADD_INTEREST_MULTIPLE)
        dg.add_uint32(6) # Context
        dg.add_uint16(5) # Interest Id
        dg.add_doid(1235) # Parent
        dg.add_uint16(2) # Zone count...
        dg.add_zone(1111) # Zone 1
        dg.add_zone(2222) # Zone 2
        client.send(dg)

        # CA asks for objects...
        dg = self.server.recv_maybe()
        self.assertTrue(dg is not None)
        dgi = DatagramIterator(dg)
        self.assertTrue(*dgi.matches_header([1235], id, STATESERVER_OBJECT_GET_ZONES_OBJECTS))
        context = dgi.read_uint32()
        self.assertEquals(dgi.read_doid(), 1235) # Object doid
        self.assertEquals(dgi.read_uint16(), 2) # Nume zones requested
        dg.add_uint16(2)
        self.assertEquals(set([dgi.read_zone(), dgi.read_zone()]), set([1111, 2222]))

        # There is one object:
        dg = Datagram.create([id], 1235, STATESERVER_OBJECT_GET_ZONES_COUNT_RESP)
        dg.add_uint32(context)
        dg.add_doid(1) # Object count, use integer with same width as doid
        self.server.send(dg)

        # Let's give 'em one...
        dg = Datagram.create([id], 1, STATESERVER_OBJECT_ENTER_LOCATION_WITH_REQUIRED)
        dg.add_doid(54321) # do_id
        dg.add_doid(1235) # parent_id
        dg.add_zone(2222) # zone_id
        dg.add_uint16(DistributedTestObject1)
        dg.add_uint32(999999) # setRequired1
        self.server.send(dg)

        # Does the client see it?
        dg = Datagram()
        dg.add_uint16(CLIENT_ENTER_OBJECT_REQUIRED)
        dg.add_doid(54321) # do_id
        dg.add_doid(1235) # parent_id
        dg.add_zone(2222) # zone_id
        dg.add_uint16(DistributedTestObject1)
        dg.add_uint32(999999) # setRequired1
        self.assertTrue(*client.expect(dg))

        # So the CA should tell the client the handle/context operation is done.
        dg = Datagram()
        dg.add_uint16(CLIENT_DONE_INTEREST_RESP)
        dg.add_uint32(6) # context
        dg.add_uint16(5) # interest id
        self.assertTrue(*client.expect(dg))

        # Now, open a second, overlapping interest:
        dg = Datagram()
        dg.add_uint16(CLIENT_ADD_INTEREST)
        dg.add_uint32(8) # context 
        dg.add_uint16(7) # interest id
        dg.add_doid(1235) # parent
        dg.add_zone(2222) # Zone 2 from interest above.
        client.send(dg)

        # CA doesn't have to ask, this interest is already there.
        self.assertTrue(self.server.expect_none())

        # And it tells the client that the interest is open:
        dg = Datagram()
        dg.add_uint16(CLIENT_DONE_INTEREST_RESP)
        dg.add_uint32(8) # Context
        dg.add_uint16(7) # Interest id
        self.assertTrue(*client.expect(dg))

        # Now, the client asks to kill the first interest...
        dg = Datagram()
        dg.add_uint16(CLIENT_REMOVE_INTEREST)
        dg.add_uint32(88) # Context
        dg.add_uint16(5) # Interest id
        client.send(dg)

        # And only the interest dies...
        dg = Datagram()
        dg.add_uint16(CLIENT_DONE_INTEREST_RESP)
        dg.add_uint32(88) # Context
        dg.add_uint16(5) # Interest id
        self.assertTrue(*client.expect(dg))

        # ...with no activity happening on the server.
        self.assertTrue(self.server.expect_none())

        # But if we kill the SECOND interest...
        dg = Datagram()
        dg.add_uint16(CLIENT_REMOVE_INTEREST)
        dg.add_uint32(99) # Context
        dg.add_uint16(7) # Interest id
        client.send(dg)

        # ...the object dies...
        dg = Datagram()
        dg.add_uint16(CLIENT_OBJECT_LEAVING)
        dg.add_doid(54321)
        self.assertTrue(*client.expect(dg))

        # ...the operation completes...
        dg = Datagram()
        dg.add_uint16(CLIENT_DONE_INTEREST_RESP)
        dg.add_uint32(99) # Context
        dg.add_uint16(7) # Interest id
        self.assertTrue(*client.expect(dg))

        # ...but still nothing on the server:
        self.assertTrue(self.server.expect_none())

        client.close()

    def test_alter_interest(self):
        # N.B. this is largely copied from the test above...

        client = self.connect()
        id = self.identify(client)

        # Client needs to be outside of the sandbox for this:
        self.set_state(client, CLIENT_STATE_ESTABLISHED)

        # Open interest on two zones in 1235:
        dg = Datagram()
        dg.add_uint16(CLIENT_ADD_INTEREST_MULTIPLE)
        dg.add_uint32(6) # Context
        dg.add_uint16(5) # Interest id
        dg.add_doid(1235) # Parent
        dg.add_uint16(2)
        dg.add_zone(1111) # Zone 1
        dg.add_zone(2222) # Zone 2
        client.send(dg)

        # CA asks for objects...
        dg = self.server.recv_maybe()
        self.assertTrue(dg is not None)
        dgi = DatagramIterator(dg)
        self.assertTrue(*dgi.matches_header([1235], id, STATESERVER_OBJECT_GET_ZONES_OBJECTS))
        context = dgi.read_uint32()
        self.assertEquals(dgi.read_doid(), 1235)
        self.assertEquals(dgi.read_uint16(), 2)
        self.assertEquals(set([dgi.read_zone(), dgi.read_zone()]), set([1111, 2222]))

        # There is one object:
        dg = Datagram.create([id], 1235, STATESERVER_OBJECT_GET_ZONES_COUNT_RESP)
        dg.add_uint32(context)
        dg.add_doid(1) # Object count, uses an integer with same width as doid
        self.server.send(dg)

        # Let's give 'em one...
        dg = Datagram.create([id], 54321, STATESERVER_OBJECT_ENTER_LOCATION_WITH_REQUIRED)
        dg.add_doid(54321) # do_id
        dg.add_doid(1235) # parent_id
        dg.add_zone(2222) # zone_id
        dg.add_uint16(DistributedTestObject1)
        dg.add_uint32(999999) # setRequired1
        self.server.send(dg)

        # Does the client see it?
        dg = Datagram()
        dg.add_uint16(CLIENT_ENTER_OBJECT_REQUIRED)
        dg.add_doid(54321) # do_id
        dg.add_doid(1235) # parent_id
        dg.add_zone(2222) # zone_id
        dg.add_uint16(DistributedTestObject1)
        dg.add_uint32(999999) # setRequired1
        self.assertTrue(*client.expect(dg))

        # So the CA should tell the client the handle/context operation is done.
        dg = Datagram()
        dg.add_uint16(CLIENT_DONE_INTEREST_RESP)
        dg.add_uint32(6) # Context
        dg.add_uint16(5) # Interest id
        self.assertTrue(*client.expect(dg))

        # Now the client alters the interest to add a third zone:
        dg = Datagram()
        dg.add_uint16(CLIENT_ADD_INTEREST_MULTIPLE)
        dg.add_uint32(9) # Context
        dg.add_uint16(5) # Interest id
        dg.add_doid(1235) # Parent
        dg.add_uint16(3) # Zone count
        dg.add_zone(1111) # Zone 1
        dg.add_zone(2222) # Zone 2
        dg.add_zone(5555) # Zone 5--er, 3...
        client.send(dg)

        # The CA should ask for JUST the difference...
        dg = self.server.recv_maybe()
        self.assertTrue(dg is not None)
        dgi = DatagramIterator(dg)
        self.assertTrue(*dgi.matches_header([1235], id, STATESERVER_OBJECT_GET_ZONES_OBJECTS))
        context = dgi.read_uint32()
        self.assertEquals(dgi.read_doid(), 1235) # parent
        self.assertEquals(dgi.read_uint16(), 1) # zone count
        self.assertEquals(dgi.read_zone(), 5555) # zone #1

        # We'll pretend 1235,5555 is empty, so:
        dg = Datagram.create([id], 1235, STATESERVER_OBJECT_GET_ZONES_COUNT_RESP)
        dg.add_uint32(context)
        dg.add_doid(0) # Object count, uses an integer with same width as doid
        self.server.send(dg)

        # And the CA should tell the client the handle/context operation is done:
        dg = Datagram()
        dg.add_uint16(CLIENT_DONE_INTEREST_RESP)
        dg.add_uint32(9) # Context
        dg.add_uint16(5) # Interest id
        self.assertTrue(*client.expect(dg))

        # Now let's alter to add another zone, but remove 2222:
        dg = Datagram()
        dg.add_uint16(CLIENT_ADD_INTEREST_MULTIPLE)
        dg.add_uint32(10) # Context
        dg.add_uint16(5) # Interest id
        dg.add_doid(1235) # Parent
        dg.add_uint16(3) # Zone count
        dg.add_zone(5555) # zones requested out of their original order,
        dg.add_zone(1111) # because ordering is for suckers
        dg.add_zone(8888)
        client.send(dg)

        # The CA should ask for stuff in 8888...
        dg = self.server.recv_maybe()
        self.assertTrue(dg is not None)
        dgi = DatagramIterator(dg)
        self.assertTrue(*dgi.matches_header([1235], id, STATESERVER_OBJECT_GET_ZONES_OBJECTS))
        context = dgi.read_uint32()
        self.assertEquals(dgi.read_doid(), 1235) # Parent
        self.assertEquals(dgi.read_uint16(), 1) # Zone count
        self.assertEquals(dgi.read_zone(), 8888) # Zone #1

        # We'll pretend there's something in there this time:
        dg = Datagram.create([id], 1235, STATESERVER_OBJECT_GET_ZONES_COUNT_RESP)
        dg.add_uint32(context)
        dg.add_doid(1) # Object count, uses an integer with same width as doid
        self.server.send(dg)

        dg = Datagram.create([id], 23239, STATESERVER_OBJECT_ENTER_LOCATION_WITH_REQUIRED)
        dg.add_doid(23239) # do_id
        dg.add_doid(1235) # parent_id
        dg.add_zone(8888) # zone_id
        dg.add_uint16(DistributedTestObject1)
        dg.add_uint32(31416) # setRequired1
        self.server.send(dg)

        # Now, the CA should say two things (not necessarily in order):
        expected = []
        # 1. Object 54321 is dead:
        dg = Datagram()
        dg.add_uint16(CLIENT_OBJECT_LEAVING)
        dg.add_doid(54321)
        expected.append(dg)
        # 2. Object 23239 is alive:
        dg = Datagram()
        dg.add_uint16(CLIENT_ENTER_OBJECT_REQUIRED)
        dg.add_doid(23239) # do_id
        dg.add_doid(1235) # parent_id
        dg.add_zone(8888) # zone_id
        dg.add_uint16(DistributedTestObject1)
        dg.add_uint32(31416) # setRequired1
        expected.append(dg)
        # Let's see if the CA does as it's supposed to:
        self.assertTrue(*client.expect_multi(expected))

        # And the CA should tell the client the handle/context operation is finished:
        dg = Datagram()
        dg.add_uint16(CLIENT_DONE_INTEREST_RESP)
        dg.add_uint32(10) # Context
        dg.add_uint16(5) # Interest id
        self.assertTrue(*client.expect(dg))

        # Now let's alter the interest to a different parent entirely:
        dg = Datagram()
        dg.add_uint16(CLIENT_ADD_INTEREST)
        dg.add_uint32(119) # Context
        dg.add_uint16(5) # Interest id
        dg.add_doid(1234) # Parent
        dg.add_zone(1111) # Zone
        client.send(dg)

        # The query goes out to the SS...
        dg = self.server.recv_maybe()
        self.assertTrue(dg is not None)
        dgi = DatagramIterator(dg)
        self.assertTrue(*dgi.matches_header([1234], id, STATESERVER_OBJECT_GET_ZONES_OBJECTS))
        context = dgi.read_uint32()
        self.assertEquals(dgi.read_doid(), 1234) # Parent
        self.assertEquals(dgi.read_uint16(), 1)  # Zone count
        self.assertEquals(dgi.read_zone(), 1111) # Zone

        # We'll pretend 1234,1111 is empty, so:
        dg = Datagram.create([id], 1234, STATESERVER_OBJECT_GET_ZONES_COUNT_RESP)
        dg.add_uint32(context)
        dg.add_doid(0) # Object count, uses an integer with same width as doid
        self.server.send(dg)

        # Now the CA destroys object 23239...
        dg = Datagram()
        dg.add_uint16(CLIENT_OBJECT_LEAVING)
        dg.add_doid(23239)
        self.assertTrue(*client.expect(dg))

        # Interest operation finished:
        dg = Datagram()
        dg.add_uint16(CLIENT_DONE_INTEREST_RESP)
        dg.add_uint32(119) # Context
        dg.add_uint16(5)   # Interest id
        self.assertTrue(*client.expect(dg))

        # Cave Johnson, we're done here.
        client.close()

if __name__ == '__main__':
    unittest.main()<|MERGE_RESOLUTION|>--- conflicted
+++ resolved
@@ -418,24 +418,6 @@
         client.send(dg)
         self.assertDisconnect(client, CLIENT_DISCONNECT_TRUNCATED_DATAGRAM)
 
-<<<<<<< HEAD
-        # TODO: Change protocol to address max field sizes
-        # Write now with 32 bit mode, an oversized field size cannot occur, but we probably want to
-        # support 32-bit field sizes as well.
-        if 'USE_32BIT_DATAGRAMS' in os.environ:
-            return
-
-        # Send an oversized field update:
-        client = self.connect()
-        dg = Datagram()
-        dg.add_uint16(CLIENT_OBJECT_SET_FIELD)
-        dg.add_doid(1234)
-        dg.add_uint16(request)
-        # This will fit inside the client dg, but be too big for the server.
-        dg.add_string('F'*(DGSIZE_MAX-len(dg._data)-DGSIZE_SIZE_BYTES))
-        client.send(dg)
-        self.assertDisconnect(client, CLIENT_DISCONNECT_OVERSIZED_DATAGRAM)
-=======
         if not 'USE_32BIT_DATAGRAMS' in os.environ:
             # Send an oversized field update:
             client = self.connect()
@@ -447,7 +429,6 @@
             dg.add_string('F'*(DGSIZE_MAX-len(dg._data)-DGSIZE_SIZE_BYTES))
             client.send(dg)
             self.assertDisconnect(client, CLIENT_DISCONNECT_OVERSIZED_DATAGRAM)
->>>>>>> 7a41ff7b
 
     def test_ownership(self):
         client = self.connect()
