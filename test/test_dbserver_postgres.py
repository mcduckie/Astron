--- conflicted
+++ resolved
@@ -24,16 +24,11 @@
         max: 1000010
       backend:
         type: postgresql
-<<<<<<< HEAD
         host: 127.0.0.1
         port: 57023
         username: astron
         database: astron
-""" % test_dc
-=======
-        database: astron_test
 """ % (USE_THREADING, test_dc)
->>>>>>> a05cffc6
 
 class TestDatabaseServerPostgres(ProtocolTest, DBServerTestsuite):
     @classmethod
