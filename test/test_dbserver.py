#!/usr/bin/env python2
from common import *
from testdc import *

CREATE_DOID_OFFSET = 1 + (CHANNEL_SIZE_BYTES * 2) + 2 + 4
VERIFY_DELETE_OBJECT = 0x21656944
VERIFY_DELETE_QUERY = 0x6c6c694b

class DatabaseBaseTests(object):
    def createTypeGetId(self, sender, context, type):
        # Create object of type
        dg = Datagram.create([75757], sender, DBSERVER_CREATE_OBJECT)
        dg.add_uint32(context)
        dg.add_uint16(type)
        dg.add_uint16(0) # Field count
        self.conn.send(dg)

        dg = self.conn.recv_maybe()
        self.assertTrue(dg is not None, "Did not receive CreateObjectResp.")
        dgi = DatagramIterator(dg)
        dgi.seek(CREATE_DOID_OFFSET)
        return dgi.read_doid()

    def createGenericGetId(self, sender, context):
        return self.createTypeGetId(sender, context, DistributedTestObject1)

<<<<<<< HEAD
    def deleteObject(self, sender, doid, check=False):
        dg = Datagram.create([777], sender, DBSERVER_OBJECT_DELETE)
        dg.add_uint32(doid)
=======
    def deleteObject(self, sender, doid):
        dg = Datagram.create([75757], sender, DBSERVER_OBJECT_DELETE)
        dg.add_doid(doid)
>>>>>>> cdec1afb
        self.conn.send(dg)

        if check:
            dg = Datagram.create([doid], sender, DBSERVER_OBJECT_DELETE)
            self.objects.expect(dg)
        else:
            self.objects.flush()

    def test_create_getall(self):
        self.objects.flush()
        self.conn.flush()
        self.conn.send(Datagram.create_add_channel(20))

        doids = []

        ### Test for CreateObject and GetAll with no fields ###
        # Create a stored DistributedTestObject1 with no initial values...
        dg = Datagram.create([75757], 20, DBSERVER_CREATE_OBJECT)
        dg.add_uint32(1) # Context
        dg.add_uint16(DistributedTestObject1)
        dg.add_uint16(0) # Field count
        self.conn.send(dg)

        # The Database should return the context and do_id...
        dg = self.conn.recv_maybe()
        self.assertTrue(dg is not None, "Did not receive CreateObjectResp.")
        dgi = DatagramIterator(dg)
        self.assertTrue(*dgi.matches_header([20], 75757, DBSERVER_CREATE_OBJECT_RESP,
                                            remaining = 4 + DOID_SIZE_BYTES))
        self.assertEquals(dgi.read_uint32(), 1) # Check context
        doids.append(dgi.read_doid())
        self.assertGreaterEqual(doids[0], 1000000) # do_id in valid range
        self.assertLessEqual(doids[0], 1000010) # do_id in valid range

        # Select all fields from the stored object
        dg = Datagram.create([75757], 20, DBSERVER_OBJECT_GET_ALL)
        dg.add_uint32(2) # Context
        dg.add_doid(doids[0])
        self.conn.send(dg)

        # Retrieve object from the database, we stored no DB values, so get none back
        dg = Datagram.create([20], 75757, DBSERVER_OBJECT_GET_ALL_RESP)
        dg.add_uint32(2) # Context
        dg.add_uint8(SUCCESS)
        dg.add_uint16(DistributedTestObject1)
        dg.add_uint16(0) # Field count
        self.assertTrue(*self.conn.expect(dg)) # Expecting SELECT_RESP with no values

        # Create a stored DistributedTestObject3 with an actual values...
        dg = Datagram.create([75757], 20, DBSERVER_CREATE_OBJECT)
        dg.add_uint32(4) # Context
        dg.add_uint16(DistributedTestObject3)
        dg.add_uint16(2) # Field count
        dg.add_uint16(setRDB3)
        dg.add_uint32(91849)
        dg.add_uint16(setDb3)
        dg.add_string("You monster...")
        self.conn.send(dg)

        # The Database should return a new do_id...
        dg = self.conn.recv_maybe()
        self.assertTrue(dg is not None, "Did not receive CreateObjectResp.")
        dgi = DatagramIterator(dg)
        self.assertTrue(*dgi.matches_header([20], 75757, DBSERVER_CREATE_OBJECT_RESP,
                                            remaining = 4 + DOID_SIZE_BYTES))
        self.assertEquals(dgi.read_uint32(), 4) # Check context
        doids.append(dgi.read_doid())
        self.assertGreaterEqual(doids[1], 1000000) # do_id in valid range
        self.assertLessEqual(doids[1], 1000010) # do_id in valid range
        self.assertTrue(doids[0] != doids[1]) # do_ids should be different

        # Retrieve object from the database...
        dg = Datagram.create([75757], 20, DBSERVER_OBJECT_GET_ALL)
        dg.add_uint32(5) # Context
        dg.add_doid(doids[1])
        self.conn.send(dg)

        # Get values back from server
        dg = self.conn.recv_maybe()
        self.assertTrue(dg is not None, "Did not receive GetAllResp from server.")
        dgi = DatagramIterator(dg)
        self.assertTrue(*dgi.matches_header([20], 75757, DBSERVER_OBJECT_GET_ALL_RESP))
        self.assertEquals(dgi.read_uint32(), 5) # Check context
        self.assertEquals(dgi.read_uint8(), SUCCESS)
        self.assertEquals(dgi.read_uint16(), DistributedTestObject3)
        self.assertEquals(dgi.read_uint16(), 2) # Check field count
        for x in xrange(2):
            field = dgi.read_uint16()
            if field == setRDB3:
                self.assertEquals(dgi.read_uint32(), 91849)
            elif field == setDb3:
                self.assertEquals(dgi.read_string(), "You monster...")
            else:
                self.fail("Bad field type")

        # Try selecting an ID that doesn't exist
        dg = Datagram.create([75757], 20, DBSERVER_OBJECT_GET_ALL)
        dg.add_uint32(6) # Context
        dg.add_doid(78787) # Non-existant ID
        self.conn.send(dg)

        # Get failure from server
        dg = Datagram.create([20], 75757, DBSERVER_OBJECT_GET_ALL_RESP)
        dg.add_uint32(6) # Context
        dg.add_uint8(FAILURE)
        self.assertTrue(*self.conn.expect(dg))

        # Cleanup
        for doid in doids:
            self.deleteObject(20, doid)
        self.conn.send(Datagram.create_remove_channel(20))

    def test_delete(self):
        self.objects.flush()
        self.conn.flush()
        self.conn.send(Datagram.create_add_channel(30))

        # Create an object, get its doid
        doid = self.createGenericGetId(30, 1)

        # Delete the object
        self.deleteObject(30, doid, True)

        # Check to make sure the object is deleted
        dg = Datagram.create([75757], 30, DBSERVER_OBJECT_GET_ALL)
        dg.add_uint32(2) # Context
        dg.add_doid(doid)
        self.conn.send(dg)

        # Get failure from database
        dg = Datagram.create([30], 75757, DBSERVER_OBJECT_GET_ALL_RESP)
        dg.add_uint32(2) # Context
        dg.add_uint8(FAILURE)
        self.assertTrue(*self.conn.expect(dg)) # object deleted

        # Create some other objects
        doidA = self.createGenericGetId(30, 3)
        doidB = self.createGenericGetId(30, 4)

        # Delete object "A"
        self.deleteObject(30, doidA, True)

        # Check to make sure object "B" isn't affected
        dg = Datagram.create([75757], 30, DBSERVER_OBJECT_GET_ALL)
        dg.add_uint32(5) # Context
        dg.add_doid(doidB)
        self.conn.send(dg)

        # Reponse for object "B"
        dg = Datagram.create([30], 75757, DBSERVER_OBJECT_GET_ALL_RESP)
        dg.add_uint32(5) # Context
        dg.add_uint8(SUCCESS)
        dg.add_uint16(DistributedTestObject1)
        dg.add_uint16(0) # Field count
        self.assertTrue(*self.conn.expect(dg)) # object "B" not deleted

        # Cleanup
        self.deleteObject(30, doidB)
        self.conn.send(Datagram.create_remove_channel(30))

    def test_create_collisions(self):
        self.objects.flush()
        self.conn.flush()
 
        self.conn.send(Datagram.create_add_channel(40))

        doids = []

        # Create the maximum number of objects we can assign
        doid = self.createGenericGetId(40, len(doids))
        while doid != 0 and len(doids) < 15:
            doids.append(doid)
            doid = self.createGenericGetId(40, len(doids))

        self.assertEquals(len(set(doids)), len(doids)) # Check if duplicate do_ids exist
        self.assertEquals(len(doids), 11) # Check we received the max do_ids we requested
        self.assertEquals(doid, INVALID_DO_ID) # Check the last object returned was BAD_DO_ID (0x0)

        # Delete an object
        self.deleteObject(40, doids[6])

        # Get new object with the last remaining id
        newdoid = self.createGenericGetId(40, 16)
        self.assertEquals(newdoid, doids[6])

        # Delete multiple objects
        self.deleteObject(40, doids[0])
        self.deleteObject(40, doids[1])
        self.deleteObject(40, doids[2])
        doids = doids[3:]

        # Create an object, it shouldn't collide
        doid = self.createGenericGetId(40, 17)
        for do in doids:
            self.assertNotEqual(do, doid)

        # Cleanup
        self.deleteObject(40, doid)
        self.deleteObject(40, doids[0])
        for do in doids:
            self.deleteObject(40, do)
        self.conn.send(Datagram.create_remove_channel(40))

    def test_ram(self):
        self.objects.flush()
        self.conn.flush()
        self.conn.send(Datagram.create_add_channel(50))

        # Create a stored DistributedTestObject3 with actual values and non-db/ram values we don't care about...
        dg = Datagram.create([75757], 50, DBSERVER_CREATE_OBJECT)
        dg.add_uint32(1) # Context
        dg.add_uint16(DistributedTestObject3)
        dg.add_uint16(5) # Field count
        dg.add_uint16(setRDB3)
        dg.add_uint32(91849)
        dg.add_uint16(setBA1)
        dg.add_uint16(239)
        dg.add_uint16(setDb3)
        dg.add_string("You monster...")
        dg.add_uint16(setB1)
        dg.add_uint8(17)
        dg.add_uint16(setBR1)
        dg.add_string("Fiddlesticks!!!")
        self.conn.send(dg)

        # The Database should return a new do_id...
        dg = self.conn.recv_maybe()
        self.assertTrue(dg is not None, "Did not receive CreateObjectResp.")
        dgi = DatagramIterator(dg)
        self.assertTrue(*dgi.matches_header([50], 75757, DBSERVER_CREATE_OBJECT_RESP))
        self.assertEquals(dgi.read_uint32(), 1) # Check context
        doid = dgi.read_doid()

        def assert_no_change(context):
            # Retrieve object from the database...
            dg = Datagram.create([75757], 50, DBSERVER_OBJECT_GET_ALL)
            dg.add_uint32(context) # Context
            dg.add_doid(doid)
            self.conn.send(dg)

            # Get values back from server
            dg = self.conn.recv_maybe()
            self.assertTrue(dg is not None, "Did not receive CreateObjectResp.")
            dgi = DatagramIterator(dg)
            self.assertTrue(*dgi.matches_header([50], 75757, DBSERVER_OBJECT_GET_ALL_RESP))
            self.assertEquals(dgi.read_uint32(), context) # Check context
            self.assertEquals(dgi.read_uint8(), SUCCESS)
            self.assertEquals(dgi.read_uint16(), DistributedTestObject3)
            self.assertEquals(dgi.read_uint16(), 2) # Check field count
            for x in xrange(2):
                field = dgi.read_uint16()
                if field == setRDB3:
                    self.assertEquals(dgi.read_uint32(), 91849)
                elif field == setDb3:
                    self.assertEquals(dgi.read_string(), "You monster...")
                else:
                    self.fail("Bad field type")

        # Create shouldn't store ram fields
        assert_no_change(2)

        # Update object with single ram field
        dg = Datagram.create([75757], 50, DBSERVER_OBJECT_SET_FIELD)
        dg.add_doid(doid)
        dg.add_uint16(setBR1)
        dg.add_string("(deep breath...) 'Yay...'")
        self.conn.send(dg)
        self.objects.flush()

        # Update shouldn't store ram fields
        assert_no_change(3)

        # Update object with multiple ram fields
        dg = Datagram.create([75757], 50, DBSERVER_OBJECT_SET_FIELDS)
        dg.add_doid(doid)
        dg.add_uint16(2)
        dg.add_uint16(setBR1)
        dg.add_string("(deep breath...) 'Yay...'")
        dg.add_uint16(setB1)
        dg.add_uint8(100)
        self.conn.send(dg)
        self.objects.flush()

        # Update shouldn't store ram fields
        assert_no_change(4)

        # Update if equals with a ram field
        dg = Datagram.create([75757], 50, DBSERVER_OBJECT_SET_FIELDS_IF_EQUALS)
        dg.add_uint32(5) # Context
        dg.add_doid(doid)
        dg.add_uint16(2) # Field count
        dg.add_uint16(setRDB3)
        dg.add_uint32(91849) # Old value
        dg.add_uint32(44444) # New value
        dg.add_uint16(setBA1)
        dg.add_uint16(0) # Old value (null: 0)
        dg.add_uint16(239) # New value
        self.conn.send(dg)

        # Get update failure
        dg = Datagram.create([50], 75757, DBSERVER_OBJECT_SET_FIELDS_IF_EQUALS_RESP)
        dg.add_uint32(5) # Context
        dg.add_uint8(FAILURE)
        self.conn.expect(dg)
        self.objects.flush()

        # Update shouldn't store ram fields, are update non-ram fields
        assert_no_change(6)

        # Update if equals with ram fields
        dg = Datagram.create([75757], 50, DBSERVER_OBJECT_SET_FIELDS_IF_EQUALS)
        dg.add_uint32(7) # Context
        dg.add_doid(doid)
        dg.add_uint16(2) # Field count
        dg.add_uint16(setB1)
        dg.add_uint8(100)
        dg.add_uint16(setRDB3)
        dg.add_uint32(91849) # Old value
        dg.add_uint32(44444) # New value
        dg.add_uint16(setBA1)
        dg.add_uint16(0) # Old value (null: 0)
        dg.add_uint16(239) # New value
        self.conn.send(dg)

        # Get update failure
        dg = Datagram.create([50], 75757, DBSERVER_OBJECT_SET_FIELDS_IF_EQUALS_RESP)
        dg.add_uint32(7) # Context
        dg.add_uint8(FAILURE)
        self.conn.expect(dg)
        self.objects.flush()

        # Update shouldn't store ram fields, are update non-ram fields
        assert_no_change(8)

        # Cleanup
        self.deleteObject(50, doid)
        self.conn.send(Datagram.create_remove_channel(50))

    def test_set(self):
        self.objects.flush()
        self.conn.flush()
        self.conn.send(Datagram.create_add_channel(60))

        # Create db object
        dg = Datagram.create([75757], 60, DBSERVER_CREATE_OBJECT)
        dg.add_uint32(1)
        dg.add_uint16(DistributedTestObject3)
        dg.add_uint16(1) # Field count
        dg.add_uint16(setRDB3)
        dg.add_uint32(54231)
        self.conn.send(dg)

        dg = self.conn.recv_maybe()
        self.assertTrue(dg is not None, "Did not receive CreateObjectResp.")
        dgi = DatagramIterator(dg)
        dgi.seek(CREATE_DOID_OFFSET)
        doid = dgi.read_doid()

        # Select all fields from the stored object
        dg = Datagram.create([75757], 60, DBSERVER_OBJECT_GET_ALL)
        dg.add_uint32(2) # Context
        dg.add_doid(doid)
        self.conn.send(dg)

        # Retrieve object from the database
        # Should get only RDB3 back
        dg = Datagram.create([60], 75757, DBSERVER_OBJECT_GET_ALL_RESP)
        dg.add_uint32(2) # Context
        dg.add_uint8(SUCCESS)
        dg.add_uint16(DistributedTestObject3)
        dg.add_uint16(1) # Field count
        dg.add_uint16(setRDB3)
        dg.add_uint32(54231)
        self.assertTrue(*self.conn.expect(dg)) # Expecting SELECT_RESP with RDB3

        # Update single value
        dg = Datagram.create([75757], 60, DBSERVER_OBJECT_SET_FIELD)
        dg.add_doid(doid)
        dg.add_uint16(setDb3)
        dg.add_string("Oh my gosh! Oh my gosh!! OMG! OMG!!!")
        self.conn.send(dg)

        # Expect SET_FIELD broadcast
        dg = Datagram.create([doid], 60, DBSERVER_OBJECT_SET_FIELD)
        dg.add_uint32(doid)
        dg.add_uint16(setDb3)
        dg.add_string("Oh my gosh! Oh my gosh!! OMG! OMG!!!")
        self.assertTrue(self.objects.expect(dg))

        # Select all fields from the stored object
        dg = Datagram.create([75757], 60, DBSERVER_OBJECT_GET_ALL)
        dg.add_uint32(3) # Context
        dg.add_doid(doid)
        self.conn.send(dg)

        # Retrieve object from the database
        # The values should be updated
        dg = self.conn.recv_maybe()
        self.assertTrue(dg is not None, "Did not receive ObjectGetAllResp.")
        dgi = DatagramIterator(dg)
        self.assertTrue(*dgi.matches_header([60], 75757, DBSERVER_OBJECT_GET_ALL_RESP))
        self.assertEquals(dgi.read_uint32(), 3) # Check context
        self.assertEquals(dgi.read_uint8(), SUCCESS)
        self.assertEquals(dgi.read_uint16(), DistributedTestObject3)
        self.assertEquals(dgi.read_uint16(), 2) # Check field count
        for x in xrange(2):
            field = dgi.read_uint16()
            if field == setRDB3:
                self.assertEquals(dgi.read_uint32(), 54231)
            elif field == setDb3:
                self.assertEquals(dgi.read_string(), "Oh my gosh! Oh my gosh!! OMG! OMG!!!")
            else:
                self.fail("Bad field type")

        # Update multiple values
        dg = Datagram.create([75757], 60, DBSERVER_OBJECT_SET_FIELDS)
        dg.add_doid(doid)
        dg.add_uint16(3) # Field count
        dg.add_uint16(setRDB3)
        dg.add_uint32(9999)
        dg.add_uint16(setDb3)
        dg.add_string("... can you make me a sandwich?")
        dg.add_uint16(setADb3)
        dg.add_string("sudo make me a sandwich")
        self.conn.send(dg)

        # Expect SET_FIELDs broadcast
        dg = Datagram.create([doid], 60, DBSERVER_OBJECT_SET_FIELDS)
        dg.add_uint32(doid)
        dg.add_uint16(2) # Field count
        dg.add_uint16(setRDB3)
        dg.add_uint32(9999)
        dg.add_uint16(setDb3)
        dg.add_string("... can you make me a sandwich?")
        self.assertTrue(self.objects.expect(dg))

        # Select all fields from the stored object
        dg = Datagram.create([75757], 60, DBSERVER_OBJECT_GET_ALL)
        dg.add_uint32(4) # Context
        dg.add_doid(doid)
        self.conn.send(dg)

        # Retrieve object from the database
        # The values should be updated
        dg = self.conn.recv_maybe()
        self.assertTrue(dg is not None, "Did not receive ObjectGetAllResp.")
        dgi = DatagramIterator(dg)
        self.assertTrue(*dgi.matches_header([60], 75757, DBSERVER_OBJECT_GET_ALL_RESP))
        self.assertEquals(dgi.read_uint32(), 4) # Check context
        self.assertEquals(dgi.read_uint8(), SUCCESS)
        self.assertEquals(dgi.read_uint16(), DistributedTestObject3)
        self.assertEquals(dgi.read_uint16(), 3) # Check field count
        for x in xrange(3):
            field = dgi.read_uint16()
            if field == setRDB3:
                self.assertEquals(dgi.read_uint32(), 9999)
            elif field == setDb3:
                self.assertEquals(dgi.read_string(), "... can you make me a sandwich?")
            elif field == setADb3:
                self.assertEquals(dgi.read_string(), "sudo make me a sandwich")
            else:
                self.fail("Bad field type")

        # Cleanup
        self.deleteObject(60, doid)
        self.conn.send(Datagram.create_remove_channel(60))

    def test_set_if_empty(self):
        self.conn.flush()
        self.conn.send(Datagram.create_add_channel(100))

        # Create db object
        dg = Datagram.create([75757], 100, DBSERVER_CREATE_OBJECT)
        dg.add_uint32(1) # Context
        dg.add_uint16(DistributedTestObject3)
        dg.add_uint16(1) # Field count
        dg.add_uint16(setRDB3)
        dg.add_uint32(55)
        self.conn.send(dg)

        dg = self.conn.recv_maybe()
        self.assertTrue(dg is not None, "Did not receive CreateObjectResp.")
        dgi = DatagramIterator(dg)
        dgi.seek(CREATE_DOID_OFFSET)
        doid = dgi.read_doid()

        # Update field with empty value
        dg = Datagram.create([75757], 100, DBSERVER_OBJECT_SET_FIELD_IF_EMPTY)
        dg.add_uint32(2) # Context
        dg.add_doid(doid)
        dg.add_uint16(setDb3)
        dg.add_string("Beware... beware!!!") # Field value
        self.conn.send(dg)

        # Get update response
        dg = Datagram.create([100], 75757, DBSERVER_OBJECT_SET_FIELD_IF_EMPTY_RESP)
        dg.add_uint32(2) # Context
        dg.add_uint8(SUCCESS)
        self.assertTrue(*self.conn.expect(dg))

        # Expect SET_FIELD broadcast
        dg = Datagram.create([doid], 100, DBSERVER_OBJECT_SET_FIELD)
        dg.add_uint32(doid)
        dg.add_uint16(setDb3)
        dg.add_string("Beware... beware!!!") # Field value
        self.assertTrue(self.objects.expect(dg))

        # Select object with new value
        dg = Datagram.create([75757], 100, DBSERVER_OBJECT_GET_FIELD)
        dg.add_uint32(3) # Context
        dg.add_doid(doid)
        dg.add_uint16(setDb3)
        self.conn.send(dg)

        # Recieve updated value
        dg = Datagram.create([100], 75757, DBSERVER_OBJECT_GET_FIELD_RESP)
        dg.add_uint32(3) # Context
        dg.add_uint8(SUCCESS)
        dg.add_uint16(setDb3)
        dg.add_string("Beware... beware!!!")
        self.assertTrue(*self.conn.expect(dg))

        # Update field with existing value
        dg = Datagram.create([75757], 100, DBSERVER_OBJECT_SET_FIELD_IF_EMPTY)
        dg.add_uint32(4) # Context
        dg.add_doid(doid)
        dg.add_uint16(setDb3)
        dg.add_string("It's raining chocolate!") # New value
        self.conn.send(dg)

        # Get update failure
        dg = Datagram.create([100], 75757, DBSERVER_OBJECT_SET_FIELD_IF_EMPTY_RESP)
        dg.add_uint32(4) # Context
        dg.add_uint8(FAILURE)
        dg.add_uint16(setDb3)
        dg.add_string("Beware... beware!!!")
        self.assertTrue(*self.conn.expect(dg))

        # Expect no broadcast
        self.assertTrue(self.objects.expect_none())

        # Select object
        dg = Datagram.create([75757], 100, DBSERVER_OBJECT_GET_FIELD)
        dg.add_uint32(3) # Context
        dg.add_doid(doid)
        dg.add_uint16(setDb3)
        self.conn.send(dg)

        # Ensure value not updated
        dg = Datagram.create([100], 75757, DBSERVER_OBJECT_GET_FIELD_RESP)
        dg.add_uint32(3) # Context
        dg.add_uint8(SUCCESS)
        dg.add_uint16(setDb3)
        dg.add_string("Beware... beware!!!")
        self.assertTrue(*self.conn.expect(dg))

        # Cleanup
        self.deleteObject(100, doid)
        self.conn.send(Datagram.create_remove_channel(100))

    def test_set_if_equals(self):
        self.conn.flush()
        self.conn.send(Datagram.create_add_channel(70))

        # Create db object
        dg = Datagram.create([75757], 70, DBSERVER_CREATE_OBJECT)
        dg.add_uint32(1) # Context
        dg.add_uint16(DistributedTestObject3)
        dg.add_uint16(1) # Field count
        dg.add_uint16(setRDB3)
        dg.add_uint32(767676)
        self.conn.send(dg)

        dg = self.conn.recv_maybe()
        self.assertTrue(dg is not None, "Did not receive CreateObjectResp.")
        dgi = DatagramIterator(dg)
        dgi.seek(CREATE_DOID_OFFSET)
        doid = dgi.read_doid()

        # Update field with correct old value
        dg = Datagram.create([75757], 70, DBSERVER_OBJECT_SET_FIELD_IF_EQUALS)
        dg.add_uint32(2) # Context
        dg.add_doid(doid)
        dg.add_uint16(setRDB3)
        dg.add_uint32(767676) # Old value
        dg.add_uint32(787878) # New value
        self.conn.send(dg)

        # Get update response
        dg = Datagram.create([70], 75757, DBSERVER_OBJECT_SET_FIELD_IF_EQUALS_RESP)
        dg.add_uint32(2) # Context
        dg.add_uint8(SUCCESS)
        self.assertTrue(*self.conn.expect(dg))

        # Expect SET_FIELD broadcast
        dg = Datagram.create([doid], 70, DBSERVER_OBJECT_SET_FIELD)
        dg.add_uint32(doid)
        dg.add_uint16(setRDB3)
        dg.add_uint32(787878)
        self.assertTrue(self.objects.expect(dg))

        # Select object with new value
        dg = Datagram.create([75757], 70, DBSERVER_OBJECT_GET_ALL)
        dg.add_uint32(3) # Context
        dg.add_doid(doid)
        self.conn.send(dg)

        # Recieve updated value
        dg = Datagram.create([70], 75757, DBSERVER_OBJECT_GET_ALL_RESP)
        dg.add_uint32(3) # Context
        dg.add_uint8(SUCCESS)
        dg.add_uint16(DistributedTestObject3)
        dg.add_uint16(1) # Field Count
        dg.add_uint16(setRDB3)
        dg.add_uint32(787878)
        self.assertTrue(*self.conn.expect(dg))

        # Update field with incorrect old value
        dg = Datagram.create([75757], 70, DBSERVER_OBJECT_SET_FIELD_IF_EQUALS)
        dg.add_uint32(4) # Context
        dg.add_doid(doid)
        dg.add_uint16(setRDB3)
        dg.add_uint32(767676) # Old value (incorrect)
        dg.add_uint32(383838) # New value
        self.conn.send(dg)

        # Get update failure
        dg = Datagram.create([70], 75757, DBSERVER_OBJECT_SET_FIELD_IF_EQUALS_RESP)
        dg.add_uint32(4) # Context
        dg.add_uint8(FAILURE)
        dg.add_uint16(setRDB3)
        dg.add_uint32(787878) # Correct value
        self.assertTrue(*self.conn.expect(dg))
        self.conn.flush()

        # Expect no broadcast
        self.assertTrue(self.objects.expect_none())

        # Comparison existing value to non existing value in update
        dg = Datagram.create([75757], 70, DBSERVER_OBJECT_SET_FIELD_IF_EQUALS)
        dg.add_uint32(5) # Context
        dg.add_doid(doid)
        dg.add_uint16(setDb3)
        dg.add_string("That was a TERRIBLE surprise!") # Old value
        dg.add_string("Wish upon a twinkle...") # New value
        self.conn.send(dg)

        # Get update failure (old value doesn't exist)
        dg = Datagram.create([70], 75757, DBSERVER_OBJECT_SET_FIELD_IF_EQUALS_RESP)
        dg.add_uint32(5) # Context
        dg.add_uint8(FAILURE)
        self.assertTrue(*self.conn.expect(dg))

        # Expect no broadcast
        self.assertTrue(self.objects.expect_none())

        # Update object with partially empty values
        dg = Datagram.create([75757], 70, DBSERVER_OBJECT_SET_FIELDS_IF_EQUALS)
        dg.add_uint32(8) # Context
        dg.add_doid(doid)
        dg.add_uint16(2) # Field count
        dg.add_uint16(setRDB3)
        dg.add_uint32(787878) # Old value
        dg.add_uint32(919191) # New value
        dg.add_uint16(setDb3)
        dg.add_string("I can clear the sky in 10 seconds flat.")
        dg.add_string("Jesse!! We have to code!")
        self.conn.send(dg)

        # Get update failure
        dg = Datagram.create([70], 75757, DBSERVER_OBJECT_SET_FIELDS_IF_EQUALS_RESP)
        dg.add_uint32(8) # Context
        dg.add_uint8(FAILURE)
        dg.add_uint16(1) # Field count
        dg.add_uint16(setRDB3)
        dg.add_uint32(787878)
        self.assertTrue(*self.conn.expect(dg))

        # Expect no broadcast
        self.assertTrue(self.objects.expect_none())

        # Set the empty value to an actual value
        dg = Datagram.create([75757], 70, DBSERVER_OBJECT_SET_FIELD)
        dg.add_doid(doid)
        dg.add_uint16(setDb3)
        dg.add_string("Daddy... why did you eat my fries? I bought them... and they were mine.")
        self.conn.send(dg)

        # Ignore set broadcast
        self.objects.flush()

        # Sanity check on set field
        dg = Datagram.create([75757], 70, DBSERVER_OBJECT_GET_ALL)
        dg.add_uint32(10) # Context
        dg.add_doid(doid)
        self.conn.send(dg)

        # Recieve updated value
        dg = self.conn.recv_maybe()
        self.assertTrue(dg is not None, "Did not receive ObjectGetAllResp.")
        dgi = DatagramIterator(dg)
        self.assertTrue(*dgi.matches_header([70], 75757, DBSERVER_OBJECT_GET_ALL_RESP))
        self.assertEquals(dgi.read_uint32(), 10) # Check context
        self.assertEquals(dgi.read_uint8(), SUCCESS)
        self.assertEquals(dgi.read_uint16(), DistributedTestObject3)
        self.assertEquals(dgi.read_uint16(), 2) # Check field count
        for x in xrange(2):
            field = dgi.read_uint16()
            if field == setRDB3:
                self.assertEquals(dgi.read_uint32(), 787878)
            elif field == setDb3:
                self.assertEquals(dgi.read_string(), "Daddy... why did you eat my fries? I bought them... and they were mine.")
            else:
                self.fail("Bad field type")


        # Update multiple with correct old values
        dg = Datagram.create([75757], 70, DBSERVER_OBJECT_SET_FIELDS_IF_EQUALS)
        dg.add_uint32(9) # Context
        dg.add_doid(doid)
        dg.add_uint16(2) # Field count
        dg.add_uint16(setRDB3)
        dg.add_uint32(787878) # Old value
        dg.add_uint32(919191) # New value
        dg.add_uint16(setDb3)
        dg.add_string("Daddy... why did you eat my fries? I bought them... and they were mine.")
        dg.add_string("Mind if I... take a look inside the barn?!") # New value
        self.conn.send(dg)

        # Recieve update success
        dg = Datagram.create([70], 75757, DBSERVER_OBJECT_SET_FIELDS_IF_EQUALS_RESP)
        dg.add_uint32(9) # Context
        dg.add_uint8(SUCCESS)
        self.assertTrue(*self.conn.expect(dg))

        # Expect SET_FIELDS broadcast
        dg = Datagram.create([doid], 70, DBSERVER_OBJECT_SET_FIELDS)
        dg.add_uint32(doid)
        dg.add_uint16(2) # Field count
        dg.add_uint16(setRDB3)
        dg.add_uint32(919191)
        dg.add_uint16(setDb3)
        dg.add_string("Mind if I... take a look inside the barn?!")
        self.assertTrue(self.objects.expect(dg))

        # Select object with new value
        dg = Datagram.create([75757], 70, DBSERVER_OBJECT_GET_ALL)
        dg.add_uint32(10) # Context
        dg.add_doid(doid)
        self.conn.send(dg)

        # Recieve updated value
        dg = self.conn.recv_maybe()
        self.assertTrue(dg is not None, "Did not receive ObjectGetAllResp.")
        dgi = DatagramIterator(dg)
        self.assertTrue(*dgi.matches_header([70], 75757, DBSERVER_OBJECT_GET_ALL_RESP))
        self.assertEquals(dgi.read_uint32(), 10) # Check context
        self.assertEquals(dgi.read_uint8(), SUCCESS)
        self.assertEquals(dgi.read_uint16(), DistributedTestObject3)
        self.assertEquals(dgi.read_uint16(), 2) # Check field count
        for x in xrange(2):
            field = dgi.read_uint16()
            if field == setRDB3:
                self.assertEquals(dgi.read_uint32(), 919191)
            elif field == setDb3:
                self.assertEquals(dgi.read_string(), "Mind if I... take a look inside the barn?!")
            else:
                self.fail("Bad field type")

        # Cleanup
        self.deleteObject(70, doid)
        self.conn.send(Datagram.create_remove_channel(70))

    def test_get(self):
        self.conn.flush()
        self.conn.send(Datagram.create_add_channel(80))

        # Create object
        dg = Datagram.create([75757], 80, DBSERVER_CREATE_OBJECT)
        dg.add_uint32(1) # Context
        dg.add_uint16(DistributedTestObject3)
        dg.add_uint16(2) # Field count
        dg.add_uint16(setRDB3)
        dg.add_uint32(1337)
        dg.add_uint16(setDb3)
        dg.add_string("Uppercut! Downercut! Fireball! Bowl of Punch!")
        self.conn.send(dg)

        dg = self.conn.recv_maybe()
        self.assertTrue(dg is not None, "Did not receive CreateObjectResp.")
        dgi = DatagramIterator(dg)
        dgi.seek(CREATE_DOID_OFFSET)
        doid = dgi.read_doid()

        # Select the field
        dg = Datagram.create([75757], 80, DBSERVER_OBJECT_GET_FIELD)
        dg.add_uint32(2) # Context
        dg.add_doid(doid)
        dg.add_uint16(setDb3)
        self.conn.send(dg)

        # Get value in reply
        dg = Datagram.create([80], 75757, DBSERVER_OBJECT_GET_FIELD_RESP)
        dg.add_uint32(2) # Context
        dg.add_uint8(SUCCESS)
        dg.add_uint16(setDb3)
        dg.add_string("Uppercut! Downercut! Fireball! Bowl of Punch!")
        self.assertTrue(*self.conn.expect(dg))

        # Select multiple fields
        dg = Datagram.create([75757], 80, DBSERVER_OBJECT_GET_FIELDS)
        dg.add_uint32(3) # Context
        dg.add_doid(doid)
        dg.add_uint16(2) # Field count
        dg.add_uint16(setDb3)
        dg.add_uint16(setRDB3)
        self.conn.send(dg)

        # Get values in reply
        dg = self.conn.recv_maybe()
        self.assertTrue(dg is not None, "Did not receive ObjectGetFieldsResp.")
        dgi = DatagramIterator(dg)
        self.assertTrue(*dgi.matches_header([80], 75757, DBSERVER_OBJECT_GET_FIELDS_RESP))
        self.assertEquals(dgi.read_uint32(), 3) # Check context
        self.assertEquals(dgi.read_uint8(), SUCCESS)
        self.assertEquals(dgi.read_uint16(), 2) # Check field count
        for x in xrange(2):
            field = dgi.read_uint16()
            if field == setRDB3:
                self.assertEquals(dgi.read_uint32(), 1337)
            elif field == setDb3:
                self.assertEquals(dgi.read_string(), "Uppercut! Downercut! Fireball! Bowl of Punch!")
            else:
                self.fail("Bad field type")

        # Select invalid object
        dg = Datagram.create([75757], 80, DBSERVER_OBJECT_GET_FIELD)
        dg.add_uint32(4) # Context
        dg.add_doid(doid+1)
        dg.add_uint16(setDb3)
        self.conn.send(dg)

        # Get failure
        dg = Datagram.create([80], 75757, DBSERVER_OBJECT_GET_FIELD_RESP)
        dg.add_uint32(4) # Context
        dg.add_uint8(FAILURE)
        self.assertTrue(*self.conn.expect(dg))

        # Select invalid object, multiple fields
        dg = Datagram.create([75757], 80, DBSERVER_OBJECT_GET_FIELDS)
        dg.add_uint32(5) # Context
        dg.add_doid(doid+1)
        dg.add_uint16(2) # Field count
        dg.add_uint16(setDb3)
        dg.add_uint16(setRDB3)
        self.conn.send(dg)

        # Get failure
        dg = Datagram.create([80], 75757, DBSERVER_OBJECT_GET_FIELDS_RESP)
        dg.add_uint32(5) # Context
        dg.add_uint8(FAILURE)
        self.assertTrue(*self.conn.expect(dg))

        # Clear one field
        dg = Datagram.create([75757], 80, DBSERVER_OBJECT_DELETE_FIELD)
        dg.add_doid(doid)
        dg.add_uint16(setDb3)
        self.conn.send(dg)

        # Select the cleared field
        dg = Datagram.create([75757], 80, DBSERVER_OBJECT_GET_FIELD)
        dg.add_uint32(6) # Context
        dg.add_doid(doid)
        dg.add_uint16(setDb3)
        self.conn.send(dg)

        # Get failure
        dg = Datagram.create([80], 75757, DBSERVER_OBJECT_GET_FIELD_RESP)
        dg.add_uint32(6) # Context
        dg.add_uint8(FAILURE)
        self.assertTrue(*self.conn.expect(dg))

        # Select the cleared field, with multiple message
        dg = Datagram.create([75757], 80, DBSERVER_OBJECT_GET_FIELDS)
        dg.add_uint32(7) # Context
        dg.add_doid(doid)
        dg.add_uint16(1) # Field count
        dg.add_uint16(setDb3)
        self.conn.send(dg)

        # Get success
        dg = Datagram.create([80], 75757, DBSERVER_OBJECT_GET_FIELDS_RESP)
        dg.add_uint32(7) # Context
        dg.add_uint8(SUCCESS)
        dg.add_uint16(0) # Field count
        self.assertTrue(*self.conn.expect(dg))

        # Select a cleared and non-cleared field
        dg = Datagram.create([75757], 80, DBSERVER_OBJECT_GET_FIELDS)
        dg.add_uint32(8) # Context
        dg.add_doid(doid)
        dg.add_uint16(2) # Field count
        dg.add_uint16(setRDB3)
        dg.add_uint16(setDb3)
        self.conn.send(dg)

        # Get success
        dg = Datagram.create([80], 75757, DBSERVER_OBJECT_GET_FIELDS_RESP)
        dg.add_uint32(8) # Context
        dg.add_uint8(SUCCESS)
        dg.add_uint16(1) # Field count
        dg.add_uint16(setRDB3)
        dg.add_uint32(1337)
        self.assertTrue(*self.conn.expect(dg))

        # Cleanup
        self.deleteObject(80, doid)
        self.conn.send(Datagram.create_remove_channel(80))

    def test_delete_fields(self):
        self.conn.flush()
        self.conn.send(Datagram.create_add_channel(90))

        # Create objects
        def generic_db_obj():
            dg = Datagram.create([75757], 90, DBSERVER_CREATE_OBJECT)
            dg.add_uint32(1) # Context
            dg.add_uint16(DistributedTestObject5)
            dg.add_uint16(4) # Field count
            dg.add_uint16(setDb3)
            dg.add_string("Not enough vespian gas.")
            dg.add_uint16(setRDB3)
            dg.add_uint32(5337)
            dg.add_uint16(setRDbD5)
            dg.add_uint8(9)
            dg.add_uint16(setFoo)
            dg.add_uint16(123)
            self.conn.send(dg)

            dg = self.conn.recv_maybe()
            self.assertTrue(dg is not None, "Did not receive CreateObjectResp.")
            dgi = DatagramIterator(dg)
            dgi.seek(CREATE_DOID_OFFSET)
            return dgi.read_doid()

        doidA = generic_db_obj()

        # Clear a single field
        dg = Datagram.create([75757], 90, DBSERVER_OBJECT_DELETE_FIELD)
        dg.add_doid(doidA)
        dg.add_uint16(setDb3)
        self.conn.send(dg)
        self.assertTrue(self.conn.expect_none());

        # Expect DELETE_FIELD broadcast
        dg = Datagram.create([doidA], 90, DBSERVER_OBJECT_DELETE_FIELD)
        dg.add_uint32(doidA)
        dg.add_uint16(setDb3)
        self.objects.expect(dg)

        # Get cleared field
        dg = Datagram.create([75757], 90, DBSERVER_OBJECT_GET_FIELD)
        dg.add_uint32(2) # Context
        dg.add_doid(doidA)
        dg.add_uint16(setDb3)
        self.conn.send(dg)

        # Cleared field shouldn't be returned
        dg = Datagram.create([90], 75757, DBSERVER_OBJECT_GET_FIELD_RESP)
        dg.add_uint32(2) # Context
        dg.add_uint8(FAILURE)
        self.assertTrue(*self.conn.expect(dg))

        # Clear a required field with a default
        dg = Datagram.create([75757], 90, DBSERVER_OBJECT_DELETE_FIELD)
        dg.add_doid(doidA)
        dg.add_uint16(setRDbD5)
        self.conn.send(dg)

<<<<<<< HEAD
        # Expect SET_FIELD broadcast
        dg = Datagram.create([doidA], 90, DBSERVER_OBJECT_SET_FIELD)
        dg.add_uint32(doidA)
        dg.add_uint16(setRDbD5)
        dg.add_uint8(setRDbD5DefaultValue)
        self.objects.expect(dg)

        dg = Datagram.create([777], 90, DBSERVER_OBJECT_GET_FIELD)
=======
        # Get cleared fields
        dg = Datagram.create([75757], 90, DBSERVER_OBJECT_GET_FIELD)
>>>>>>> cdec1afb
        dg.add_uint32(3) # Context
        dg.add_doid(doidA)
        dg.add_uint16(setRDbD5)
        self.conn.send(dg)

        # Cleared required default field should be reset
        dg = Datagram.create([90], 75757, DBSERVER_OBJECT_GET_FIELD_RESP)
        dg.add_uint32(3) # Context
        dg.add_uint8(SUCCESS)
        dg.add_uint16(setRDbD5)
        dg.add_uint8(setRDbD5DefaultValue)
        self.assertTrue(*self.conn.expect(dg)) #Field setRDbD5 should be default

        # Clearing multiple fields should behave as expected per field
        doidB = generic_db_obj()
        dg = Datagram.create([75757], 90, DBSERVER_OBJECT_DELETE_FIELDS)
        dg.add_doid(doidB)
        dg.add_uint16(4) # Field count
        dg.add_uint16(setDb3)
        dg.add_uint16(setRDB3)
        dg.add_uint16(setRDbD5)
        dg.add_uint16(setFoo)
        self.conn.send(dg)

        # Expect DELETE_FIELDS...
        expected = []
        dg = Datagram.create([doidB], 90, DBSERVER_OBJECT_DELETE_FIELDS)
        dg.add_uint32(doidB)
        dg.add_uint16(2) # Field count
        dg.add_uint16(setDb3)
        dg.add_uint16(setFoo)
        expected.append(dg)
        # ... and SET_FIELDS broadcasts.
        dg = Datagram.create([doidB], 90, DBSERVER_OBJECT_SET_FIELDS)
        dg.add_uint32(doidB)
        dg.add_uint16(2) # Field count
        dg.add_uint16(setRDB3)
        dg.add_uint32(setRDB3DefaultValue)
        dg.add_uint16(setRDbD5)
        dg.add_uint8(setRDbD5DefaultValue)
        expected.append(dg)

        self.objects.expect_multi(expected)

        # Get all object fields
        dg = Datagram.create([75757], 90, DBSERVER_OBJECT_GET_ALL)
        dg.add_uint32(5) # Context
        dg.add_doid(doidB)
        self.conn.send(dg)

        # Fields should be cleared
        dg = Datagram.create([90], 75757, DBSERVER_OBJECT_GET_ALL_RESP)
        dg.add_uint32(5)
        dg.add_uint8(SUCCESS)
        dg.add_uint16(DistributedTestObject5)
        dg.add_uint16(1) # Field count
        dg.add_uint16(setRDbD5)
        dg.add_uint8(setRDbD5DefaultValue)
        self.assertTrue(*self.conn.expect(dg))

        # Clear one field then attempt to clear multiple fields, some of which are already cleared
        doidC = generic_db_obj()
        dg = Datagram.create([75757], 90, DBSERVER_OBJECT_DELETE_FIELD)
        dg.add_doid(doidC)
        dg.add_uint16(setDb3)
        self.conn.send(dg)
        self.objects.flush() # Ignore broadcast

        dg = Datagram.create([75757], 90, DBSERVER_OBJECT_DELETE_FIELDS)
        dg.add_doid(doidC)
        dg.add_uint16(4) # Field count
        dg.add_uint16(setDb3)
        dg.add_uint16(setRDB3)
        dg.add_uint16(setRDbD5)
        dg.add_uint16(setFoo)
        self.conn.send(dg)

        # Expect DELETE_FIELDS...
        expected = []
        dg = Datagram.create([doidC], 90, DBSERVER_OBJECT_DELETE_FIELDS)
        dg.add_uint32(doidC)
        dg.add_uint16(1) # Field count
        dg.add_uint16(setDb3)
        expected.append(dg)
        # ... and SET_FIELDS broadcasts.
        dg = Datagram.create([doidC], 90, DBSERVER_OBJECT_SET_FIELDS)
        dg.add_uint32(doidC)
        dg.add_uint16(2) # Field count
        dg.add_uint16(setRDB3)
        dg.add_uint32(setRDB3DefaultValue)
        dg.add_uint16(setRDbD5)
        dg.add_uint8(setRDbD5DefaultValue)
        expected.append(dg)

        self.objects.expect_multi(expected)


        # Get all object fields
        dg = Datagram.create([75757], 90, DBSERVER_OBJECT_GET_ALL)
        dg.add_uint32(6) # Context
        dg.add_doid(doidC)
        self.conn.send(dg)

        # Fields should be cleared
        dg = Datagram.create([90], 75757, DBSERVER_OBJECT_GET_ALL_RESP)
        dg.add_uint32(6)
        dg.add_uint8(SUCCESS)
        dg.add_uint16(DistributedTestObject5)
        dg.add_uint16(1) # Field count
        dg.add_uint16(setRDbD5)
        dg.add_uint8(setRDbD5DefaultValue)
        self.assertTrue(*self.conn.expect(dg))


        # Cleanup
        self.deleteObject(90, doidA)
        self.deleteObject(90, doidB)
        self.deleteObject(90, doidC)
        self.conn.send(Datagram.create_remove_channel(90))<|MERGE_RESOLUTION|>--- conflicted
+++ resolved
@@ -24,15 +24,9 @@
     def createGenericGetId(self, sender, context):
         return self.createTypeGetId(sender, context, DistributedTestObject1)
 
-<<<<<<< HEAD
     def deleteObject(self, sender, doid, check=False):
-        dg = Datagram.create([777], sender, DBSERVER_OBJECT_DELETE)
-        dg.add_uint32(doid)
-=======
-    def deleteObject(self, sender, doid):
         dg = Datagram.create([75757], sender, DBSERVER_OBJECT_DELETE)
         dg.add_doid(doid)
->>>>>>> cdec1afb
         self.conn.send(dg)
 
         if check:
@@ -1012,19 +1006,15 @@
         dg.add_uint16(setRDbD5)
         self.conn.send(dg)
 
-<<<<<<< HEAD
         # Expect SET_FIELD broadcast
         dg = Datagram.create([doidA], 90, DBSERVER_OBJECT_SET_FIELD)
-        dg.add_uint32(doidA)
+        dg.add_doid(doidA)
         dg.add_uint16(setRDbD5)
         dg.add_uint8(setRDbD5DefaultValue)
-        self.objects.expect(dg)
-
-        dg = Datagram.create([777], 90, DBSERVER_OBJECT_GET_FIELD)
-=======
+        self.assertTrue(*self.objects.expect(dg))
+
         # Get cleared fields
         dg = Datagram.create([75757], 90, DBSERVER_OBJECT_GET_FIELD)
->>>>>>> cdec1afb
         dg.add_uint32(3) # Context
         dg.add_doid(doidA)
         dg.add_uint16(setRDbD5)
