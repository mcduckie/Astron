#!/usr/bin/env python2
import unittest
from socket import *

from common import *
from testdc import *

CONFIG = """\
messagedirector:
    bind: 127.0.0.1:57123

general:
    dc_files:
        - %r

roles:
    - type: dbss
      database: 1200
      ranges:
          - min: 9000
            max: 9999
""" % test_dc

CONTEXT_OFFSET = 1 + (CHANNEL_SIZE_BYTES*2) + 2

def appendMeta(datagram, doid=None, parent=None, zone=None, dclass=None):
    if doid is not None:
        datagram.add_doid(doid)
    if parent is not None:
        datagram.add_doid(parent)
    if zone is not None:
        datagram.add_zone(zone)
    if dclass is not None:
        datagram.add_uint16(dclass)

class TestStateServer(unittest.TestCase):
    @classmethod
    def setUpClass(cls):
        cls.daemon = Daemon(CONFIG)
        cls.daemon.start()

        shard = socket(AF_INET, SOCK_STREAM)
        shard.connect(('127.0.0.1', 57123))
        cls.shard = MDConnection(shard)
        cls.shard.send(Datagram.create_set_con_name("Shard"))
        cls.shard.send(Datagram.create_add_channel(5))

        database = socket(AF_INET, SOCK_STREAM)
        database.connect(('127.0.0.1', 57123))
        cls.database = MDConnection(database)
        cls.database.send(Datagram.create_set_con_name("Database"))
        cls.database.send(Datagram.create_add_channel(1200))

    @classmethod
    def tearDownClass(cls):
        cls.database.send(Datagram.create_remove_channel(1200))
        cls.database.close()
        cls.shard.send(Datagram.create_remove_channel(5))
        cls.shard.close()
        cls.daemon.stop()

   # Tests the message OBJECT_ACTIVATE_WITH_DEFAULTS{_OTHER,}
    def test_activate(self):
        self.database.flush()
        self.shard.flush()
        self.shard.send(Datagram.create_add_channel(80000<<ZONE_SIZE_BITS|100))
        self.shard.send(Datagram.create_add_channel(80000<<ZONE_SIZE_BITS|101))

        doid1 = 9001
        doid2 = 9002

        ### Test for Activate while object is not loaded into ram ###
        # Enter an object into ram from the disk by Activating it
        dg = Datagram.create([doid1], 5, DBSS_OBJECT_ACTIVATE_WITH_DEFAULTS)
        appendMeta(dg, doid1, 80000, 100)
        self.shard.send(dg)

        # Expect values to be retrieved from database
        dg = self.database.recv_maybe()
        self.assertTrue(dg is not None)
        dgi = DatagramIterator(dg)
<<<<<<< HEAD
        self.assertTrue(dgi.matches_header([1200], doid1, DBSERVER_OBJECT_GET_ALL, 4+4))
=======
        self.assertTrue(*dgi.matches_header([200], doid1, DBSERVER_OBJECT_GET_ALL, 4 + DOID_SIZE_BYTES))
>>>>>>> 542b2647
        context = dgi.read_uint32() # Get context
        self.assertEquals(dgi.read_doid(), doid1) # object Id

        # Send back to the DBSS with some required values
        dg = Datagram.create([doid1], 1200, DBSERVER_OBJECT_GET_ALL_RESP)
        dg.add_uint32(context)
        dg.add_uint8(SUCCESS)
        dg.add_uint16(DistributedTestObject5)
        dg.add_uint16(2) # Field count
        dg.add_uint16(setRDB3)
        dg.add_uint32(3117)
        dg.add_uint16(setRDbD5)
        dg.add_uint8(97)
        self.database.send(dg)

        # See if it announces its entry into 100.
        dg = Datagram.create([80000<<ZONE_SIZE_BITS|100], doid1, STATESERVER_OBJECT_ENTER_LOCATION_WITH_REQUIRED)
        appendMeta(dg, doid1, 80000, 100, DistributedTestObject5)
        dg.add_uint32(setRequired1DefaultValue) # setRequired1
        dg.add_uint32(3117) # setRDB3
        self.assertTrue(*self.shard.expect(dg))


        ### Test for Activate while object is already loaded into ram
        ### (continues from above)
        # Try to reactivate an active object
        dg = Datagram.create([doid1], 5, DBSS_OBJECT_ACTIVATE_WITH_DEFAULTS)
        appendMeta(dg, doid1, 80000, 101)
        self.shard.send(dg)

        # The object is already activated, so this should be ignored
        self.assertTrue(self.shard.expect_none())
        self.assertTrue(self.database.expect_none())

        # Remove object from ram
        dg = Datagram.create([doid1], 5, STATESERVER_OBJECT_DELETE_RAM)
        dg.add_doid(doid1)
        self.shard.send(dg)
        self.shard.flush()



        ### Test for Activate on non-existant Database object ###
        # Enter an object into ram with activate
        dg = Datagram.create([doid2], 5, DBSS_OBJECT_ACTIVATE_WITH_DEFAULTS)
        appendMeta(dg, doid2, 80000, 100)
        self.shard.send(dg)

        # Expect values to be retrieved from database
        dg = self.database.recv_maybe()
        self.assertTrue(dg is not None)
        dgi = DatagramIterator(dg)
<<<<<<< HEAD
        self.assertTrue(dgi.matches_header([1200], doid2, DBSERVER_OBJECT_GET_ALL, 4+4))
=======
        self.assertTrue(*dgi.matches_header([200], doid2, DBSERVER_OBJECT_GET_ALL, 4 + DOID_SIZE_BYTES))
>>>>>>> 542b2647
        context = dgi.read_uint32() # Get context
        self.assertEquals(dgi.read_doid(), doid2) # object Id

        # Send back to the DBSS with failed-to-find object
        dg = Datagram.create([doid2], 1200, DBSERVER_OBJECT_GET_ALL_RESP)
        dg.add_uint32(context)
        dg.add_uint8(FAILURE)
        self.database.send(dg)

        # Expect no entry messages
        self.assertTrue(self.shard.expect_none())

        ### Clean up ###
        self.shard.send(Datagram.create_remove_channel(80000<<ZONE_SIZE_BITS|100))
        self.shard.send(Datagram.create_remove_channel(80000<<ZONE_SIZE_BITS|101))

    # Tests the messages OBJECT_GET_ALL
    def test_get_all(self):
        self.database.flush()
        self.shard.flush()

        doid1 = 9011

        ### Test for GetAll while object exists in Database ###
        # Query all from an object which hasn't been loaded into ram
        dg = Datagram.create([doid1], 5, STATESERVER_OBJECT_GET_ALL)
        dg.add_uint32(1) # Context
        dg.add_doid(doid1) # Id
        self.shard.send(dg)

        # Expect values to be retrieved from database
        dg = self.database.recv_maybe()
        self.assertTrue(dg is not None)
        dgi = DatagramIterator(dg)
<<<<<<< HEAD
        self.assertTrue(dgi.matches_header([1200], doid1, DBSERVER_OBJECT_GET_ALL, 4+4))
=======
        self.assertTrue(*dgi.matches_header([200], doid1, DBSERVER_OBJECT_GET_ALL, 4 + DOID_SIZE_BYTES))
>>>>>>> 542b2647
        context = dgi.read_uint32() # Get context
        self.assertEquals(dgi.read_doid(), doid1) # object Id

        # Send back to the DBSS with some required values
        dg = Datagram.create([doid1], 1200, DBSERVER_OBJECT_GET_ALL_RESP)
        dg.add_uint32(context)
        dg.add_uint8(SUCCESS)
        dg.add_uint16(DistributedTestObject5)
        dg.add_uint16(2)
        dg.add_uint16(setRDB3)
        dg.add_uint32(32144123)
        dg.add_uint16(setRDbD5)
        dg.add_uint8(23)
        self.database.send(dg)

        # Values should be returned from DBSS with INVALID_LOCATION
        dg = Datagram.create([5], doid1, STATESERVER_OBJECT_GET_ALL_RESP)
        dg.add_uint32(1) # Context
        appendMeta(dg, doid1, INVALID_DO_ID, INVALID_ZONE, DistributedTestObject5)
        dg.add_uint32(setRequired1DefaultValue) # setRequired1
        dg.add_uint32(32144123) # setRDB3
        dg.add_uint8(23) # setRDbD5
        dg.add_uint16(0) # Optional field count
        self.assertTrue(*self.shard.expect(dg))



        ### Test for GetAll while object DOES NOT exist in Database ###
        # Query all from an object which hasn't been loaded into ram
        dg = Datagram.create([doid1], 5, STATESERVER_OBJECT_GET_ALL)
        dg.add_uint32(2) # Context
        dg.add_doid(doid1) # Id
        self.shard.send(dg)

        # Expect values to be retrieved from database
        dg = self.database.recv_maybe()
        self.assertTrue(dg is not None)
        dgi = DatagramIterator(dg)
<<<<<<< HEAD
        self.assertTrue(dgi.matches_header([1200], doid1, DBSERVER_OBJECT_GET_ALL, 4+4))
=======
        self.assertTrue(*dgi.matches_header([200], doid1, DBSERVER_OBJECT_GET_ALL, 4 + DOID_SIZE_BYTES))
>>>>>>> 542b2647
        context = dgi.read_uint32() # Get context
        self.assertEquals(dgi.read_doid(), doid1) # object Id

        # This time pretend the object doesn't exist
        dg = Datagram.create([doid1], 1200, DBSERVER_OBJECT_GET_ALL_RESP)
        dg.add_uint32(context)
        dg.add_uint8(FAILURE)
        self.database.send(dg)

        # Should receive no stateserver object response
        self.assertTrue(self.shard.expect_none())



        ### Test for caching of GetAll for Activate messages ###
        self.shard.send(Datagram.create_add_channel(33000<<ZONE_SIZE_BITS|33))
        # Get all from an object
        dg = Datagram.create([doid1], 5, STATESERVER_OBJECT_GET_ALL)
        dg.add_uint32(3) # Context
        dg.add_doid(doid1) # Id
        self.shard.send(dg)

        # Expect values to be retrieved from database
        dg = self.database.recv_maybe()
        self.assertTrue(dg is not None)
        dgi = DatagramIterator(dg)
<<<<<<< HEAD
        self.assertTrue(dgi.matches_header([1200], doid1, DBSERVER_OBJECT_GET_ALL, 4+4))
=======
        self.assertTrue(*dgi.matches_header([200], doid1, DBSERVER_OBJECT_GET_ALL, 4 + DOID_SIZE_BYTES))
>>>>>>> 542b2647
        context = dgi.read_uint32() # Get context
        self.assertEquals(dgi.read_doid(), doid1) # object Id

        # Try to activate the object
        dg = Datagram.create([doid1], 5, DBSS_OBJECT_ACTIVATE_WITH_DEFAULTS)
        appendMeta(dg, doid1, 33000, 33)
        self.shard.send(dg)

        # Expect not to receive another request at the database
        self.assertTrue(self.database.expect_none())

        # Send back to the DBSS with some required values
        dg = Datagram.create([doid1], 1200, DBSERVER_OBJECT_GET_ALL_RESP)
        dg.add_uint32(context)
        dg.add_uint8(SUCCESS)
        dg.add_uint16(DistributedTestObject1)
        dg.add_uint16(2)
        dg.add_uint16(setRDB3)
        dg.add_uint32(32144123)
        dg.add_uint16(setRDbD5)
        dg.add_uint8(23)
        self.database.send(dg)

        expected = []
        # Expect to receive a reply to the original message ...
        dg = Datagram.create([5], doid1, STATESERVER_OBJECT_GET_ALL_RESP)
        dg.add_uint32(3) # Context
        appendMeta(dg, doid1, INVALID_DO_ID, INVALID_ZONE, DistributedTestObject5)
        dg.add_uint32(setRequired1DefaultValue) # setRequired1
        dg.add_uint32(32144123) # setRDB3
        dg.add_uint8(23) # setRDbD5
        dg.add_uint16(0) # Optional field count
        expected.append(dg)
        # As well as the object's entry into the location
        dg = Datagram.create([33000<<ZONE_SIZE_BITS|33], doid1, STATESERVER_OBJECT_ENTER_LOCATION_WITH_REQUIRED)
        appendMeta(dg, doid1, 33000, 33, DistributedTestObject5)
        dg.add_uint32(setRequired1DefaultValue) # setRequired1
        dg.add_uint32(32144123) # setRDB3
        dg.add_uint8(23) # setRDbD5
        expected.append(dg)
        self.assertTrue(self.shard.expect_multi(expected))


        ### Cleanup ###
        self.shard.send(Datagram.create_remove_channel(33000<<ZONE_SIZE_BITS|33))

    # Tests the messages OBJECT_DELETE_DISK, OBJECT_DELETE_RAM
    def test_delete(self):
        return
        self.database.flush()
        self.shard.flush()
        self.shard.send(Datagram.create_add_channel(90000<<ZONE_SIZE_BITS|200))

        doid1 = 9021
        doid2 = 9022
        doid3 = 9023

        ### Test for DelDisk ###
        # Destroy our object...
        dg = Datagram.create([doid1], 5, DBSS_OBJECT_DELETE_DISK)
        dg.add_doid(doid1) # Object Id
        self.shard.send(dg)

        # Object doesn't have a location and so shouldn't announce its disappearance...
        self.assertTrue(self.shard.expect_none())

        # Database should expect a delete message
<<<<<<< HEAD
        dg = Datagram.create([1200], doid1, DBSERVER_OBJECT_DELETE)
        dg.add_uint32(doid1) # Object Id
=======
        dg = Datagram.create([200], doid1, DBSERVER_OBJECT_DELETE)
        dg.add_doid(doid1) # Object Id
>>>>>>> 542b2647
        self.assertTrue(*self.database.expect(dg))



        ### Test for Activate->DelRam ###
        # Enter an object into ram from the disk by setting its zone
        dg = Datagram.create([doid2], 5, DBSS_OBJECT_ACTIVATE_WITH_DEFAULTS)
        appendMeta(dg, doid2, 90000, 200)
        self.shard.send(dg)

        # The dbss asks for values for the object from the database
        dg = self.database.recv_maybe()
        self.assertTrue(dg is not None)
        dgi = DatagramIterator(dg)
<<<<<<< HEAD
        self.assertTrue(dgi.matches_header([1200], doid2, DBSERVER_OBJECT_GET_ALL, 4+4))
=======
        self.assertTrue(*dgi.matches_header([200], doid2, DBSERVER_OBJECT_GET_ALL, 4 + DOID_SIZE_BYTES))
>>>>>>> 542b2647
        context = dgi.read_uint32() # Get context
        self.assertEquals(dgi.read_doid(), doid2) # Id

        # Tell it the object exists
        dg = Datagram.create([doid2], 1200, DBSERVER_OBJECT_GET_ALL_RESP)
        dg.add_uint32(context)
        dg.add_uint8(SUCCESS)
        dg.add_uint16(DistributedTestObject5)
        dg.add_uint16(0)
        self.database.send(dg)

        # Ignore entry notification, we're not testing that right now
        self.shard.flush()

        # Destroy our object in ram...
        dg = Datagram.create([doid2], 13, STATESERVER_OBJECT_DELETE_RAM)
        dg.add_doid(doid2) # Object Id
        self.shard.send(dg)

        # Object should announce its disappearance...
        dg = Datagram.create([90000<<ZONE_SIZE_BITS|200], 13, STATESERVER_OBJECT_DELETE_RAM)
        dg.add_doid(doid2)
        self.assertTrue(*self.shard.expect(dg))



        ### Test for (Activate->DelRam)->DelDisk ### (continues from last)
        # Destroy our object on disk...
        dg = Datagram.create([doid2], 5, DBSS_OBJECT_DELETE_DISK)
        dg.add_doid(doid2)
        self.shard.send(dg)

        # Object no longer has a location and so shouldn't announce its disappearance...
        self.assertTrue(self.shard.expect_none())

        # Database should expect a delete message
<<<<<<< HEAD
        dg = Datagram.create([1200], doid2, DBSERVER_OBJECT_DELETE)
        dg.add_uint32(doid2) # Object Id
=======
        dg = Datagram.create([200], doid2, DBSERVER_OBJECT_DELETE)
        dg.add_doid(doid2) # Object Id
>>>>>>> 542b2647
        self.assertTrue(*self.database.expect(dg))



        ### Test for Activate->DelDisk ###
        # Enter an object into ram from the disk by setting its zone
        dg = Datagram.create([doid3], 5, DBSS_OBJECT_ACTIVATE_WITH_DEFAULTS)
        appendMeta(dg, doid3, 90000, 200)
        self.shard.send(dg)

        # Give the DBSS values from the database
        dg = self.database.recv_maybe()
        self.assertTrue(dg is not None)
        dgi = DatagramIterator(dg)
<<<<<<< HEAD
        self.assertTrue(dgi.matches_header([1200], doid3, DBSERVER_OBJECT_GET_ALL, 4+4))
        context = dgi.read_uint32() # Get context
        self.assertEquals(dgi.read_uint32(), doid3) # object Id
        dg = Datagram.create([doid3], 1200, DBSERVER_OBJECT_GET_ALL_RESP)
=======
        self.assertTrue(*dgi.matches_header([200], doid3, DBSERVER_OBJECT_GET_ALL, 4 + DOID_SIZE_BYTES))
        context = dgi.read_uint32() # Get context
        self.assertEquals(dgi.read_doid(), doid3) # object Id
        dg = Datagram.create([doid3], 200, DBSERVER_OBJECT_GET_ALL_RESP)
>>>>>>> 542b2647
        dg.add_uint32(context)
        dg.add_uint8(SUCCESS)
        dg.add_uint16(DistributedTestObject5)
        dg.add_uint16(2)
        dg.add_uint16(setRDB3)
        dg.add_uint32(333444)
        dg.add_uint16(setFoo)
        dg.add_uint16(3344)
        dg.add_uint16(setRDbD5)
        dg.add_uint8(34)
        self.database.send(dg)

        # Ignore entry notification
        self.shard.flush()

        # Destroy our object on disk...
        dg = Datagram.create([doid3], 13, DBSS_OBJECT_DELETE_DISK)
        dg.add_doid(doid3)
        self.shard.send(dg)

        # Object should announce its disappearance...
        dg = Datagram.create([90000<<ZONE_SIZE_BITS|200], 13, DBSS_OBJECT_DELETE_DISK)
        dg.add_doid(doid3)
        self.assertTrue(*self.shard.expect(dg))

        # Database should expect a delete message
<<<<<<< HEAD
        dg = Datagram.create([1200], doid3, DBSERVER_OBJECT_DELETE)
        dg.add_uint32(doid3) # Object Id
=======
        dg = Datagram.create([200], doid3, DBSERVER_OBJECT_DELETE)
        dg.add_doid(doid3) # Object Id
>>>>>>> 542b2647
        self.assertTrue(*self.database.expect(dg))

        # Check that Ram/Requried fields still exist in ram still
        dg = Datagram.create([doid3], 5, STATESERVER_OBJECT_GET_ALL)
        dg.add_uint32(1) # Context
        self.shard.send(dg)

        # DBSS should request the value of foo from the DBSS
        msgtype, context = None, None
        dg = self.database.recv_maybe()
        self.assertTrue(dg is not None) # Expecting DB_GET_FIELD(S)
        dgi = DatagramIterator(dg)
        # Will expect either GET_FIELD...
<<<<<<< HEAD
        if dgi.matches_header([1200], doid3, DBSERVER_OBJECT_GET_FIELD, 4+2):
=======
        if dgi.matches_header([200], doid3, DBSERVER_OBJECT_GET_FIELD, 4+2)[0]:
>>>>>>> 542b2647
            msgtype = DBSERVER_OBJECT_GET_FIELD
            context = dgi.read_uint32()
            self.assertEquals(dgi.read_doid(), doid3)
            self.assertEquals(dgi.read_uint16(), setFoo)
        # ... or GET_FIELDS with 1 field, both satisify the protocol
<<<<<<< HEAD
        elif dgi.matches_header([1200], doid3, DBSERVER_OBJECT_GET_FIELDS, 4+2+2):
=======
        elif dgi.matches_header([200], doid3, DBSERVER_OBJECT_GET_FIELDS, 4+2+2)[0]:
>>>>>>> 542b2647
            msgtype = DBSERVER_OBJECT_GET_FIELDS
            context = dgi.read_uint32()
            self.assertEquals(dgi.read_doid(), doid3)
            self.assertEquals(dgi.read_uint16(), 1) # Field count
            self.assertEquals(dgi.read_uint16(), setFoo)
        else:
            self.fail("Unexpected message type.")

        # Return Failure to DBSS
        if msgtype is DBSERVER_OBJECT_GET_FIELD:
            dg = Datagram.create([doid3], 1200, DBSERVER_OBJECT_GET_FIELD_RESP)
            dg.add_uint32(context)
            dg.add_uint8(FAILURE)
        else:
            dg = Datagram.create([doid3], 1200, DBSERVER_OBJECT_GET_FIELDS_RESP)
            dg.add_uint32(context)
            dg.add_uint8(FAILURE)
        self.database.send(dg)

        # Expect ram/required fields to be returned (with valid location)
        dg = Datagram.create([5], 9022, STATESERVER_OBJECT_GET_ALL_RESP)
        dg.add_uint32(1) # Context
        appendMeta(doid3, 90000, 200, DistributedTestObject5)
        dg.add_uint32(setRequired1DefaultValue) # setRequired1
        dg.add_uint32(333444) # setRDB3
        dg.add_uint8(34) # setRDbD5
        dg.add_uint16(0) # Optional field count
        self.assertTrue(*self.shard.expect(dg))



        ### Test for (Activate->DelDisk)->DelRam ### (continues from last)
        # Destroy our object on ram...
        dg = Datagram.create([doid3], 5, STATESERVER_OBJECT_DELETE_RAM)
        dg.add_doid(doid3)
        self.shard.send(dg)

        # Object should announce its disappearance...
        dg = Datagram.create([90000<<ZONE_SIZE_BITS|200], doid3, STATESERVER_OBJECT_DELETE_RAM)
        dg.add_doid(doid3)
        self.assertTrue(*self.shard.expect(dg))

        # Check that object no longer exists
        dg = Datagram.create([doid3], 5, STATESERVER_OBJECT_GET_ALL)
        dg.add_uint32(2) # Context
        self.shard.send(dg)

        # Reply to database_get_all with object does not exist (was deleted)
        dg = self.database.recv_maybe()
        self.assertTrue(dg is not None)
        dgi = DatagramIterator(dg)
<<<<<<< HEAD
        self.assertTrue(dgi.matches_header([1200], doid3, DBSERVER_OBJECT_GET_ALL, 4+4))
        context = dgi.read_uint32() # Get context
        self.assertEquals(dgi.read_uint32(), doid3) # object Id
        dg = Datagram.create([doid3], 1200, DBSERVER_OBJECT_GET_ALL_RESP)
=======
        self.assertTrue(*dgi.matches_header([200], doid3, DBSERVER_OBJECT_GET_ALL, 4 + DOID_SIZE_BYTES))
        context = dgi.read_uint32() # Get context
        self.assertEquals(dgi.read_doid(), doid3) # object Id
        dg = Datagram.create([doid3], 200, DBSERVER_OBJECT_GET_ALL_RESP)
>>>>>>> 542b2647
        dg.add_uint32(context)
        dg.add_uint8(FAILURE)
        self.database.send(dg)

        # Expect no response
        self.assertTrue(*self.shard.expect_none())


        ### Clean Up ###
        self.shard.send(Datagram.create_remove_channel(90000<<ZONE_SIZE_BITS|200))

    # Tests that the DBSS is listening to the entire range it was configured with
    def test_subscribe(self):
        self.database.flush()
        self.shard.flush()

        self.probe_context = 0
        def probe(doid):
            self.probe_context += 1

            # Try a query all on the id
            dg = Datagram.create([doid], 5, STATESERVER_OBJECT_GET_ALL)
            dg.add_uint32(self.probe_context) # Context
            dg.add_doid(doid)
            self.shard.send(dg)

            # Check if received database query
            dg = self.database.recv_maybe()
            if dg is None:
                return False

            # Cleanup message
            dgi = DatagramIterator(dg)
            dgi.seek(CONTEXT_OFFSET)
            context = dgi.read_uint32() # Get context
            dg = Datagram.create([doid], 1200, DBSERVER_OBJECT_GET_ALL_RESP)
            dg.add_uint32(context)
            dg.add_uint8(SUCCESS)
            dg.add_uint16(DistributedTestObject3)
            dg.add_uint16(1)
            dg.add_uint16(setRDB3)
            dg.add_uint32(1200)
            self.database.send(dg)
            self.shard.flush()
            return True

        self.assertFalse(probe(900))
        self.assertFalse(probe(999))
        self.assertFalse(probe(8400))
        self.assertFalse(probe(8980))
        self.assertFalse(probe(8999))
        self.assertTrue(probe(9000))
        self.assertTrue(probe(9001))
        self.assertTrue(probe(9047))
        self.assertTrue(probe(9236))
        self.assertTrue(probe(9500))
        self.assertTrue(probe(9856))
        self.assertTrue(probe(9999))
        self.assertFalse(probe(10000))
        self.assertFalse(probe(10017))
        self.assertFalse(probe(14545))
        self.assertFalse(probe(90000))
        self.assertFalse(probe(99000))
        self.assertFalse(probe(99990))

    # Tests the message STATESERVER_OBJECT_SET_FIELD, STATESERVER_OBJECT_SET_FIELDS
    def test_set(self):
        self.shard.flush()
        self.database.flush()
        self.shard.send(Datagram.create_add_channel(70000<<ZONE_SIZE_BITS|300))

        ### Test for SetField with db field on unloaded object###
        # Update field on stateserver object
        dg = Datagram.create([9030], 5, STATESERVER_OBJECT_SET_FIELD)
        dg.add_doid(9030) # id
        dg.add_uint16(setFoo)
        dg.add_uint16(4096)
        self.shard.send(dg)

        # Expect database field to be sent to database
<<<<<<< HEAD
        dg = Datagram.create([1200], 9030, DBSERVER_OBJECT_SET_FIELD)
        dg.add_uint32(9030) # id
=======
        dg = Datagram.create([200], 9030, DBSERVER_OBJECT_SET_FIELD)
        dg.add_doid(9030) # id
>>>>>>> 542b2647
        dg.add_uint16(setFoo)
        dg.add_uint16(4096)
        self.assertTrue(*self.database.expect(dg))



        ### Test for SetFields with all db fields on unloaded object ###
        # Update field multiple on stateserver object
        dg = Datagram.create([9030], 5, STATESERVER_OBJECT_SET_FIELDS)
        dg.add_doid(9030) # id
        dg.add_uint16(2) # field count
        dg.add_uint16(setFoo)
        dg.add_uint16(4096)
        dg.add_uint16(setRDB3)
        dg.add_uint32(8192)
        self.shard.send(dg)

        # Expect database fields to be sent to database
        dg = self.database.recv_maybe()
        self.assertTrue(dg is not None) # Expecting DBSetFields
        dgi = DatagramIterator(dg)
<<<<<<< HEAD
        self.assertTrue(dgi.matches_header([1200], 9030, DBSERVER_OBJECT_SET_FIELDS))
        self.assertEquals(dgi.read_uint32(), 9030) # Id
=======
        self.assertTrue(*dgi.matches_header([200], 9030, DBSERVER_OBJECT_SET_FIELDS))
        self.assertEquals(dgi.read_doid(), 9030) # Id
>>>>>>> 542b2647
        self.assertEquals(dgi.read_uint16(), 2) # Field count: 2
        hasFoo, hasRDB3 = False, False
        for x in xrange(2):
            field = dgi.read_uint16()
            if field is setFoo:
                hasFoo = True
                self.assertEquals(dgi.read_uint16(), 4096)
            elif field is setRDB3:
                hasRDB3 = True
                self.assertEquals(dgi.read_uint32(), 8192)
        self.assertTrue(hasFoo and hasRDB3)


        ### Test for SetField with non-db field on unloaded object ###
        # Update field on stateserver object
        dg = Datagram.create([9030], 5, STATESERVER_OBJECT_SET_FIELD)
        dg.add_doid(9030) # id
        dg.add_uint16(setRequired1)
        dg.add_uint16(512)
        self.shard.send(dg)

        # Expect none at database
        self.assertTrue(self.database.expect_none())

        ### Test for SetFields with all non-db fields on unloaded object ###
        # Update fields on stateserver object
        dg = Datagram.create([9030], 5, STATESERVER_OBJECT_SET_FIELDS)
        dg.add_doid(9030) # id
        dg.add_uint16(setRequired1)
        dg.add_uint32(313131)
        dg.add_uint16(setBR1)
        dg.add_string("Sleeping in the middle of a summer afternoon.")
        self.shard.send(dg)

        # Expect none at database
        self.assertTrue(self.database.expect_none())

        ### Test for SetFields with mixed db and non-db fields on unloaded object ###
        # Update field multiple on stateserver object
        dg = Datagram.create([9030], 5, STATESERVER_OBJECT_SET_FIELDS)
        dg.add_uint32(9030) # id
        dg.add_uint16(3) # field count
        dg.add_uint16(setFoo)
        dg.add_uint16(1337)
        dg.add_uint16(setRequired1)
        dg.add_uint32(0xBADCAFE0)
        dg.add_uint16(setRDB3)
        dg.add_uint32(4080)
        self.shard.send(dg)

        # Expect database fields to be sent to database
        dg = self.database.recv_maybe()
        self.assertTrue(dg is not None) # Expecting DBSetFields
        dgi = DatagramIterator(dg)
        self.assertTrue(dgi.matches_header([1200], 9030, DBSERVER_OBJECT_SET_FIELDS))
        self.assertEquals(dgi.read_uint32(), 9030) # Id
        self.assertEquals(dgi.read_uint16(), 2) # Field count: 2
        hasFoo, hasRDB3 = False, False
        for x in xrange(2):
            field = dgi.read_uint16()
            if field is setFoo:
                hasFoo = True
                self.assertEquals(dgi.read_uint16(), 1337)
            elif field is setRDB3:
                hasRDB3 = True
                self.assertEquals(dgi.read_uint32(), 4080)
        self.assertTrue(hasFoo and hasRDB3)

        ### Test for SetField with db field on loaded object ###
        # Activate object with defaults
        dg = Datagram.create([9031], 5, DBSS_OBJECT_ACTIVATE_WITH_DEFAULTS)
        dg.add_doid(9031) # Id
        dg.add_doid(70000) # Parent
        dg.add_zone(300) # Zone
        self.shard.send(dg)

        # Expect values to be retrieved from database
        dg = self.database.recv_maybe()
        self.assertTrue(dg is not None)
        dgi = DatagramIterator(dg)
<<<<<<< HEAD
        self.assertTrue(dgi.matches_header([1200], 9031, DBSERVER_OBJECT_GET_ALL, 4+4))
=======
        self.assertTrue(*dgi.matches_header([200], 9031, DBSERVER_OBJECT_GET_ALL, 4 + DOID_SIZE_BYTES))
>>>>>>> 542b2647
        context = dgi.read_uint32() # Get context
        self.assertEquals(dgi.read_doid(), 9031) # object Id

        # Send back to the DBSS with some required values
        dg = Datagram.create([9031], 1200, DBSERVER_OBJECT_GET_ALL_RESP)
        dg.add_uint32(context)
        dg.add_uint8(SUCCESS)
        dg.add_uint16(DistributedTestObject5)
        dg.add_uint16(2)
        dg.add_uint16(setRDB3)
        dg.add_uint32(777)
        dg.add_uint16(setRDbD5)
        dg.add_uint8(222)
        self.database.send(dg)

        # Ignore entry into 300, we're not testing that here
        self.shard.flush()

        # Send UpdateField with db field
        dg = Datagram.create([9031], 5, STATESERVER_OBJECT_SET_FIELD)
        dg.add_doid(9031) # id
        dg.add_uint16(setFoo)
        dg.add_uint16(6604)
        self.shard.send(dg)

        # Expect database field to be sent to database
<<<<<<< HEAD
        dg = Datagram.create([1200], 9031, DBSERVER_OBJECT_SET_FIELD)
        dg.add_uint32(9031) # id
=======
        dg = Datagram.create([200], 9031, DBSERVER_OBJECT_SET_FIELD)
        dg.add_doid(9031) # id
>>>>>>> 542b2647
        dg.add_uint16(setFoo)
        dg.add_uint16(6604)
        self.assertTrue(*self.database.expect(dg))



        ### Test for SetFields with all db fields on loaded object
        ### (continues from previous)
        # Update field multiple on stateserver object
        dg = Datagram.create([9031], 5, STATESERVER_OBJECT_SET_FIELDS)
        dg.add_doid(9031) # id
        dg.add_uint16(2) # field count
        dg.add_uint16(setFoo)
        dg.add_uint16(7722)
        dg.add_uint16(setRDB3)
        dg.add_uint32(18811881)
        self.shard.send(dg)

        # Expect database fields to be sent to database
        dg = self.database.recv_maybe()
        self.assertTrue(dg is not None) # Expecting DBSetFields
        dgi = DatagramIterator(dg)
<<<<<<< HEAD
        self.assertTrue(dgi.matches_header([1200], 9031, DBSERVER_OBJECT_SET_FIELDS))
        self.assertEquals(dgi.read_uint32(), 9031) # Id
=======
        self.assertTrue(*dgi.matches_header([200], 9031, DBSERVER_OBJECT_SET_FIELDS))
        self.assertEquals(dgi.read_doid(), 9031) # Id
>>>>>>> 542b2647
        self.assertEquals(dgi.read_uint16(), 2) # Field count: 2
        hasFoo, hasRDB3 = False, False
        for x in xrange(2):
            field = dgi.read_uint16()
            if field is setFoo:
                hasFoo = True
                self.assertEquals(dgi.read_uint16(), 7722)
            elif field is setRDB3:
                hasRDB3 = True
                self.assertEquals(dgi.read_uint32(), 18811881)
        self.assertTrue(hasFoo and hasRDB3)



        ### Test for SetField with non-db field on loaded object
        ### (continues from previous)
        # Update field on stateserver object
        dg = Datagram.create([9031], 5, STATESERVER_OBJECT_SET_FIELD)
        dg.add_doid(9031) # id
        dg.add_uint16(setRequired1)
        dg.add_uint32(512)
        self.shard.send(dg)

        # Expect none at database
        self.assertTrue(self.database.expect_none())

        # Ignore any previous setField broadcasts
        self.shard.flush()

        # Get the values back to check if they're updated
        dg = Datagram.create([9031], 5, STATESERVER_OBJECT_GET_ALL)
        dg.add_uint32(1) # Context
        dg.add_doid(9031) # Id
        self.shard.send(dg)

        # Expect none at database
        self.assertTrue(self.database.expect_none())

        # Updated values should be returned from DBSS
        dg = Datagram.create([5], 9031, STATESERVER_OBJECT_GET_ALL_RESP)
        dg.add_uint32(1) # Context
        appendMeta(dg, 9031, 70000, 300, DistributedTestObject5)
        dg.add_uint32(512) # setRequired1
        dg.add_uint32(18811881) #setRDB3
        dg.add_uint8(222) # setRDbD5
        dg.add_uint16(0) # Optional fields count
        self.assertTrue(*self.shard.expect(dg))



        ### Test for SetFields with all non-db fields on loaded object
        ### (continues from previous)
        # Update fields on stateserver object
        dg = Datagram.create([9031], 5, STATESERVER_OBJECT_SET_FIELDS)
        dg.add_doid(9031) # id
        dg.add_uint16(2) # Field count: 2
        dg.add_uint16(setRequired1)
        dg.add_uint32(393939)
        dg.add_uint16(setBR1)
        dg.add_string("Sleeping in the middle of a summer afternoon.")
        self.shard.send(dg)

        # Expect none at database
        self.assertTrue(self.database.expect_none())

        # Ignore broadcast
        self.shard.flush()

        # Get the values back to check if they're updated
        dg = Datagram.create([9031], 5, STATESERVER_OBJECT_GET_ALL)
        dg.add_uint32(2) # Context
        dg.add_doid(9031)
        self.shard.send(dg)

        # DBSS should expect none
        self.database.expect_none()

        # Updated values should be returned from DBSS
        dg = self.shard.recv_maybe()
        self.assertTrue(dg is not None)
        dgi = DatagramIterator(dg)
        self.assertTrue(*dgi.matches_header([5], 9031, STATESERVER_OBJECT_GET_ALL_RESP))
        self.assertEquals(dgi.read_uint32(), 2) # Context
        self.assertEquals(dgi.read_doid(), 9031) # ID
        self.assertEquals(dgi.read_doid(), 70000) # Parent
        self.assertEquals(dgi.read_zone(), 300) # Zone
        self.assertEquals(dgi.read_uint16(), DistributedTestObject5)
        self.assertEquals(dgi.read_uint32(), 393939) # setRequired1
        self.assertEquals(dgi.read_uint32(), 18811881) # setRDB3
        self.assertEquals(dgi.read_uint8(), 222) # setRDbD5
        self.assertEquals(dgi.read_uint16(), 1) # Optional field count
        self.assertEquals(dgi.read_uint16(), setBR1)
        self.assertEquals(dgi.read_string(), "Sleeping in the middle of a summer afternoon.")

        # Remove object from ram after tests
        dg = Datagram.create([9031], 5, STATESERVER_OBJECT_DELETE_RAM)
        dg.add_doid(9031) # ID
        self.shard.send(dg)

        # Ignore propagated delete_ram messages
        self.shard.flush()

        ### Cleanup ###.
        self.shard.send(Datagram.create_remove_channel(70000<<ZONE_SIZE_BITS|300))

    def test_get_fields(self):
        self.shard.flush()
        self.database.flush()

        doid1 = 9040

        ### Test for GetField with required db field on inactive object###
        # Query field from StateServer object
        dg = Datagram.create([doid1], 5, STATESERVER_OBJECT_GET_FIELD)
        dg.add_uint32(1) # Context
        dg.add_doid(doid1) # ID
        dg.add_uint16(setDb3)
        self.shard.send(dg)

        # Expect database query
        dg = self.database.recv_maybe()
        self.assertTrue(dg is not None) # Expecting DBGetField
        dgi = DatagramIterator(dg)
<<<<<<< HEAD
        self.assertTrue(dgi.matches_header([1200], doid1, DBSERVER_OBJECT_GET_FIELD))
=======
        self.assertTrue(*dgi.matches_header([200], doid1, DBSERVER_OBJECT_GET_FIELD))
>>>>>>> 542b2647
        context = dgi.read_uint32()
        self.assertEquals(dgi.read_doid(), doid1)
        self.assertEquals(dgi.read_uint16(), setDb3)

        # Return field value to DBSS
        dg = Datagram.create([doid1], 1200, DBSERVER_OBJECT_GET_FIELD_RESP)
        dg.add_uint32(context)
        dg.add_uint8(SUCCESS)
        dg.add_uint16(setDb3)
        dg.add_string("Slam-bam-in-a-can!")
        self.database.send(dg)

        # Expect field sent back to caller
        dg = Datagram.create([5], doid1, STATESERVER_OBJECT_GET_FIELD_RESP)
        dg.add_uint32(1) # Context
        dg.add_uint8(SUCCESS)
        dg.add_uint16(setDb3)
        dg.add_string("Slam-bam-in-a-can!")
        self.assertTrue(*self.shard.expect(dg)) # Expecting GetField success



        ### Test for GetField with existing non-ram db field ###
        # Query field from StateServer object
        dg = Datagram.create([doid1], 5, STATESERVER_OBJECT_GET_FIELD)
        dg.add_uint32(2) # Context
        dg.add_doid(doid1) # ID
        dg.add_uint16(setFoo)
        self.shard.send(dg)

        # Expect nothing at database, DBSS only returns ram/required db fields
        self.database.expect_none()

        # Expect failure resp sent to caller
        dg = Datagram.create([5], doid1, STATESERVER_OBJECT_GET_FIELD_RESP)
        dg.add_uint32(2) # Context
        dg.add_uint8(FAILURE)
        self.assertTrue(*self.shard.expect(dg)) # Expecting GetField failure



        ### Test for GetFields with ram fields on inactive object ###
        # Query field from StateServer object
        dg = Datagram.create([doid1], 5, STATESERVER_OBJECT_GET_FIELDS)
        dg.add_uint32(3) # Context
        dg.add_doid(doid1) # ID
        dg.add_uint16(2) # Field count
        dg.add_uint16(setDb3)
        dg.add_uint16(setRDB3)
        self.shard.send(dg)

        # Expect database query
        dg = self.database.recv_maybe()
        self.assertTrue(dg is not None) #Expecting DBGetFields
        dgi = DatagramIterator(dg)
<<<<<<< HEAD
        self.assertTrue(dgi.matches_header([1200], doid1, DBSERVER_OBJECT_GET_FIELDS))
=======
        self.assertTrue(*dgi.matches_header([200], doid1, DBSERVER_OBJECT_GET_FIELDS))
>>>>>>> 542b2647
        context = dgi.read_uint32()
        self.assertEquals(dgi.read_doid(), doid1) # ID
        self.assertEquals(dgi.read_uint16(), 2) # Field count
        self.assertEquals(dgi.read_uint16(), setDb3)
        self.assertEquals(dgi.read_uint16(), setRDB3)

        # Return field value to DBSS
        dg = Datagram.create([doid1], 1200, DBSERVER_OBJECT_GET_FIELDS_RESP)
        dg.add_uint32(context)
        dg.add_uint8(SUCCESS)
        dg.add_uint32(2) # Field count
        dg.add_uint16(setRDB3)
        dg.add_uint32(99911)
        dg.add_uint16(setDb3)
        dg.add_string("He just really likes ice cream.")
        self.database.send(dg)

        # Expect field value from DBSS
        dg = Datagram.create([5], doid1, STATESERVER_OBJECT_GET_FIELD_RESP)
        dg.add_uint32(2) # Context
        dg.add_uint8(SUCCESS)
        dg.add_uint32(2) # Field count
        dg.add_uint16(setRDB3)
        dg.add_uint32(99911)
        dg.add_uint16(setDb3)
        dg.add_string("He just really likes ice cream.")
        self.shard.expect(dg)



        ### Test for GetFields with mixed ram/non-ram db fields on inactive object ###
        # Query field from StateServer object
        dg = Datagram.create([doid1], 5, STATESERVER_OBJECT_GET_FIELDS)
        dg.add_uint32(2) # Context
        dg.add_doid(doid1) # ID
        dg.add_uint16(2) # Field count
        dg.add_uint16(setFoo)
        dg.add_uint16(setRDB3)
        self.shard.send(dg)

        # Expect database query
        dg = self.database.recv_maybe()
        self.assertTrue(dg is not None) #Expecting DBGetFields
        dgi = DatagramIterator(dg)
<<<<<<< HEAD
        self.assertTrue(dgi.matches_header([1200], doid1, DBSERVER_OBJECT_GET_FIELDS))
=======
        self.assertTrue(*dgi.matches_header([200], doid1, DBSERVER_OBJECT_GET_FIELDS))
>>>>>>> 542b2647
        context = dgi.read_uint32()
        self.assertEquals(dgi.read_doid(), doid1) # ID
        self.assertEquals(dgi.read_uint16(), 1) # Field count
        self.assertEquals(dgi.read_uint16(), setRDB3)

        # Return field value to DBSS
        dg = Datagram.create([doid1], 1200, DBSERVER_OBJECT_GET_FIELDS_RESP)
        dg.add_uint32(context)
        dg.add_uint8(SUCCESS)
        dg.add_uint16(1) # Field count
        dg.add_uint16(setRDB3)
        dg.add_uint32(99922)
        self.database.send(dg)

        # Expect field value from DBSS
        dg = Datagram.create([5], doid1, STATESERVER_OBJECT_GET_FIELDS_RESP)
        dg.add_uint32(2) # Context
        dg.add_uint8(SUCCESS)
        dg.add_uint16(1)
        dg.add_uint16(setRDB3)
        dg.add_uint32(99922)
        self.assertTrue(*self.shard.expect(dg))

if __name__ == '__main__':
    unittest.main()<|MERGE_RESOLUTION|>--- conflicted
+++ resolved
@@ -79,11 +79,8 @@
         dg = self.database.recv_maybe()
         self.assertTrue(dg is not None)
         dgi = DatagramIterator(dg)
-<<<<<<< HEAD
-        self.assertTrue(dgi.matches_header([1200], doid1, DBSERVER_OBJECT_GET_ALL, 4+4))
-=======
-        self.assertTrue(*dgi.matches_header([200], doid1, DBSERVER_OBJECT_GET_ALL, 4 + DOID_SIZE_BYTES))
->>>>>>> 542b2647
+        self.assertTrue(*dgi.matches_header([1200], doid1, DBSERVER_OBJECT_GET_ALL,
+                                            remaining = 4 + DOID_SIZE_BYTES))
         context = dgi.read_uint32() # Get context
         self.assertEquals(dgi.read_doid(), doid1) # object Id
 
@@ -136,11 +133,8 @@
         dg = self.database.recv_maybe()
         self.assertTrue(dg is not None)
         dgi = DatagramIterator(dg)
-<<<<<<< HEAD
-        self.assertTrue(dgi.matches_header([1200], doid2, DBSERVER_OBJECT_GET_ALL, 4+4))
-=======
-        self.assertTrue(*dgi.matches_header([200], doid2, DBSERVER_OBJECT_GET_ALL, 4 + DOID_SIZE_BYTES))
->>>>>>> 542b2647
+        self.assertTrue(*dgi.matches_header([1200], doid2, DBSERVER_OBJECT_GET_ALL,
+                                            remaining = 4 + DOID_SIZE_BYTES))
         context = dgi.read_uint32() # Get context
         self.assertEquals(dgi.read_doid(), doid2) # object Id
 
@@ -175,11 +169,8 @@
         dg = self.database.recv_maybe()
         self.assertTrue(dg is not None)
         dgi = DatagramIterator(dg)
-<<<<<<< HEAD
-        self.assertTrue(dgi.matches_header([1200], doid1, DBSERVER_OBJECT_GET_ALL, 4+4))
-=======
-        self.assertTrue(*dgi.matches_header([200], doid1, DBSERVER_OBJECT_GET_ALL, 4 + DOID_SIZE_BYTES))
->>>>>>> 542b2647
+        self.assertTrue(*dgi.matches_header([1200], doid1, DBSERVER_OBJECT_GET_ALL,
+                                            remaining = 4 + DOID_SIZE_BYTES))
         context = dgi.read_uint32() # Get context
         self.assertEquals(dgi.read_doid(), doid1) # object Id
 
@@ -218,11 +209,8 @@
         dg = self.database.recv_maybe()
         self.assertTrue(dg is not None)
         dgi = DatagramIterator(dg)
-<<<<<<< HEAD
-        self.assertTrue(dgi.matches_header([1200], doid1, DBSERVER_OBJECT_GET_ALL, 4+4))
-=======
-        self.assertTrue(*dgi.matches_header([200], doid1, DBSERVER_OBJECT_GET_ALL, 4 + DOID_SIZE_BYTES))
->>>>>>> 542b2647
+        self.assertTrue(*dgi.matches_header([1200], doid1, DBSERVER_OBJECT_GET_ALL,
+                                            remaining = 4 + DOID_SIZE_BYTES))
         context = dgi.read_uint32() # Get context
         self.assertEquals(dgi.read_doid(), doid1) # object Id
 
@@ -249,11 +237,8 @@
         dg = self.database.recv_maybe()
         self.assertTrue(dg is not None)
         dgi = DatagramIterator(dg)
-<<<<<<< HEAD
-        self.assertTrue(dgi.matches_header([1200], doid1, DBSERVER_OBJECT_GET_ALL, 4+4))
-=======
-        self.assertTrue(*dgi.matches_header([200], doid1, DBSERVER_OBJECT_GET_ALL, 4 + DOID_SIZE_BYTES))
->>>>>>> 542b2647
+        self.assertTrue(*dgi.matches_header([1200], doid1, DBSERVER_OBJECT_GET_ALL,
+                                            remaining = 4 + DOID_SIZE_BYTES))
         context = dgi.read_uint32() # Get context
         self.assertEquals(dgi.read_doid(), doid1) # object Id
 
@@ -321,13 +306,8 @@
         self.assertTrue(self.shard.expect_none())
 
         # Database should expect a delete message
-<<<<<<< HEAD
         dg = Datagram.create([1200], doid1, DBSERVER_OBJECT_DELETE)
-        dg.add_uint32(doid1) # Object Id
-=======
-        dg = Datagram.create([200], doid1, DBSERVER_OBJECT_DELETE)
         dg.add_doid(doid1) # Object Id
->>>>>>> 542b2647
         self.assertTrue(*self.database.expect(dg))
 
 
@@ -342,11 +322,8 @@
         dg = self.database.recv_maybe()
         self.assertTrue(dg is not None)
         dgi = DatagramIterator(dg)
-<<<<<<< HEAD
-        self.assertTrue(dgi.matches_header([1200], doid2, DBSERVER_OBJECT_GET_ALL, 4+4))
-=======
-        self.assertTrue(*dgi.matches_header([200], doid2, DBSERVER_OBJECT_GET_ALL, 4 + DOID_SIZE_BYTES))
->>>>>>> 542b2647
+        self.assertTrue(*dgi.matches_header([1200], doid2, DBSERVER_OBJECT_GET_ALL,
+                                            remaining = 4 + DOID_SIZE_BYTES))
         context = dgi.read_uint32() # Get context
         self.assertEquals(dgi.read_doid(), doid2) # Id
 
@@ -383,13 +360,8 @@
         self.assertTrue(self.shard.expect_none())
 
         # Database should expect a delete message
-<<<<<<< HEAD
         dg = Datagram.create([1200], doid2, DBSERVER_OBJECT_DELETE)
-        dg.add_uint32(doid2) # Object Id
-=======
-        dg = Datagram.create([200], doid2, DBSERVER_OBJECT_DELETE)
         dg.add_doid(doid2) # Object Id
->>>>>>> 542b2647
         self.assertTrue(*self.database.expect(dg))
 
 
@@ -404,17 +376,11 @@
         dg = self.database.recv_maybe()
         self.assertTrue(dg is not None)
         dgi = DatagramIterator(dg)
-<<<<<<< HEAD
-        self.assertTrue(dgi.matches_header([1200], doid3, DBSERVER_OBJECT_GET_ALL, 4+4))
-        context = dgi.read_uint32() # Get context
-        self.assertEquals(dgi.read_uint32(), doid3) # object Id
-        dg = Datagram.create([doid3], 1200, DBSERVER_OBJECT_GET_ALL_RESP)
-=======
-        self.assertTrue(*dgi.matches_header([200], doid3, DBSERVER_OBJECT_GET_ALL, 4 + DOID_SIZE_BYTES))
+        self.assertTrue(*dgi.matches_header([1200], doid3, DBSERVER_OBJECT_GET_ALL,
+                                            remaining = 4 + DOID_SIZE_BYTES))
         context = dgi.read_uint32() # Get context
         self.assertEquals(dgi.read_doid(), doid3) # object Id
-        dg = Datagram.create([doid3], 200, DBSERVER_OBJECT_GET_ALL_RESP)
->>>>>>> 542b2647
+        dg = Datagram.create([doid3], 1200, DBSERVER_OBJECT_GET_ALL_RESP)
         dg.add_uint32(context)
         dg.add_uint8(SUCCESS)
         dg.add_uint16(DistributedTestObject5)
@@ -441,13 +407,8 @@
         self.assertTrue(*self.shard.expect(dg))
 
         # Database should expect a delete message
-<<<<<<< HEAD
         dg = Datagram.create([1200], doid3, DBSERVER_OBJECT_DELETE)
-        dg.add_uint32(doid3) # Object Id
-=======
-        dg = Datagram.create([200], doid3, DBSERVER_OBJECT_DELETE)
         dg.add_doid(doid3) # Object Id
->>>>>>> 542b2647
         self.assertTrue(*self.database.expect(dg))
 
         # Check that Ram/Requried fields still exist in ram still
@@ -461,21 +422,13 @@
         self.assertTrue(dg is not None) # Expecting DB_GET_FIELD(S)
         dgi = DatagramIterator(dg)
         # Will expect either GET_FIELD...
-<<<<<<< HEAD
-        if dgi.matches_header([1200], doid3, DBSERVER_OBJECT_GET_FIELD, 4+2):
-=======
-        if dgi.matches_header([200], doid3, DBSERVER_OBJECT_GET_FIELD, 4+2)[0]:
->>>>>>> 542b2647
+        if dgi.matches_header([1200], doid3, DBSERVER_OBJECT_GET_FIELD, 4+2)[0]:
             msgtype = DBSERVER_OBJECT_GET_FIELD
             context = dgi.read_uint32()
             self.assertEquals(dgi.read_doid(), doid3)
             self.assertEquals(dgi.read_uint16(), setFoo)
         # ... or GET_FIELDS with 1 field, both satisify the protocol
-<<<<<<< HEAD
-        elif dgi.matches_header([1200], doid3, DBSERVER_OBJECT_GET_FIELDS, 4+2+2):
-=======
-        elif dgi.matches_header([200], doid3, DBSERVER_OBJECT_GET_FIELDS, 4+2+2)[0]:
->>>>>>> 542b2647
+        elif dgi.matches_header([1200], doid3, DBSERVER_OBJECT_GET_FIELDS, 4+2+2)[0]:
             msgtype = DBSERVER_OBJECT_GET_FIELDS
             context = dgi.read_uint32()
             self.assertEquals(dgi.read_doid(), doid3)
@@ -527,17 +480,11 @@
         dg = self.database.recv_maybe()
         self.assertTrue(dg is not None)
         dgi = DatagramIterator(dg)
-<<<<<<< HEAD
-        self.assertTrue(dgi.matches_header([1200], doid3, DBSERVER_OBJECT_GET_ALL, 4+4))
-        context = dgi.read_uint32() # Get context
-        self.assertEquals(dgi.read_uint32(), doid3) # object Id
-        dg = Datagram.create([doid3], 1200, DBSERVER_OBJECT_GET_ALL_RESP)
-=======
-        self.assertTrue(*dgi.matches_header([200], doid3, DBSERVER_OBJECT_GET_ALL, 4 + DOID_SIZE_BYTES))
+        self.assertTrue(*dgi.matches_header([1200], doid3, DBSERVER_OBJECT_GET_ALL,
+                                            remaining = 4 + DOID_SIZE_BYTES))
         context = dgi.read_uint32() # Get context
         self.assertEquals(dgi.read_doid(), doid3) # object Id
-        dg = Datagram.create([doid3], 200, DBSERVER_OBJECT_GET_ALL_RESP)
->>>>>>> 542b2647
+        dg = Datagram.create([doid3], 1200, DBSERVER_OBJECT_GET_ALL_RESP)
         dg.add_uint32(context)
         dg.add_uint8(FAILURE)
         self.database.send(dg)
@@ -618,13 +565,8 @@
         self.shard.send(dg)
 
         # Expect database field to be sent to database
-<<<<<<< HEAD
         dg = Datagram.create([1200], 9030, DBSERVER_OBJECT_SET_FIELD)
-        dg.add_uint32(9030) # id
-=======
-        dg = Datagram.create([200], 9030, DBSERVER_OBJECT_SET_FIELD)
         dg.add_doid(9030) # id
->>>>>>> 542b2647
         dg.add_uint16(setFoo)
         dg.add_uint16(4096)
         self.assertTrue(*self.database.expect(dg))
@@ -646,13 +588,8 @@
         dg = self.database.recv_maybe()
         self.assertTrue(dg is not None) # Expecting DBSetFields
         dgi = DatagramIterator(dg)
-<<<<<<< HEAD
-        self.assertTrue(dgi.matches_header([1200], 9030, DBSERVER_OBJECT_SET_FIELDS))
-        self.assertEquals(dgi.read_uint32(), 9030) # Id
-=======
-        self.assertTrue(*dgi.matches_header([200], 9030, DBSERVER_OBJECT_SET_FIELDS))
+        self.assertTrue(*dgi.matches_header([1200], 9030, DBSERVER_OBJECT_SET_FIELDS))
         self.assertEquals(dgi.read_doid(), 9030) # Id
->>>>>>> 542b2647
         self.assertEquals(dgi.read_uint16(), 2) # Field count: 2
         hasFoo, hasRDB3 = False, False
         for x in xrange(2):
@@ -733,11 +670,8 @@
         dg = self.database.recv_maybe()
         self.assertTrue(dg is not None)
         dgi = DatagramIterator(dg)
-<<<<<<< HEAD
-        self.assertTrue(dgi.matches_header([1200], 9031, DBSERVER_OBJECT_GET_ALL, 4+4))
-=======
-        self.assertTrue(*dgi.matches_header([200], 9031, DBSERVER_OBJECT_GET_ALL, 4 + DOID_SIZE_BYTES))
->>>>>>> 542b2647
+        self.assertTrue(*dgi.matches_header([1200], 9031, DBSERVER_OBJECT_GET_ALL,
+                                            remaining = 4 + DOID_SIZE_BYTES))
         context = dgi.read_uint32() # Get context
         self.assertEquals(dgi.read_doid(), 9031) # object Id
 
@@ -764,13 +698,8 @@
         self.shard.send(dg)
 
         # Expect database field to be sent to database
-<<<<<<< HEAD
         dg = Datagram.create([1200], 9031, DBSERVER_OBJECT_SET_FIELD)
-        dg.add_uint32(9031) # id
-=======
-        dg = Datagram.create([200], 9031, DBSERVER_OBJECT_SET_FIELD)
         dg.add_doid(9031) # id
->>>>>>> 542b2647
         dg.add_uint16(setFoo)
         dg.add_uint16(6604)
         self.assertTrue(*self.database.expect(dg))
@@ -793,13 +722,8 @@
         dg = self.database.recv_maybe()
         self.assertTrue(dg is not None) # Expecting DBSetFields
         dgi = DatagramIterator(dg)
-<<<<<<< HEAD
-        self.assertTrue(dgi.matches_header([1200], 9031, DBSERVER_OBJECT_SET_FIELDS))
-        self.assertEquals(dgi.read_uint32(), 9031) # Id
-=======
-        self.assertTrue(*dgi.matches_header([200], 9031, DBSERVER_OBJECT_SET_FIELDS))
+        self.assertTrue(*dgi.matches_header([1200], 9031, DBSERVER_OBJECT_SET_FIELDS))
         self.assertEquals(dgi.read_doid(), 9031) # Id
->>>>>>> 542b2647
         self.assertEquals(dgi.read_uint16(), 2) # Field count: 2
         hasFoo, hasRDB3 = False, False
         for x in xrange(2):
@@ -923,11 +847,7 @@
         dg = self.database.recv_maybe()
         self.assertTrue(dg is not None) # Expecting DBGetField
         dgi = DatagramIterator(dg)
-<<<<<<< HEAD
-        self.assertTrue(dgi.matches_header([1200], doid1, DBSERVER_OBJECT_GET_FIELD))
-=======
-        self.assertTrue(*dgi.matches_header([200], doid1, DBSERVER_OBJECT_GET_FIELD))
->>>>>>> 542b2647
+        self.assertTrue(*dgi.matches_header([1200], doid1, DBSERVER_OBJECT_GET_FIELD))
         context = dgi.read_uint32()
         self.assertEquals(dgi.read_doid(), doid1)
         self.assertEquals(dgi.read_uint16(), setDb3)
@@ -983,11 +903,7 @@
         dg = self.database.recv_maybe()
         self.assertTrue(dg is not None) #Expecting DBGetFields
         dgi = DatagramIterator(dg)
-<<<<<<< HEAD
-        self.assertTrue(dgi.matches_header([1200], doid1, DBSERVER_OBJECT_GET_FIELDS))
-=======
-        self.assertTrue(*dgi.matches_header([200], doid1, DBSERVER_OBJECT_GET_FIELDS))
->>>>>>> 542b2647
+        self.assertTrue(*dgi.matches_header([1200], doid1, DBSERVER_OBJECT_GET_FIELDS))
         context = dgi.read_uint32()
         self.assertEquals(dgi.read_doid(), doid1) # ID
         self.assertEquals(dgi.read_uint16(), 2) # Field count
@@ -1032,11 +948,7 @@
         dg = self.database.recv_maybe()
         self.assertTrue(dg is not None) #Expecting DBGetFields
         dgi = DatagramIterator(dg)
-<<<<<<< HEAD
-        self.assertTrue(dgi.matches_header([1200], doid1, DBSERVER_OBJECT_GET_FIELDS))
-=======
-        self.assertTrue(*dgi.matches_header([200], doid1, DBSERVER_OBJECT_GET_FIELDS))
->>>>>>> 542b2647
+        self.assertTrue(*dgi.matches_header([1200], doid1, DBSERVER_OBJECT_GET_FIELDS))
         context = dgi.read_uint32()
         self.assertEquals(dgi.read_doid(), doid1) # ID
         self.assertEquals(dgi.read_uint16(), 1) # Field count
