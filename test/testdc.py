--- conflicted
+++ resolved
@@ -22,10 +22,6 @@
 
 setDb3 = 8
 setRDB3 = 9
-
-<<<<<<< HEAD
-setRequired1DefaultValue = 78
-=======
 setX = 10
 setY = 11
 setUnrelated = 12
@@ -35,4 +31,5 @@
 setTwo = 16
 setThree = 17
 set123 = 18
->>>>>>> f2c30a14
+
+setRequired1DefaultValue = 78