# KEEP THIS FILE IN SYNC WITH test.dc! This contains constants used in
# unit tests.

import os.path

test_dc = os.path.abspath(os.path.join(os.path.dirname(__file__), 'test.dc'))

DistributedTestObject1 = 0
DistributedTestObject2 = 1
DistributedTestObject3 = 2
DistributedTestObject4 = 3
<<<<<<< HEAD
UberDog1 = 4
UberDog2 = 5
DistributedTestObject5 = 6
=======
DistributedTestObject5 = 4
>>>>>>> 73d983df

setRequired1 = 0
setB1 = 1
setBA1 = 2
setBR1 = 3
setBRA1 = 4
setBRO1 = 5

setB2 = 6
setBRam2 = 7

setDb3 = 8
setRDB3 = 9
setX = 10
setY = 11
setUnrelated = 12
setZ = 13
setXyz = 14
setOne = 15
setTwo = 16
setThree = 17
set123 = 18
setRDbD5 = 19
setFoo = 20

<<<<<<< HEAD
request = 19
response = 20

foo = 21
bar = 22

setName = 23
setColor = 24
requestKill = 25
sendMessage = 26

setRequired1DefaultValue = 78

# If you edit test.dc *AT ALL*, you will have to recalculate this.
# If you don't know how, ask CFS.
DC_HASH = 0x4274141
=======
setRequired1DefaultValue = 78
setRDbD5DefaultValue = 20
>>>>>>> 73d983df
<|MERGE_RESOLUTION|>--- conflicted
+++ resolved
@@ -9,13 +9,10 @@
 DistributedTestObject2 = 1
 DistributedTestObject3 = 2
 DistributedTestObject4 = 3
-<<<<<<< HEAD
-UberDog1 = 4
-UberDog2 = 5
-DistributedTestObject5 = 6
-=======
 DistributedTestObject5 = 4
->>>>>>> 73d983df
+UberDog1 = 5
+UberDog2 = 6
+DistributedClientTestObject = 7
 
 setRequired1 = 0
 setB1 = 1
@@ -41,24 +38,21 @@
 setRDbD5 = 19
 setFoo = 20
 
-<<<<<<< HEAD
-request = 19
-response = 20
+request = 21
+response = 22
 
-foo = 21
-bar = 22
+foo = 23
+bar = 24
 
-setName = 23
-setColor = 24
-requestKill = 25
-sendMessage = 26
+setName = 25
+setColor = 26
+requestKill = 27
+sendMessage = 28
 
 setRequired1DefaultValue = 78
 
 # If you edit test.dc *AT ALL*, you will have to recalculate this.
 # If you don't know how, ask CFS.
-DC_HASH = 0x4274141
-=======
-setRequired1DefaultValue = 78
-setRDbD5DefaultValue = 20
->>>>>>> 73d983df
+DC_HASH = 0x53c5b3b
+
+setRDbD5DefaultValue = 20