Astron Internal Protocol Documentation
---------------------------------------
**Authors**  
Sam "CFSworks" Edwards (08-30-2013)  
Kevin "Kestred" Stenerson (09-04-2013)


### Section 0: Abstract ###

The purpose of this document is to be a complete reference describing how to
communicate within the Astron cluster. At the heart of every Astron cluster
is a backbone consisting of one or more "Message Directors" which route
messages between the various nodes in the cluster. This document describes the
exact protocol used by the MDs to communicate, as well as the various types of
messages that one can expect to see in a working Astron environment.



### Section 1: Anatomy of a message ###

Astron Message Directors are linked via TCP streams. The linking forms a
tree; that is, no routing loops may exist in a Message Director network. If a
routing loop exists, the traffic will be amplified into a broadcast storm.

When any TCP connection is established, there is an initiator (or connector)
and a receiver (or listener). This distinction is important in the Astron
Message Director hierarchy: One Message Director should be configured as a
root node, which makes no connections to any other nodes. Instead, the root
node listens for connections from other Message Directors, which may either
host other components of the Astron cluster, or they may themselves listen
for connections from other MDs.

Once the TCP connection is open, there is no handshaking process required. The
connecting MD may simply begin sending messages. The format of a typical
message is described below:

    uint16 length;
    uint8 recipient_count;
    uint64 recipients[recipient_count];
    uint64 sender;
    uint16 msgtype;
    ...the message may have a payload following msgtype...

All multi-byte types are to be sent in little-endian order. The "length" tag
represents the length of the message, in bytes, NOT counting itself.
Therefore, consider this example message:

    1a 00                   // Length: count of the following bytes
    01                      // One recipient channel
    d2 04 00 00 00 00 00 00 // Recipient channel ID = 1234
    e1 10 00 00 00 00 00 00 // Sender channel ID = 4321
    39 05                   // Message type code 1337.
    05 00 48 45 4c 4c 4f    // Payload for the message; in this example, the string
                               "HELLO" -- strings are prefixed with a length field of
                               their own, hence the 05 00


#### Section 1.1 DistributedObject Serialization ####
Some messages contained serialized data in their payload.  
Serialization as used in messages means sending individual
variables as raw little-endian byte data, with one value
immediately following the previous value. String and blob type
values are always prefixed with a uint16 length, which is
followed by the raw string/binary data.

The standard format for sending the full encoding of a
DistributedObject is to send, in low to high order of field_id,
the serialized data of all of the required fields of the object.
The required is followed by a uint16 which specifices how many
optional fields exist. If any optional fields exist, this is
followed by <uint16 field_id, [DATA]> pairs for each optional
field. The fields may be in any order.

Example DC Class:

    dclass DistributedAvatar
        name(string n) required db;  // ID = 0 | Value = "Throgdar"
        x(uint64 x) broadcast ram;   // ID = 1 | Value = 5
        y(uint64 y) broadcast ram;   // ID = 2 | No Value
        z(uint64 z) broadcast ram;   // ID = 3 | Value = 0

Serialized form:

    08 00 // Length of "Throgdar"
    54 68 72 6f 67 64 61 72 // Character data
    02 00 // Count of optional fields
    01 00 // field_id for 'x' (ID = 1)
    05 00 00 00 00 00 00 00 // Value = 5
    03 00 // field_id for 'z' (ID = 3)
    00 00 00 00 00 00 00 00 // Value = 0

<<<<<<< HEAD

### Section 1.2: Argument Notation ###
    VALUE                   // VALUE is the serialization of a DistrubutedObject field

    FIELD_DATA ->           // FIELD_DATA implies the following structure
        (uint16 field_count,    // Number of following fields
            [uint16 field,          // The field of the DistributeClass
             <VALUE>                // The serialized value of that field
            ]*field_count)

    COMPARISON_QUERY  ->    // COMPARISON_QUERY implies the following structure
        (uint16 dclass_id,      // The DistributedClass of objects to be compared
         uint16 compare_count,  // Number of following comparisons (think SQL WHERE field = value)
            [uint8 compare_op,      // EQUALS(0), NOT_EQUALS(1)
             uint16 field,          // The field of the DistributeClass to compare
             <VALUE>                // The serialized value of that field
            ]*compare_count)

    REQUIRED ->             // REQUIRED is an inline of
        <VALUE>*required_count  // All of the fields with the 'required' keyword in
                                // ascending order by field_id.

    OTHER -> <FIELD_DATA>   // OTHER is like field_data but only contains any remaining
                            // optional fields that may be provided by the caller.



=======
>>>>>>> 73d983df
### Section 2: Control messages ###

As Message Directors operate on a publish-subscribe model, a message will only
be sent downlink (i.e. from a listener to a connector) if the connector
specifically requested to be informed of messages on one of the message's
channels. Uplink messages, however, are sent unsolicited.

To request messages on a channel, the upstream Message Director must receive a
control message from a downstream MD requesting to be added to a channel.

Control messages are distinguished by two things:

1. Control messages must be sent to only channel 4001, and no other channels.
2. Control messages OMIT the sender field; this is because the sender is
   assumed (known) to be the MD on the other end of the link.

The following control messages exist, with their respective formats:

<<<<<<< HEAD
**CONTROL_SET_CON_NAME(2004)** `args(string name)`  
**CONTROL_SET_CON_URL(2005)** `args(string url)`  
> As every OpenOTP daemon may include a webserver with debug information, it is
=======
**CONTROL_SET_CON_NAME(2004)** `args(string)`  
**CONTROL_SET_CON_URL(2005)** `args(string)`  
> As every Astron daemon may include a webserver with debug information, it is
>>>>>>> 73d983df
often helpful to understand the purpose of incoming MD connections. A
downstream MD may be configured with a specific name, and it may wish to
inform the upstream MD what its name and webserver URL are. These control
messages allow the downstream MD to communicate this information.


**CONTROL_ADD_POST_REMOVE(2010)** `args(blob datagram)`  
**CONTROL_CLEAR_POST_REMOVE(2011)** `args()`  
> Often, Message Directors may be unexpectedly disconnected from one another, or
a Message Director may crash while under normal operation without the chance
to clean up. These control messages allow a downstream MD to schedule messages
on the upstream MD to be sent in the event of an unexpected disconnect.

> The argument to CONTROL_ADD_POST_REMOVE is a blob; the blob contains a
message, minus the length tag (since the blob already includes a length tag
of its own, this would be redundant information).
CONTROL_CLEAR_POST_REMOVE is used to reset all of the on-disconnect messages.
This may be used prior to a MD's clean shutdown, if it doesn't wish the
unexpected-disconnect messages to be processed.


**CONTROL_ADD_CHANNEL(2001)** `args(uint64 channel)`  
**CONTROL_REMOVE_CHANNEL(2002)** `args(uint64 channel)`  
> These messages allow a downstream Message Director to (un)subscribe a channel.
The argument is the channel to be added or removed from the subscriptions.


**CONTROL_ADD_RANGE(2008)**  
`args(uint64 low_channel, uint64 high_channel)`  
**CONTROL_REMOVE_RANGE(2009)**  
`args(uint64 low_channel, uint64 high_channel)`  
> These messages add/remove an entire range of channels at once. The first
argument(s) should be the lower channel to add. The second argument(s) is the
upper channel of the range. The ranges are inclusive.



### Section 3: State Server messages ###

This section documents the messages involved in interacting with a State
Server. A State Server is a component with a single, preconfigured channel.
This channel is used to request the State Server to instantiate new objects.
When an object is instantiated, the object behaves as if it were its own
Message Director participant, and subscribes to its own channel (equal to the
object's ID) to receive object-specific updates. Therefore, the functions of
the State Server's control channel are very narrow compared to the wide range
of control afforded by communicating to an instantiated object directly.


#### Section 3.1: State Server control messages ####

These messages are to be sent directly to the State Server's configured
control channel:

**STATESERVER_OBJECT_GENERATE_WITH_REQUIRED(2001)**  
    `args(uint32 do_id, uint32 parent_id, uint32 zone_id, uint16 dclass_id, <REQUIRED>)`  
**STATESERVER_OBJECT_GENERATE_WITH_REQUIRED_OTHER(2003)**  
    `args(uint32 do_id, uint32 parent_id, uint32 zone_id, uint16 dclass_id, <REQUIRED>, <OTHER>)`  
> Create an object on the State Server, specifying its initial location
as (parent_id, zone_id) and its object type and ID.


**STATESERVER_SHARD_RESET(2061)** `args(uint64 ai_channel)`  
> Used by an AI Server to inform the State Server that it is going down. The
State Server will then delete all objects matching the ai_channel.
The AI will typically hang this on its connected MD using ADD_POST_REMOVE, so
that the message goes out automatically if the AI loses connection
unexpectedly.


#### Section 3.2: Object control messages ####

These messages are to be sent to the objects themselves. Objects subscribe to
a channel with their own object ID, and therefore can be reached directly by
using their ID as the channel.

**STATESERVER_OBJECT_UPDATE_FIELD(2004)**  
    `args(uint16 field_id, <VALUE>)`  
**STATESERVER_OBJECT_UPDATE_FIELDS(2005)**  
    `args(<FIELD_DATA>)`  
> Handle a field update on this object. Note that the object MAY ALSO SEND this
message to inform others of an update. If the field is ownrecv, the message
will get sent to the owning-client's channel. If airecv, the message will get
sent to the owning AI Server's channel. If broadcast, the message will get
sent to the location-channel (i.e. (parent_id<<32)|zone_id) so all clients
with interest on that location may see the update.

> In _FIELDS, there are multiple field updates in one message, with the
intention that the updates will be processed atomically.


**STATESERVER_OBJECT_DELETE_RAM(2007)** `args()`  
**STATESERVER_OBJECT_DELETE_DISK(2060)** `args()`  
> Remove the object from the State Server.
RAM (handled by SS) does not affect a stored copy on the database, if one exists.  
DISK (handled by DBSS) deletes a copy of the field on the database.  
The object will duly broadcast its deletion to any AIs, owners, or zones.


**STATESERVER_OBJECT_SET_ZONE(2008)** `args(uint32 parent_id, uint32 zone_id)`  
> Moves the object to a new location (specified by parent_id, zone_id).
The object will inform any AIs and owners of this change, as well as broadcast
its presence in the new zone and its absence in the old zone.


**STATESERVER_OBJECT_CHANGE_ZONE(2009)**  
<<<<<<< HEAD
    `args(uint32 do_id, uint32 new_parent_id, uint32 new_zone_id,
                        uint32 old_parent_id, uint32 old_zone_id)`  
**STATESERVER_OBJECT_ENTER_ZONE_WITH_REQUIRED_OTHER(2066)**  
    `(uint32 do_id, uint32 parent_id, uint32 zone_id, uint16 dclass_id, <REQUIRED>, <OTHER>)`  
> These messages are SENT BY THE OBJECT when processing a SET_ZONE.
CHANGE_ZONE tells everything that can see the object where the object is going.  
> ENTER_ZONE tells the new zone about the object's entry. The message is ordered
slightly differently, but is otherwise identical to the behavior of
STATESERVER_OBJECT_GENERATE_WITH_REQUIRED_OTHER.
=======
    `args(uint32 do_id, uint32 new_parent, uint32 new_zone,
                        uint32 old_parent, uint32 old_zone)`  
**STATESERVER_OBJECT_ENTERZONE_WITH_REQUIRED_OTHER(2066)**  
    `args(uint32 parent_id, uint32 zone_id, uint16 dclass_id, uint32 do_id, ...)`  
> These messages are SENT BY THE OBJECT when processing a SET_ZONE.
CHANGE_ZONE tells everything that can see the object where the object is going.

> ENTERZONE tells the new zone about the object's entry. Note that this message
only includes required fields that are also marked broadcast.

**STATESERVER_OBJECT_ENTERZONE_WITH_REQUIRED(2065)**
    `args(uint32 parent_id, uint32 zone_id, uint16 dclass_id, uint32 do_id, ...)`
> Analogous to above, but includes REQUIRED+BROADCAST fields only, no OTHER.
>>>>>>> 73d983df

**STATESERVER_OBJECT_QUERY_ZONE_ALL(????)**  
    `args(uint32 parent_id, uint32 zone_id)`  
**STATESERVER_OBJECT_QUERY_ZONES_ALL(2021)**  
    `args(uint32 parent_id, uint16 zone_count, [uint32 zone_id]*zone_count)`  
> Sent to the parent; queries zone(s) for all objects within. Each object will
answer with a STATESERVER_OBJECT_ENTERZONE_WITH_REQUIRED(_OTHER). After all
objects have answered, the parent will send the corresponding _DONE message.

**STATESERVER_OBJECT_QUERY_ZONE_DONE(????)**
    `args(uint32 parent_id, uint32 zone_id)`
**STATESERVER_OBJECT_QUERY_ZONES_ALL_DONE(2046)**  
    `args(uint32 parent_id, uint16 zone_count, [uint32 zone_id]*zone_count)`  
> These are echoes of the above messages. They are sent back to the enquierer after
all objects have announced their existence.

<<<<<<< HEAD
**STATESERVER_OBJECT_ENTERZONE_WITH_REQUIRED(2065)**  
    `args(uint32 do_id, uint32 parent_id, uint32 zone_id, uint16 dclass_id, <REQUIRED>)`  
> Analogous to above, but includes REQUIRED fields only.


=======
>>>>>>> 73d983df
**STATESERVER_OBJECT_LOCATE(2022)** `args(uint32 context)`  
**STATESERVER_OBJECT_LOCATE_RESP(2023):**  
    `args(uint32 context, uint32 parent_id, uint32 zone_id)`  
> This message may be used to ask an object for its location, returning the response.


**STATESERVER_OBJECT_QUERY_FIELD(2024)**  
    `args(uint32 context, uint16 field_id)`  
**STATESERVER_OBJECT_QUERY_FIELD_RESP(2062)**  
    `args(uint32 context, uint8 success, [uint16 field_id, <VALUE>])`  
> This message may be used to ask an object for the value of a field.
Returns failure(0) if the field is nonpresent.


**STATESERVER_OBJECT_SET_AI_CHANNEL(2045)**  
    `args(uint64 ai_channel)`  
**STATESERVER_OBJECT_ENTER_AI_RECV(2067)**  
    `args(uint32 do_id, uint32 parent_id, uint32 zone_id,
          uint16 class_id, <REQUIRED>, <OTHER>)`  
**STATESERVER_OBJECT_LEAVING_AI_INTEREST(2033)** `args(uint32 do_id)`  
> Sets the channel for the managing AI. All airecv updates are automatically
forwarded to this channel.  
Note: The managing AI channel can also be set implicitly. If it isn't set
explicitly, it defaults to the AI channel (implicit or explicit) of the
parent.  
> ENTER_AI_RECV tells the new AI Server of the object's arrival.
LEAVING_AI_INTEREST is sent to the old AI Server to notify it of
the object's departure or deletion.


**STATESERVER_OBJECT_SET_OWNER_RECV(2070)** `args(uint64 owner_channel)`
**STATESERVER_OBJECT_CHANGE_OWNER_RECV(2069)**  
    `args(uint32 do_id, uint64 new_owner_channel, uint64 old_owner_channel)`  
**STATESERVER_OBJECT_ENTER_OWNER_RECV(2068):**  
    `args(uint32 do_id, uint32 parent_id, uint32 zone_id, uint16 dclass_id, <REQUIRED>, <OTHER>)`  
> SET_OWNER sets the channel of the object owner. This is the channel of the Client Agent
connection object where ownrecv messages will be forwarded. Similar to changing zone,
this will generate some traffic:  
CHANGE_OWNER will be sent to the old owner.  
ENTER_OWNER tells the new owner of the object's arrival.


**STATESERVER_OBJECT_QUERY_FIELDS(2080)**  
    `args(uint32 context, uint32 do_id, uint16 field_count, [uint16 field_id]*field_count)`  
**STATESERVER_OBJECT_QUERY_FIELDS_RESP(2081)**  
    `args(uint32 context, uint32 do_id, uint8 success, <FIELD_DATA>)`  
> This message asks for multiple fields to be recieved at the same time.


**STATESERVER_OBJECT_QUERY_ALL(2020)** `args(uint32 context)`  
**STATESERVER_OBJECT_QUERY_ALL_RESP(2030)**  
   `args(uint32 context, uint32 do_id, uint32 parent_id, uint32 zone_id,
         uint16 dclass_id, <REQUIRED>, <OTHER>)`
> This message queries all information from the object and returns the response.


**STATESERVER_OBJECT_QUERY_MANAGING_AI(2083)** `args()`  
> _Internally Used_ The object has just changed parents. It wants to know if its
new parent has a different AI Server channel. This message is sent to the new
parent to request that it resend its AI Server channel.


**STATESERVER_OBJECT_NOTIFY_MANAGING_AI(2047)**  
    `args(uint32 parent_id, uint64 ai_channel)`  
> _Internally Used_ Broadcast by a parent_id to all of its children (the channel
for this is given by (4030<<32)|parent_id) when its airecv channel changes.
Also sent on demand in response to STATESERVER_OBJECT_QUERY_MANAGING_AI.




### Section 4: Database Server messages ###

This section documents the messages involved in interacting with a Database
Server. A Database Server is a component with a single, preconfigured channel.
This channel is used to request the Database Server to:
 - Create new objects stored in the database.
 - Update object fields stored in database.
 - Run queries on objects stored in the database.

When a stored object is created directly, the object behaves as if it were its own
Message Director participant, and subscribes to its own channel (equal to the
object's ID) to receive object-specific updates.


<<<<<<< HEAD
#### Section 4.1: Comparison with non-existant values ####
In most operations, if a value does not exist, it simply is not included in any
datagram. In the case of operations which require comparisons, it may be necessary
to compare against a field which doesn't exist (example: UPDATE_IF_EQUALS).

During comparisons the Null values are:

 - Integer-types, Float-types: `0`
 - Strings, blobs, variable-width types: _No data (length zero)_


#### Section 4.2: Database Server control messages ####

The following is a list of database control messages:


**DBSERVER_CREATE_STORED_OBJECT(1003)**  
    `args(uint32 context, uint16 dclass_id, <FIELD_DATA>)`  
**DBSERVER_CREATE_STORED_OBJECT_RESP(1004)**  
    `args(uint32 context, uint32 do_id)`  
> This message creates a new object in the database with the given fields set to
the given values. For required fields that are not given, the default values
are used.  Objects with required fields that do not have default values cannot
be stored in the database.  
The return is the do_id of the object. The BAD_DO_ID (0x0) is a failure.  
When the object is queried, this object is automatically fetched and managed by
the associated DB-SS.  


**DBSERVER_DELETE_STORED_OBJECT(1008)**  
    `args(uint32 do_id)`  
> This message removes an object from the server with a given do_id.  
=======
**DBSERVER_OBJECT_CREATE(4000)**  
    `args(uint32 context, uint16 dclass_id, uint16 field_count,
         [uint16 field_id, <VALUE>]*field_count)`  
**DBSERVER_OBJECT_CREATE_RESP(4001)**  
    `args(uint32 context, uint32 do_id)`  
> This message creates a new object in the database with the given fields set to
the given values. For required fields that are not given, the default values
are used. The return is the do_id of the object. If creation fails, BAD_DO_ID (0x0)
is returned.
>>>>>>> 73d983df

**DBSERVER_OBJECT_DELETE(4002)**  
    `args(uint32 do_id)`  
> This message removes the object with the given do_id from the server.  

<<<<<<< HEAD
**DBSERVER_DELETE_QUERY(1010)**  
    `args(<COMPARISON_QUERY>)`  
> This message removes all objects from the server of the given DistributedClass,
that satisify the given comparisons.  

**DBSERVER_SELECT_STORED_OBJECT_FIELD(????)**  
    `args(uint32 context, uint32 do_id, uint16 field_id)`  
**DBSERVER_SELECT_STORED_OBJECT_FIELD_RESP(????)**  
    `args(uint32 context, uint8 success, [uint16 field_id, <VALUE>])`  
> This message select a single field from an object in the database.

**DBSERVER_SELECT_STORED_OBJECT_FIELDS(1012)**  
    `args(uint32 context, uint32 do_id, uint16 field_count, [uint16 field_id]*field_count)`  
**DBSERVER_SELECT_STORED_OBJECT_FIELDS_RESP(1013)**  
    `args(uint32 context, uint8 success, [<FIELD_DATA>])`  
> This message selects multiple fields from an object in the database.
If any fields are empty, the select is still successful but doesn't return those fields.

**DBSERVER_SELECT_STORED_OBJECT_ALL(1020)**  
    `args(uint32 context, uint32 do_id)`  
**DBSERVER_SELECT_STORED_OBJECT_ALL_RESP(1021)**  
    `args(uint32 context, uint8 success, [uint16 dclass_id, <FIELD_DATA>])`  
> This message queries all of the database fields from the object.

**DBSERVER_SELECT_QUERY(1016)**  
    `args(uint32 context, <COMPARISON_QUERY>)`  
**DBSERVER_SELECT_QUERY_RESP(1017)**  
    `args(uint32 context, uint32 do_id_count, [uint32 do_id]*do_id_count)`  
> This message selects from the database all items of the given
DistributedClass that satisfy the given comparisons.
The return is a list of do_ids corresponding to the selected elements.

**DBSERVER_UPDATE_STORED_OBJECT_FIELD(????)**  
    `args(uint32 do_id, uint16 field_id, <VALUE>)`  
> This message updates a single database field.

**DBSERVER_UPDATE_STORED_OBJECT_FIELDS(1014)**  
    `args(uint32 do_id, <FIELD_DATA>)`  
> This message replaces the current values of the given object,
with the new values given in FIELD_DATA.  
This command updates a value in the database, ignoring its initial value.
If using a SELECT, followed by an UPDATE, see UPDATE_IF_EQUALS instead.

**DBSERVER_UPDATE_STORED_OBJECT_IF_EQUALS(1024)**  
    `args(uint32 context, uint32 do_id, uint16 field_count,
          [uint16 field_id, <VALUE> old, <VALUE> new]*field_count)`
**DBSERVER_UPDATE_STORED_OBJECT_IF_EQUALS_RESP(1025)**  
    `args(uint32 context, uint8 success, <FIELD_DATA>)`
> This message replaces the current values of the given object with new values,
only if the old values match the current state of the database.  
This method of updating the database is used to prevent race conditions,
particularily when the new values are derived or dependent on the old values.


**DBSERVER_UPDATE_QUERY(1018)**  
    `args(<COMPARISON_QUERY>, <FIELD_DATA>)`  
> This message updates all objects of type dclass_id which satisfy the
COMPARISON_QUERY with the fields in FIELD_DATA.
=======
**DBSERVER_OBJECT_GET_FIELD(4010)**  
    `args(uint32 context, uint32 do_id, uint16 field_id)`  
**DBSERVER_OBJECT_GET_FIELD_RESP(4011)**  
    `args(uint32 context, uint8 success, [uint16 field_id, <VALUE>])`  
> This message gets the value of a single field from an object in the database.
If the field is not set, the response returns a failure.

**DBSERVER_OBJECT_GET_FIELDS(4012)**  
    `args(uint32 context, uint32 do_id, uint16 field_count,
         [uint16 field_id]*field_count`  
**DBSERVER_OBJECT_GET_FIELDS_RESP(4013)**  
    `args(uint32 context, uint8 success, [uint16 field_count],
         [uint16 field_id, <VALUE>]*field_count)`  
> This message gets the values of multiple fields from an object in the database.
Database fields with no stored value are not included in the list of returned fields.

**DBSERVER_OBJECT_GET_ALL(4014)**  
    `args(uint32 context, uint32 do_id)`  
**DBSERVER_OBJECT_GET_ALL_RESP(4015)**  
    `args(uint32 context, uint8 success,
         [uint16 dclass_id, uint16 field_count],
         [uint16 field_id, <VALUE>]*field_count)`  
> This message queries all of the data stored in the database about an object.
Database fields with no stored value are not included in the list of returned fields.

**DBSERVER_OBJECT_SET_FIELD(4020)**  
    `args(uint32 do_id, uint16 field_id, <VALUE>)`  
**DBSERVER_OBJECT_SET_FIELDS(4021)**  
    `args(uint32 do_id, uint16 field_count, [uint16 field_id, <VALUE>]*field_count)`  
> These messages replace an object's current stored values for given fields.
For updates that are derived or dependent on previous values, consider
using SET_FIELD(S)_IF_EQUALS message instead.

**DBSERVER_OBJECT_SET_FIELD_IF_EQUALS(4022)**  
    `args(uint32 context, uint32 do_id, uint16 field_id, <VALUE> old, <VALUE> new)`  
**DBSERVER_OBJECT_SET_FIELD_IF_EQUALS_RESP(4023)**  
    `args(uint32 context, uint8 success, [uint16 field_id, <VALUE>])`  
**DBSERVER_OBJECT_SET_FIELDS_IF_EQUALS(4024)**  
    `args(uint32 context, uint32 do_id, uint16 field_count,
         [uint16 field_id, VALUE old, VALUE new]*field_count)`  
**DBSERVER_OBJECT_SET_FIELDS_IF_EQUALS_RESP(4025)**  
    `args(uint32 context, uint8 success, [uint16 field_count],
         [uint16 field_id, <VALUE>]*field_count)`  
> These message replaces the current values of the given object with new values,
but only if the 'old' values match the current state of the database.  
This method of updating the database is used to prevent race conditions,
particularily when the new values are derived or dependent on the old values.  
> If any of the given _old_ values don't match then the entire transaction fails.
In this case, the current values of all non-empty fields will be returned after FAILURE.  
> If any of the given fields are non-database or invalid, the entire transaction
fails and no values are returned.

**DBSERVER_OBJECT_SET_FIELD_IF_EMPTY(4026)**  
    `args(uint32 context, uint32 do_id, uint16 field_id, <VALUE>)`  
**DBSERVER_OBJECT_SET_FIELD_IF_EMPTY_RESP(4027)**  
    `args(uint32 context, uint8 success, [uint16 field_id, <VALUE>])`  
> This message sets the given field if it does not currently have a value.  
> If the field is non-empty, the current value will be returned after FAILURE.

**DBSERVER_OBJECT_DELETE_FIELD(4030)**  
   `args(uint32 do_id, uint16 field_id)`  
**DBSERVER_OBJECT_DELETE_FIELDS(4031)**  
   `args(uint32 do_id, uint16 field_count, [uint16 field_id]*field_count)`  
> These messages delete individual fields from a database object.
Required fields with defaults will be reset. Required fields without defaults cannot be cleared.


>>>>>>> 73d983df



### Section 5: Event Logger ###

The Event Logger's messages are unique in that they do not pass through the
normal Message Director infrastructure. Instead, the Event Logger sits on a UDP
socket waiting for incoming UDP packets. Each packet contains one log message.

The formatting is incredibly simple:

    string sender_name
    string event_type
    [string param1
     [...]]

Note that the implementation itself does not *require* the sender name, event type,
and event parameters in that order. It simply writes each string to its
CSV-formatted log file. However, by convention, the sender name is to be sent
first, followed by the event type, and then all interesting details on that event.



### Section 6: Client Agent ###

The Client Agent is responsible for allowing clients into the network. Clients
**do not** connect directly to the Message Director: this would be a serious
security risk, as clients could then send any message they want in order to
disrupt the running game. Instead, the clients connect to the Client Agent, which
acts as a gateway into the running network.

The client protocol is not the same as the internal inter-MD protocol documented
here. For information on how clients communicate with the server, see the
`client_protocol.md` file in this directory.


#### Section 6.1: Client Agent responsibilities ####

The Client Agent is responsible for all security in the game environment.
Its responsibilities include ensuring clients only send clsend/ownsend messages,
ensuring clients do not send corrupt field updates, verifying client version
upon connection, and so on.

Aside from security, the Client Agent is responsible for retrieving information
from the running cluster on the client's behalf. If a client sends a message
to open interest in a particular zone, the Client Agent will query all objects
residing in that zone.


#### Section 6.2: Client Agent state machine ####

Every connected client resides in one of three states:

- **NEW(0)**: The client has just connected. The CA has no idea what version the
client is running, or even if the client is a game client. In this state, the
client **must** send a CLIENT_HELLO as its first message. Any other data will
result in a disconnect.
- **ANONYMOUS(1)**: The client has just sent a HELLO, but has not provided suitable
authentication yet. In this state, the client may communicate with predesignated
UberDOGs to provide authentication credentials and/or make anonymous game-state
queries. Upon providing suitable authentication, the UberDOG(s) will instruct the
CA, using an internal message, to move the client to the next state.
- **ESTABLISHED(2)**: The client is fully connected and may behave normally. It is
no longer restricted to the "anonymous" subset of UberDOGs.


#### Section 6.3: Client Agent session messages ####

Unlike the State Server, the Client Agent does not have a control channel of its
own. Therefore, all of these messages are meant to be sent to an active client
session channel.


**CLIENTAGENT_OPEN_CHANNEL(3104)** `args(uint64 channel)`  
> Instruct the client session to open a channel on the MD. Messages sent to this
new channel will be processed by the CA.

**CLIENTAGENT_CLOSE_CHANNEL(3105)** `args(uint64 channel)`  
> This message is the antithesis of the message above. The channel is immediately
closed, even if the channel was automatically opened.

**CLIENTAGENT_ADD_INTEREST(3106)**  
    `args(uint16 interest_id, uint32 parent_id, uint32 zone_id)`  
> This message instructs the CA to open an interest, as if the client had
requested the interest itself.

**CLIENTAGENT_ADD_INTEREST_MULTIPLE(????)**  
    `args(uint16 interest_id, uint32 parent_id, uint16 zone_count, [uint32 zone_id]*zone_count)`  
> This message instructs the CA to open an interest, as if the client had
requested the interest itself.

**CLIENTAGENT_REMOVE_INTEREST(3107)** `args(uint16 interest_id)`  
> The antithesis of the message above: cause an open interest to be closed. This
is even valid for client-opened interests, if the interest_id matches a client-requested
interest.

**CLIENTAGENT_ADD_POST_REMOVE(3108)** `args(blob datagram)`  
> Similar to CONTROL_ADD_POST_REMOVE, this hangs a "post-remove" message on the
client. If the client is ever disconnected, the post-remove messages will be sent
out automatically.

**CLIENTAGENT_CLEAR_POST_REMOVE(3109)** `args()`  
> Undoes all CLIENTAGENT_ADD_POST_REMOVE messages.

**CLIENTAGENT_DISCONNECT(3101)**  
    `args(uint16 disconnect_code, string reason)`  
> Drops the client with the specified code and reason. The code and reason carry
the same meaning as CLIENT_GO_GET_LOST.

**CLIENTAGENT_DROP(3102)** `args()`  
> Similar to above, but causes the CA to silently close the client connection,
providing no explanation whatsoever to the client.

**CLIENTAGENT_SEND_DATAGRAM(3100)** `args(blob datagram)`  
> Send a raw datagram down the pipe to the client. This is useful for sending
game-specific messages to the client, debugging, etc.

**CLIENTAGENT_SET_SENDER_ID(3103)** `args(uint64 channel)`  
> Changes the sender used to represent this client. This is useful if game
components need to identify the avatar/account a given message came from: by
changing the sender channel to include this information, the server can easily
determine the account ID of a client that sends a field update. Note that this
also results in the CA opening the new channel, if it isn't open already.

**CLIENTAGENT_SET_STATE(3110)** `args(uint16 ca_state)`  
> Move the CA's state machine to a given state. This is mainly used when a client
logs in or logs out, to flip the client between the ANONYMOUS and ESTABLISHED
states respectively.

**CLIENTAGENT_ADD_SESSION_OBJECT(3112)** `args(uint32 do_id)`  
> Declares the specified object to be a "session object" -- an avatar, for example --
that is automatically cleaned up when the client disconnects. In addition, session
objects are presumed to be required for the proper function of a client. Therefore,
if a session object is ever deleted by another process, the client is automatically
dropped.

**CLIENTAGENT_REMOVE_SESSION_OBJECT(3113)** `args(uint32 do_id)`  
> Antithesis of above message. The declared object is no longer tied to the client's
session, and will therefore not be deleted if the client drops (nor will the client
be dropped if this object is deleted).

**CLIENTAGENT_DECLARE_OBJECT(3114)**  
    `args(uint32 do_id, uint16 dclass_id)`  
> Because Client Agents verify the integrity of field updates, they must know the
dclass of a given object to ensure that the incoming field update is for a field that
the dclass/object actually has. Therefore, clients are normally unable to send messages
to objects unless they are either configured as an UberDOG or are currently visible
to the client. This message explicitly tells the CA that a given object exists, of
a given type, and allows the client to send field updates to that object even if
the client cannot currently see that object.

**CLIENTAGENT_UNDECLARE_OBJECT(3115)** `args(uint32 do_id)`  
> Antithesis of above message: the object is no longer explicitly declared, and
the client can no longer send updates on this object without seeing it.

**CLIENTAGENT_SET_FIELDS_SENDABLE(3111)**  
    `args(uint32 do_id, uint16 field_count, [uint16 field_id]*field_count)`  
> Override the security on certain fields for a given object. The specified fields
are made sendable by the client regardless of ownsend/clsend. To undo the security
override, send this message again without any field IDs, to clear the list of
security-overridden fields for that object.<|MERGE_RESOLUTION|>--- conflicted
+++ resolved
@@ -89,8 +89,6 @@
     03 00 // field_id for 'z' (ID = 3)
     00 00 00 00 00 00 00 00 // Value = 0
 
-<<<<<<< HEAD
-
 ### Section 1.2: Argument Notation ###
     VALUE                   // VALUE is the serialization of a DistrubutedObject field
 
@@ -100,14 +98,6 @@
              <VALUE>                // The serialized value of that field
             ]*field_count)
 
-    COMPARISON_QUERY  ->    // COMPARISON_QUERY implies the following structure
-        (uint16 dclass_id,      // The DistributedClass of objects to be compared
-         uint16 compare_count,  // Number of following comparisons (think SQL WHERE field = value)
-            [uint8 compare_op,      // EQUALS(0), NOT_EQUALS(1)
-             uint16 field,          // The field of the DistributeClass to compare
-             <VALUE>                // The serialized value of that field
-            ]*compare_count)
-
     REQUIRED ->             // REQUIRED is an inline of
         <VALUE>*required_count  // All of the fields with the 'required' keyword in
                                 // ascending order by field_id.
@@ -117,8 +107,6 @@
 
 
 
-=======
->>>>>>> 73d983df
 ### Section 2: Control messages ###
 
 As Message Directors operate on a publish-subscribe model, a message will only
@@ -137,15 +125,9 @@
 
 The following control messages exist, with their respective formats:
 
-<<<<<<< HEAD
 **CONTROL_SET_CON_NAME(2004)** `args(string name)`  
 **CONTROL_SET_CON_URL(2005)** `args(string url)`  
-> As every OpenOTP daemon may include a webserver with debug information, it is
-=======
-**CONTROL_SET_CON_NAME(2004)** `args(string)`  
-**CONTROL_SET_CON_URL(2005)** `args(string)`  
 > As every Astron daemon may include a webserver with debug information, it is
->>>>>>> 73d983df
 often helpful to understand the purpose of incoming MD connections. A
 downstream MD may be configured with a specific name, and it may wish to
 inform the upstream MD what its name and webserver URL are. These control
@@ -252,31 +234,21 @@
 
 
 **STATESERVER_OBJECT_CHANGE_ZONE(2009)**  
-<<<<<<< HEAD
     `args(uint32 do_id, uint32 new_parent_id, uint32 new_zone_id,
                         uint32 old_parent_id, uint32 old_zone_id)`  
 **STATESERVER_OBJECT_ENTER_ZONE_WITH_REQUIRED_OTHER(2066)**  
     `(uint32 do_id, uint32 parent_id, uint32 zone_id, uint16 dclass_id, <REQUIRED>, <OTHER>)`  
 > These messages are SENT BY THE OBJECT when processing a SET_ZONE.
 CHANGE_ZONE tells everything that can see the object where the object is going.  
+
 > ENTER_ZONE tells the new zone about the object's entry. The message is ordered
 slightly differently, but is otherwise identical to the behavior of
 STATESERVER_OBJECT_GENERATE_WITH_REQUIRED_OTHER.
-=======
-    `args(uint32 do_id, uint32 new_parent, uint32 new_zone,
-                        uint32 old_parent, uint32 old_zone)`  
-**STATESERVER_OBJECT_ENTERZONE_WITH_REQUIRED_OTHER(2066)**  
-    `args(uint32 parent_id, uint32 zone_id, uint16 dclass_id, uint32 do_id, ...)`  
-> These messages are SENT BY THE OBJECT when processing a SET_ZONE.
-CHANGE_ZONE tells everything that can see the object where the object is going.
-
-> ENTERZONE tells the new zone about the object's entry. Note that this message
-only includes required fields that are also marked broadcast.
+
 
 **STATESERVER_OBJECT_ENTERZONE_WITH_REQUIRED(2065)**
     `args(uint32 parent_id, uint32 zone_id, uint16 dclass_id, uint32 do_id, ...)`
 > Analogous to above, but includes REQUIRED+BROADCAST fields only, no OTHER.
->>>>>>> 73d983df
 
 **STATESERVER_OBJECT_QUERY_ZONE_ALL(????)**  
     `args(uint32 parent_id, uint32 zone_id)`  
@@ -293,14 +265,7 @@
 > These are echoes of the above messages. They are sent back to the enquierer after
 all objects have announced their existence.
 
-<<<<<<< HEAD
-**STATESERVER_OBJECT_ENTERZONE_WITH_REQUIRED(2065)**  
-    `args(uint32 do_id, uint32 parent_id, uint32 zone_id, uint16 dclass_id, <REQUIRED>)`  
-> Analogous to above, but includes REQUIRED fields only.
-
-
-=======
->>>>>>> 73d983df
+
 **STATESERVER_OBJECT_LOCATE(2022)** `args(uint32 context)`  
 **STATESERVER_OBJECT_LOCATE_RESP(2023):**  
     `args(uint32 context, uint32 parent_id, uint32 zone_id)`  
@@ -386,7 +351,7 @@
 object's ID) to receive object-specific updates.
 
 
-<<<<<<< HEAD
+
 #### Section 4.1: Comparison with non-existant values ####
 In most operations, if a value does not exist, it simply is not included in any
 datagram. In the case of operations which require comparisons, it may be necessary
@@ -409,92 +374,15 @@
     `args(uint32 context, uint32 do_id)`  
 > This message creates a new object in the database with the given fields set to
 the given values. For required fields that are not given, the default values
-are used.  Objects with required fields that do not have default values cannot
-be stored in the database.  
-The return is the do_id of the object. The BAD_DO_ID (0x0) is a failure.  
-When the object is queried, this object is automatically fetched and managed by
-the associated DB-SS.  
+are used. The return is the do_id of the object. If creation fails, BAD_DO_ID (0x0)
+is returned.
 
 
 **DBSERVER_DELETE_STORED_OBJECT(1008)**  
     `args(uint32 do_id)`  
-> This message removes an object from the server with a given do_id.  
-=======
-**DBSERVER_OBJECT_CREATE(4000)**  
-    `args(uint32 context, uint16 dclass_id, uint16 field_count,
-         [uint16 field_id, <VALUE>]*field_count)`  
-**DBSERVER_OBJECT_CREATE_RESP(4001)**  
-    `args(uint32 context, uint32 do_id)`  
-> This message creates a new object in the database with the given fields set to
-the given values. For required fields that are not given, the default values
-are used. The return is the do_id of the object. If creation fails, BAD_DO_ID (0x0)
-is returned.
->>>>>>> 73d983df
-
-**DBSERVER_OBJECT_DELETE(4002)**  
-    `args(uint32 do_id)`  
-> This message removes the object with the given do_id from the server.  
-
-<<<<<<< HEAD
-**DBSERVER_DELETE_QUERY(1010)**  
-    `args(<COMPARISON_QUERY>)`  
-> This message removes all objects from the server of the given DistributedClass,
-that satisify the given comparisons.  
-
-**DBSERVER_SELECT_STORED_OBJECT_FIELD(????)**  
-    `args(uint32 context, uint32 do_id, uint16 field_id)`  
-**DBSERVER_SELECT_STORED_OBJECT_FIELD_RESP(????)**  
-    `args(uint32 context, uint8 success, [uint16 field_id, <VALUE>])`  
-> This message select a single field from an object in the database.
-
-**DBSERVER_SELECT_STORED_OBJECT_FIELDS(1012)**  
-    `args(uint32 context, uint32 do_id, uint16 field_count, [uint16 field_id]*field_count)`  
-**DBSERVER_SELECT_STORED_OBJECT_FIELDS_RESP(1013)**  
-    `args(uint32 context, uint8 success, [<FIELD_DATA>])`  
-> This message selects multiple fields from an object in the database.
-If any fields are empty, the select is still successful but doesn't return those fields.
-
-**DBSERVER_SELECT_STORED_OBJECT_ALL(1020)**  
-    `args(uint32 context, uint32 do_id)`  
-**DBSERVER_SELECT_STORED_OBJECT_ALL_RESP(1021)**  
-    `args(uint32 context, uint8 success, [uint16 dclass_id, <FIELD_DATA>])`  
-> This message queries all of the database fields from the object.
-
-**DBSERVER_SELECT_QUERY(1016)**  
-    `args(uint32 context, <COMPARISON_QUERY>)`  
-**DBSERVER_SELECT_QUERY_RESP(1017)**  
-    `args(uint32 context, uint32 do_id_count, [uint32 do_id]*do_id_count)`  
-> This message selects from the database all items of the given
-DistributedClass that satisfy the given comparisons.
-The return is a list of do_ids corresponding to the selected elements.
-
-**DBSERVER_UPDATE_STORED_OBJECT_FIELD(????)**  
-    `args(uint32 do_id, uint16 field_id, <VALUE>)`  
-> This message updates a single database field.
-
-**DBSERVER_UPDATE_STORED_OBJECT_FIELDS(1014)**  
-    `args(uint32 do_id, <FIELD_DATA>)`  
-> This message replaces the current values of the given object,
-with the new values given in FIELD_DATA.  
-This command updates a value in the database, ignoring its initial value.
-If using a SELECT, followed by an UPDATE, see UPDATE_IF_EQUALS instead.
-
-**DBSERVER_UPDATE_STORED_OBJECT_IF_EQUALS(1024)**  
-    `args(uint32 context, uint32 do_id, uint16 field_count,
-          [uint16 field_id, <VALUE> old, <VALUE> new]*field_count)`
-**DBSERVER_UPDATE_STORED_OBJECT_IF_EQUALS_RESP(1025)**  
-    `args(uint32 context, uint8 success, <FIELD_DATA>)`
-> This message replaces the current values of the given object with new values,
-only if the old values match the current state of the database.  
-This method of updating the database is used to prevent race conditions,
-particularily when the new values are derived or dependent on the old values.
-
-
-**DBSERVER_UPDATE_QUERY(1018)**  
-    `args(<COMPARISON_QUERY>, <FIELD_DATA>)`  
-> This message updates all objects of type dclass_id which satisfy the
-COMPARISON_QUERY with the fields in FIELD_DATA.
-=======
+> This message removes an object from the server with a given do_id.
+
+
 **DBSERVER_OBJECT_GET_FIELD(4010)**  
     `args(uint32 context, uint32 do_id, uint16 field_id)`  
 **DBSERVER_OBJECT_GET_FIELD_RESP(4011)**  
@@ -562,9 +450,6 @@
 Required fields with defaults will be reset. Required fields without defaults cannot be cleared.
 
 
->>>>>>> 73d983df
-
-
 
 ### Section 5: Event Logger ###
 
