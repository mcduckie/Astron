# The Daemon section describes identification information which can be queried from the MD.
daemon:
    name: Core Message Director # To be used in page titles and intra-MD links.
    url: http://123.45.67.89/coremd/ # URL where the web interface may be located.
    #id: 3  #default: automatically assigned

# The General section contains config settings that are shared among daemons in the cluster.
general:
    # An "IP:port" for the Event Logger to be used when logging global events.
    eventlogger: 127.0.0.1:9090
    # A list of DC files to be loaded.
    #     NOTE: Order is sensitive, DC files loaded in a different order will not match.
    dc_files:
        - core.dc
        - game.dc
        - minigames.dc

# The Uberdog section describes the existence of UberDOGs, which are objects
#     that are assumed to exist statically.
uberdogs:
  - id: 1234
    class: LoginManager
    # Anonymous specifies whether an uberdog can be accessed through
    #     the ClientAgent from an unauthenticated client.
    anonymous: true # Default: false

# The Web section enables a status and debugging webpage on this daemon.
web:
    bind: 0.0.0.0:80 # The webserver should listen on port 80, binding to all interfaces.
    # Authentication enables a BASIC authentication mechanism for the website
    #authentication:
    #    username: foo
    #    password: bar

messagedirector:
    bind: 0.0.0.0:6660
    #connect: 127.0.0.1:5555

# This describes the existence of UberDOGs, which are objects that are assumed to exist statically.
# anonymous specifies whether an uberdog can be accessed through the CA from an unauthenticated client.
uberdogs:
    - id: 1234
      class: LoginManager
      anonymous: true # Default: false

# The Roles section allows specifying roles that we would like this daemon to perform.
roles:
    # For example, let's have a client agent which listens on port 6667 on all interfaces:
    - type: clientagent
      bind: 0.0.0.0:6667
<<<<<<< HEAD
      # Manual_dc_hash tells the server what DC hash version to expect from the client.
      #     This is mostly used if the DC parser used by the client doesn't have hash parity
      #     with the parser used by Astron. (Panda3D users will currently need to enable this).
      #manual_dc_hash: 0xABCD1234
=======
      version: "FooGame v7.0"
>>>>>>> 913c2174
      client:
        # Type declares which client this client agent should generate when it receives a new
        # connection.  By default, it is a "libastron" client which accepts connections from a
        # client using the libastron ClientRepository library.
        type: fooclient
        # Relocate allows a client to send a ClientObjectLocation message to the server to
        # indicate it would like to change the location of an object owned by that client.
        # This is a feature specific to the Astron client, a custom client class
        # could define its own set of configuration values.
        relocate: true # Default: false
      # Channels defines the range of channels this clientagent can assign to Clients
      channels:
          min: 100100
          max: 100999

    # Next we'll have a state server, whose control channel is 402000.
    - type: stateserver
      control: 402000

    # Now a database, which listens on channel 402001, generates objects with ids >= 100,000,000+ and
    # uses BerkeleyDB as a backing store.
    - type: database
      control: 402001
      generate:
      # Generate defines the range of DistributedObject ids that the database can create new objects with,
      # and is generally responsible for. Min and max are both optional fields.
        min: 100000000 # Required (no default)
      # max: 200000000 # Default: DOID_T_MAX (UINT_MAX)
      backend:
        type: bdb
        filename: main_database.db

    # We will then create a database state server which provides state-server-like
    #     behavior on database objects.  The dbss does not have a control channel,
    #     and so cannot generate new objects.
    - type: dbss
      database: 402001 # The channel of the associated database
      ranges:
      # Ranges defines a sequence of ranges of DistributedObject ids that the
      #     database-state server will provide stateserver-like behavior for.
      # Note: The ranges do not have to match that of the database. This allows for multiple dbss to
      #       split up the handling of a single database. Additionally, it can be used to exclude
      #       special-case or prepopulated objects from recieving SS behavior.
      # Warning: While this is currently allowed by the protocol, if the range of non-prepopulated
      #          object ids are incompletely-covered by DBSS or covered by multiple, erroneous
      #          behavior will occur.
      #          It is recommended to use seperate database roles for DBSS and non-DBSS objects.
        - min: 100000000
      #   max: 200000000

    # Let's also enable the Event Logger. The Event Logger does not listen on a channel; it uses a
    # separate UDP socket to listen for log events.
    - type: eventlogger
      bind: 0.0.0.0:9090 # REMEMBER: UDP
      output: /var/log/astron/eventlogger/el-%Y-%m-%d-%H-%M-%S.log # This is a time format.
      rotate_interval: 1d # Rotate the logs daily.<|MERGE_RESOLUTION|>--- conflicted
+++ resolved
@@ -48,14 +48,11 @@
     # For example, let's have a client agent which listens on port 6667 on all interfaces:
     - type: clientagent
       bind: 0.0.0.0:6667
-<<<<<<< HEAD
       # Manual_dc_hash tells the server what DC hash version to expect from the client.
       #     This is mostly used if the DC parser used by the client doesn't have hash parity
       #     with the parser used by Astron. (Panda3D users will currently need to enable this).
       #manual_dc_hash: 0xABCD1234
-=======
       version: "FooGame v7.0"
->>>>>>> 913c2174
       client:
         # Type declares which client this client agent should generate when it receives a new
         # connection.  By default, it is a "libastron" client which accepts connections from a
