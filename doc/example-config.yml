daemon:
    name: Core Message Director # To be used in page titles and intra-MD links.
    url: http://123.45.67.89/coremd/ # URL where the web interface may be located. Defaults to:
                                     # http://<web/bind>/

globals:
    eventlogger: 127.0.0.1:9090 # The IP:port of the Event Logger to be used when logging global events.
    dc_files: # A list of DC files to be loaded. ORDER IS SENSITIVE!
        - core.dc
        - game.dc
        - minigames.dc
    # This describes the existence of UberDOGs, which are objects that are assumed to exist statically.
    # anonymous specifies whether an uberdog can be accessed through the CA from an unauthenticated client.
    uberdogs:
      - id: 1234
        class: LoginManager
        anonymous: true #Default: false

web:
    bind: 0.0.0.0:80 # The webserver should listen on port 80, binding to all interfaces.
    # Authentication enables a BASIC authentication mechanism for the website
    #authentication:
    #    username: foo
    #    password: bar

messagedirector:
    bind: 0.0.0.0:6660
    #connect: 127.0.0.1:5555

# This describes the existence of UberDOGs, which are objects that are assumed to exist statically.
# anonymous specifies whether an uberdog can be accessed through the CA from an unauthenticated client.
uberdogs:
    - id: 1234
      class: LoginManager
      anonymous: true # Default: false

roles:
    # This section allows specifying roles that we would like this daemon to perform.
    # For example, let's have a client agent which listens on port 6667 on all interfaces:
    - type: clientagent
      bind: 0.0.0.0:6667
<<<<<<< HEAD
      # Client defines which client this client agent should generate when it receives a new
      #     connection.  By default, it is a "libastron" client which accepts connections
      #     from a client using the libastron ClientRepository library.
      #client: fooclient
      #
      # Manual_dc_hash tells the server what DC hash version to expect from the client.
      #     This is mostly used if the DC parser used by the client doesn't have hash parity
      #     with the parser used by Astron. (Panda3D users will currently need to enable this).
      #manual_dc_hash: 0xABCD1234
=======
      client:
        # Type declares which client this client agent should generate when it receives a new
        # connection.  By default, it is a "libastron" client which accepts connections from a
        # client using the libastron ClientRepository library.
        type: fooclient
        # Relocate allows a client to send a ClientObjectLocation message to the server to
        # indicate it would like to change the location of an object owned by that client.
        # This is a feature specific to the Astron client, a custom client class
        # could define its own set of configuration values.
        relocate: true # Default: false
>>>>>>> 7a41ff7b

    # Next we'll have a state server, whose control channel is 402000.
    - type: stateserver
      control: 402000

    # Now a database, which listens on channel 402001, generates objects with ids >= 100,000,000+ and
    # uses BerkeleyDB as a backing store.
    - type: database
      control: 402001
      generate:
      # Generate defines the range of DistributedObject ids that the database can create new objects with,
      # and is generally responsible for. Min and max are both optional fields.
        min: 100000000 # Required (no default)
      # max: 200000000 # Default: DOID_T_MAX (UINT_MAX)
      backend:
        type: bdb
        filename: main_database.db

    # We will then create a database state server which provides state-server-like
    #     behavior on database objects.  The dbss does not have a control channel,
    #     and so cannot generate new objects.
    - type: dbss
      database: 402001 # The channel of the associated database
      ranges:
      # Ranges defines a sequence of ranges of DistributedObject ids that the
      #     database-state server will provide stateserver-like behavior for.
      # Note: The ranges do not have to match that of the database. This allows for multiple dbss to
      #       split up the handling of a single database. Additionally, it can be used to exclude
      #       special-case or prepopulated objects from recieving SS behavior.
      # Warning: While this is currently allowed by the protocol, if the range of non-prepopulated
      #          object ids are incompletely-covered by DBSS or covered by multiple, erroneous
      #          behavior will occur.
      #          It is recommended to use seperate database roles for DBSS and non-DBSS objects.
        - min: 100000000
      #   max: 200000000

    # Let's also enable the Event Logger. The Event Logger does not listen on a channel; it uses a
    # separate UDP socket to listen for log events.
    - type: eventlogger
      bind: 0.0.0.0:9090 # REMEMBER: UDP
      output: /var/log/astron/eventlogger/el-%Y-%m-%d-%H-%M-%S.log # This is a time format.
      rotate_interval: 1d # Rotate the logs daily.<|MERGE_RESOLUTION|>--- conflicted
+++ resolved
@@ -39,17 +39,10 @@
     # For example, let's have a client agent which listens on port 6667 on all interfaces:
     - type: clientagent
       bind: 0.0.0.0:6667
-<<<<<<< HEAD
-      # Client defines which client this client agent should generate when it receives a new
-      #     connection.  By default, it is a "libastron" client which accepts connections
-      #     from a client using the libastron ClientRepository library.
-      #client: fooclient
-      #
       # Manual_dc_hash tells the server what DC hash version to expect from the client.
       #     This is mostly used if the DC parser used by the client doesn't have hash parity
       #     with the parser used by Astron. (Panda3D users will currently need to enable this).
       #manual_dc_hash: 0xABCD1234
-=======
       client:
         # Type declares which client this client agent should generate when it receives a new
         # connection.  By default, it is a "libastron" client which accepts connections from a
@@ -60,7 +53,6 @@
         # This is a feature specific to the Astron client, a custom client class
         # could define its own set of configuration values.
         relocate: true # Default: false
->>>>>>> 7a41ff7b
 
     # Next we'll have a state server, whose control channel is 402000.
     - type: stateserver
