#include "Client.h"
#include "ClientMessages.h"
#include "ClientFactory.h"
#include "ClientAgent.h"
#include "util/NetworkClient.h"
#include "core/global.h"

class AstronClient : public Client, public NetworkClient
{
	private:
		bool m_clean_disconnect;

	public:
		AstronClient(ClientAgent* client_agent, boost::asio::ip::tcp::socket *socket) :
			Client(client_agent), NetworkClient(socket), m_clean_disconnect(false)
		{
			std::stringstream ss;
			boost::asio::ip::tcp::endpoint remote;
			try
			{
				remote = socket->remote_endpoint();
			}
			catch (std::exception &e)
			{
				// A client might disconnect immediately after connecting.
				// If this happens, do nothing. Resolves #122.
				// N.B. due to a Boost.Asio bug, the socket will (may?) still have
				// is_open() == true, so we just catch the exception on remote_endpoint
				// instead.
				return;
			}
			ss << "Client (" << remote.address().to_string()
			   << ":" << remote.port() << ", " << m_channel << ")";
			m_log->set_name(ss.str());
			set_con_name(ss.str());

			std::list<std::string> event;
			event.push_back("client-connected");
			ss.str("");
			ss << remote.address().to_string()
			   << ":" << remote.port();
			event.push_back(ss.str());
			ss.str("");
			ss << socket->local_endpoint().address().to_string()
			   << ":" << socket->local_endpoint().port();
			event.push_back(ss.str());
			log_event(event);
		}

		// network_datagram is the handler for datagrams received over the network from a Client.
		void network_datagram(Datagram &dg)
		{
			DatagramIterator dgi(dg);
			try
			{
				switch(m_state)
				{
					case CLIENT_STATE_NEW:
						handle_pre_hello(dgi);
						break;
					case CLIENT_STATE_ANONYMOUS:
						handle_pre_auth(dgi);
						break;
					case CLIENT_STATE_ESTABLISHED:
						handle_authenticated(dgi);
						break;
				}
			}
			catch(DatagramIteratorEOF &e)
			{
				send_disconnect(CLIENT_DISCONNECT_TRUNCATED_DATAGRAM,
				                "Datagram unexpectedly ended while iterating.");
				return;
			}

			if(dgi.get_remaining())
			{
				send_disconnect(CLIENT_DISCONNECT_OVERSIZED_DATAGRAM, "Datagram contains excess data.", true);
				return;
			}
		}

		void send_datagram(Datagram &dg)
		{
			network_send(dg);
		}

		// send_disconnect
		void send_disconnect(uint16_t reason, const std::string &error_string, bool security = false)
		{
			if(is_connected())
			{
				(security ? m_log->security() : m_log->error())
				        << "Terminating client connection (" << reason << "): "
				        << error_string << std::endl;

				std::list<std::string> event;
				event.push_back(security ? "client-ejected-security" : "client-ejected");
				event.push_back(std::to_string((unsigned long long)reason));
				event.push_back(error_string);
				log_event(event);

				Datagram resp;
				resp.add_uint16(CLIENT_EJECT);
				resp.add_uint16(reason);
				resp.add_string(error_string);
				network_send(resp);
				m_clean_disconnect = true;
				do_disconnect();
			}
		}

		void handle_drop()
		{
			m_clean_disconnect = true;
			do_disconnect();
		}

		void handle_add_object(doid_t do_id, doid_t parent_id, zone_t zone_id, uint16_t dc_id,
		                       DatagramIterator &dgi, bool other)
		{
			Datagram resp;
			resp.add_uint16(other ? CLIENT_ENTER_OBJECT_REQUIRED_OTHER : CLIENT_ENTER_OBJECT_REQUIRED);
			resp.add_doid(do_id);
			resp.add_location(parent_id, zone_id);
			resp.add_uint16(dc_id);
			resp.add_data(dgi.read_remainder());
			network_send(resp);
		}

		void handle_add_ownership(doid_t do_id, doid_t parent_id, zone_t zone_id, uint16_t dc_id,
		                          DatagramIterator &dgi, bool other)
		{
			Datagram resp;
			resp.add_uint16(other ? CLIENT_ENTER_OBJECT_REQUIRED_OTHER_OWNER
			                : CLIENT_ENTER_OBJECT_REQUIRED_OWNER);
			resp.add_doid(do_id);
			resp.add_location(parent_id, zone_id);
			resp.add_uint16(dc_id);
			resp.add_data(dgi.read_remainder());
			network_send(resp);
		}

<<<<<<< HEAD
		void handle_set_field(doid_t do_id, uint16_t field_id, const std::vector<uint8_t> &value)
=======
		void handle_set_field(uint32_t do_id, uint16_t field_id, DatagramIterator &dgi)
>>>>>>> f4050d20
		{
			Datagram resp;
			resp.add_uint16(CLIENT_OBJECT_SET_FIELD);
			resp.add_doid(do_id);
			resp.add_uint16(field_id);
			resp.add_data(dgi.read_remainder());
			network_send(resp);
		}

		void handle_change_location(doid_t do_id, doid_t new_parent, zone_t new_zone)
		{
			Datagram resp;
			resp.add_uint16(CLIENT_OBJECT_LOCATION);
			resp.add_doid(do_id);
			resp.add_location(new_parent, new_zone);
			network_send(resp);
		}

		void handle_remove_object(doid_t do_id)
		{
			Datagram resp;
			resp.add_uint16(CLIENT_OBJECT_LEAVING);
			resp.add_doid(do_id);
			network_send(resp);
		}

		void handle_remove_ownership(doid_t do_id)
		{
			Datagram resp;
			resp.add_uint16(CLIENT_OBJECT_LEAVING_OWNER);
			resp.add_doid(do_id);
			network_send(resp);
		}

		void handle_interest_done(uint16_t interest_id, uint32_t context)
		{
			Datagram resp;
			resp.add_uint16(CLIENT_DONE_INTEREST_RESP);
			resp.add_uint32(context);
			resp.add_uint16(interest_id);
			network_send(resp);
		}

		//Only handles one message type, so it does not need to be split up.
		void handle_pre_hello(DatagramIterator &dgi)
		{
			uint16_t msg_type = dgi.read_uint16();
			if(msg_type != CLIENT_HELLO)
			{
				send_disconnect(CLIENT_DISCONNECT_NO_HELLO, "First packet is not CLIENT_HELLO");
				return;
			}

			uint32_t dc_hash = dgi.read_uint32();
			std::string version = dgi.read_string();

			if(version != m_client_agent->get_version())
			{
				std::stringstream ss;
				ss << "Client version mismatch: server=" << m_client_agent->get_version() << ", client=" << version;
				send_disconnect(CLIENT_DISCONNECT_BAD_VERSION, ss.str());
				return;
			}

			const static uint32_t expected_hash = g_dcf->get_hash();
			if(dc_hash != expected_hash)
			{
				std::stringstream ss;
				ss << "Client DC hash mismatch: server=0x" << std::hex << expected_hash << ", client=0x" << dc_hash;
				send_disconnect(CLIENT_DISCONNECT_BAD_DCHASH, ss.str());
				return;
			}

			Datagram resp;
			resp.add_uint16(CLIENT_HELLO_RESP);
			network_send(resp);

			m_state = CLIENT_STATE_ANONYMOUS;
		}

		void handle_pre_auth(DatagramIterator &dgi)
		{
			uint16_t msg_type = dgi.read_uint16();
			switch(msg_type)
			{
				case CLIENT_DISCONNECT:
				{
					std::list<std::string> event;
					event.push_back("client-disconnected");
					log_event(event);

					m_clean_disconnect = true;
					do_disconnect();
				}
				break;
				case CLIENT_OBJECT_SET_FIELD:
				{
					handle_client_object_update_field(dgi);
				}
				break;
				default:
					std::stringstream ss;
					ss << "Message type " << msg_type << " not allowed prior to authentication.";
					send_disconnect(CLIENT_DISCONNECT_INVALID_MSGTYPE, ss.str(), true);
					return;
			}
		}

		void handle_authenticated(DatagramIterator &dgi)
		{
			uint16_t msg_type = dgi.read_uint16();
			switch(msg_type)
			{
				case CLIENT_DISCONNECT:
				{
					std::list<std::string> event;
					event.push_back("client-disconnected");
					log_event(event);

					m_clean_disconnect = true;
					do_disconnect();
				}
				break;
				case CLIENT_OBJECT_SET_FIELD:
					handle_client_object_update_field(dgi);
					break;
				case CLIENT_OBJECT_LOCATION:
					handle_client_object_location(dgi);
					break;
				case CLIENT_ADD_INTEREST:
					handle_client_add_interest(dgi, false);
					break;
				case CLIENT_ADD_INTEREST_MULTIPLE:
					handle_client_add_interest(dgi, true);
					break;
				case CLIENT_REMOVE_INTEREST:
					handle_client_remove_interest(dgi);
					break;
				default:
					std::stringstream ss;
					ss << "Message type " << msg_type << " not valid.";
					send_disconnect(CLIENT_DISCONNECT_INVALID_MSGTYPE, ss.str(), true);
					return;
			}
		}

		void handle_client_object_update_field(DatagramIterator &dgi)
		{
			doid_t do_id = dgi.read_doid();
			uint16_t field_id = dgi.read_uint16();

			DCClass *dcc = lookup_object(do_id);

			// If the class couldn't be found, error out:
			if(!dcc)
			{
				if(is_historical_object(do_id))
				{
					dgi.skip(dgi.get_remaining());
				}
				else
				{
					std::stringstream ss;
					ss << "Client tried to send update to nonexistent object " << do_id;
					send_disconnect(CLIENT_DISCONNECT_MISSING_OBJECT, ss.str(), true);
				}
				return;
			}

			// If the client is not in the ESTABLISHED state, it may only send updates
			// to anonymous UberDOGs.
			if(m_state != CLIENT_STATE_ESTABLISHED)
			{
				if(g_uberdogs.find(do_id) == g_uberdogs.end() || !g_uberdogs[do_id].anonymous)
				{
					std::stringstream ss;
					ss << "Client tried to send update to non-anonymous object "
					   << dcc->get_name() << "(" << do_id << ")";
					send_disconnect(CLIENT_DISCONNECT_ANONYMOUS_VIOLATION, ss.str(), true);
					return;
				}
			}


			DCField *field = dcc->get_field_by_index(field_id);
			if(!field)
			{
				std::stringstream ss;
				ss << "Client tried to send update for nonexistent field " << field_id << " to object "
				   << dcc->get_name() << "(" << do_id << ")";
				send_disconnect(CLIENT_DISCONNECT_FORBIDDEN_FIELD, ss.str(), true);
				return;
			}

			bool is_owned = m_owned_objects.find(do_id) != m_owned_objects.end();

			if(!field->is_clsend() && !(is_owned && field->is_ownsend()))
			{
				std::stringstream ss;
				ss << "Client tried to send update for non-sendable field: "
				   << dcc->get_name() << "(" << do_id << ")." << field->get_name();
				send_disconnect(CLIENT_DISCONNECT_FORBIDDEN_FIELD, ss.str(), true);
				return;
			}

			std::vector<uint8_t> data;
			dgi.unpack_field(field, data);//if an exception occurs it will be handled
			//and client will be dc'd for truncated datagram

			Datagram resp;
			resp.add_server_header(do_id, m_channel, STATESERVER_OBJECT_SET_FIELD);
			resp.add_doid(do_id);
			resp.add_uint16(field_id);
			if(data.size() > 65535u - resp.size())
			{
				send_disconnect(CLIENT_DISCONNECT_OVERSIZED_DATAGRAM, "Field update too large to be routed on MD.",
				                true);
				return;
			}
			resp.add_data(data);
			send(resp);
		}

		void handle_client_object_location(DatagramIterator &dgi)
		{
			doid_t do_id = dgi.read_doid();
			if(m_visible_objects.find(do_id) == m_visible_objects.end())
			{
				if(is_historical_object(do_id))
				{
					dgi.skip(dgi.get_remaining());
				}
				else
				{
					std::stringstream ss;
					ss << "Client tried to manipulate unknown object " << do_id;
					send_disconnect(CLIENT_DISCONNECT_MISSING_OBJECT, ss.str(), true);
				}
				return;
			}
			bool is_owned = false;
			for(auto it = m_owned_objects.begin(); it != m_owned_objects.end(); ++it)
			{
				if(*it == do_id)
				{
					is_owned = true;
					break;
				}
			}

			if(!is_owned)
			{
				send_disconnect(CLIENT_DISCONNECT_FORBIDDEN_RELOCATE,
				                "Can't relocate an object the client doesn't own", true);
				return;
			}

			Datagram dg(do_id, m_channel, STATESERVER_OBJECT_SET_LOCATION);
			dg.add_doid(dgi.read_doid()); // Parent
			dg.add_zone(dgi.read_zone()); // Zone
			send(dg);
		}

		void handle_client_add_interest(DatagramIterator &dgi, bool multiple)
		{
			uint32_t context = dgi.read_uint32();
			uint16_t interest_id = dgi.read_uint16();
			doid_t parent = dgi.read_doid();

			Interest i;
			i.id = interest_id;
			i.parent = parent;

			uint16_t count = 1;
			if(multiple)
			{
				count = dgi.read_uint16();
			}
			i.zones.rehash(ceil(count / i.zones.max_load_factor()));
			for(int x = 0; x < count; ++x)
			{
				zone_t zone = dgi.read_zone();
				i.zones.insert(i.zones.end(), zone);
			}

			add_interest(i, context);
		}

		void handle_client_remove_interest(DatagramIterator &dgi)
		{
			uint32_t context = dgi.read_uint32();
			uint16_t id = dgi.read_uint16();
			if(m_interests.find(id) == m_interests.end())
			{
				send_disconnect(CLIENT_DISCONNECT_GENERIC, "Tried to remove a non-existing intrest", true);
				return;
			}
			Interest &i = m_interests[id];
			remove_interest(i, context);
		}

		void network_disconnect()
		{
			if(!m_clean_disconnect)
			{
				std::list<std::string> event;
				event.push_back("client-lost");
				log_event(event);
			}
			delete this;
		}

};

static ClientType<AstronClient> astron_client_fact("libastron");<|MERGE_RESOLUTION|>--- conflicted
+++ resolved
@@ -141,11 +141,7 @@
 			network_send(resp);
 		}
 
-<<<<<<< HEAD
-		void handle_set_field(doid_t do_id, uint16_t field_id, const std::vector<uint8_t> &value)
-=======
-		void handle_set_field(uint32_t do_id, uint16_t field_id, DatagramIterator &dgi)
->>>>>>> f4050d20
+		void handle_set_field(doid_t do_id, uint16_t field_id, DatagramIterator &dgi)
 		{
 			Datagram resp;
 			resp.add_uint16(CLIENT_OBJECT_SET_FIELD);
