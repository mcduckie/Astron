--- conflicted
+++ resolved
@@ -193,11 +193,7 @@
 		//     connection or otherwise when the tcp connection is lost.
 		// Note: In the Astron client protocol, the server is normally
 		//       responsible for terminating the connection.
-<<<<<<< HEAD
-		void receive_disconnect(NetworkClient::Error error)
-=======
-		virtual void receive_disconnect()
->>>>>>> 19a4d885
+		virtual void receive_disconnect(NetworkClient::Error error)
 		{
 			if(!m_clean_disconnect)
 			{
