#include "Client.h"
#include "ClientMessages.h"
#include "ClientFactory.h"
#include "ClientAgent.h"
#include "util/NetworkClient.h"
#include "core/global.h"
#include "core/msgtypes.h"
#include "config/constraints.h"
#include "dclass/dc/Class.h"
#include "dclass/dc/Field.h"

using dclass::Class;
using dclass::Field;

static ConfigVariable<bool> relocate_owned("relocate", false, ca_client_config);
static ConfigVariable<std::string> interest_permissions("add_interest", "visible", ca_client_config);
static BooleanValueConstraint relocate_is_boolean(relocate_owned);
static bool is_permission_level(const std::string& str)
{
	return (str == "visible" || str == "disabled" || str == "enabled");
}
static ConfigConstraint<std::string> valid_permission_level(is_permission_level, interest_permissions,
	"Permissions for add_interest must be one of 'visible', 'enabled', 'disabled'.");

enum InterestPermission
{
	INTERESTS_ENABLED,
	INTERESTS_VISIBLE,
	INTERESTS_DISABLED
};

class AstronClient : public Client, public NetworkClient
{
	private:
		ConfigNode m_config;
		bool m_clean_disconnect;
		bool m_relocate_owned;
		InterestPermission m_interests_allowed;

	public:
		AstronClient(ConfigNode config, ClientAgent* client_agent,
			         boost::asio::ip::tcp::socket *socket) :
			Client(client_agent), NetworkClient(socket), m_config(config),
			m_clean_disconnect(false), m_relocate_owned(relocate_owned.get_rval(config))
		{
			// Set interest permissions
			std::string permission_level = interest_permissions.get_rval(config);
			if(permission_level == "enabled")
			{
				m_interests_allowed = INTERESTS_ENABLED;
			}
			else if(permission_level == "visible")
			{
				m_interests_allowed = INTERESTS_VISIBLE;
			}
			else
			{
				m_interests_allowed = INTERESTS_DISABLED;
			}

			std::stringstream ss;
			boost::asio::ip::tcp::endpoint remote;
			try
			{
				remote = socket->remote_endpoint();
			}
			catch (std::exception&)
			{
				// A client might disconnect immediately after connecting.
				// If this happens, do nothing. Resolves #122.
				// N.B. due to a Boost.Asio bug, the socket will (may?) still have
				// is_open() == true, so we just catch the exception on remote_endpoint
				// instead.
				return;
			}
			ss << "Client (" << remote.address().to_string()
			   << ":" << remote.port() << ", " << m_channel << ")";
			m_log->set_name(ss.str());
			set_con_name(ss.str());

			// Create event for EventLogger
			std::list<std::string> event;
			event.push_back("client-connected");

			// Add remote endpoint to log
			ss.str(""); // empty the stream
			ss << remote.address().to_string()
			   << ":" << remote.port();
			event.push_back(ss.str());

			// Add local endpoint to log
			ss.str(""); // empty the stream
			ss << socket->local_endpoint().address().to_string()
			   << ":" << socket->local_endpoint().port();
			event.push_back(ss.str());

			// Log created event
			log_event(event);
		}

		// send_disconnect must close any connections with a connected client; the given reason and
		// error should be forwarded to the client. Additionaly, it is recommend to log the event.
		// Handler for CLIENTAGENT_EJECT.
    void send_disconnect(uint16_t reason, const std::string &error_string, bool security = false)
		{
			if(is_connected())
			{
				Client::send_disconnect(reason, error_string, security);

				DatagramPtr resp = Datagram::create();
				resp->add_uint16(CLIENT_EJECT);
				resp->add_uint16(reason);
				resp->add_string(error_string);
				send_datagram(resp);

				m_clean_disconnect = true;
				NetworkClient::send_disconnect();
			}
		}

		// receive_datagram is the handler for datagrams received over the network from a Client.
		void receive_datagram(DatagramHandle dg)
		{
			DatagramIterator dgi(dg);
			try
			{
				switch(m_state)
				{
					// Client has just connected and should only send "CLIENT_HELLO".
					case CLIENT_STATE_NEW:
						handle_pre_hello(dgi);
						break;
					// Client has sent "CLIENT_HELLO" and can now access anonymous uberdogs.
					case CLIENT_STATE_ANONYMOUS:
						handle_pre_auth(dgi);
						break;
					// An Uberdog or AI has declared the Client authenticated and the client
					// can now interact with the server cluster normally.
					case CLIENT_STATE_ESTABLISHED:
						handle_authenticated(dgi);
						break;
				}
			}
			catch(DatagramIteratorEOF&)
			{
				// Occurs when a handler attempts to read past end of datagram
				send_disconnect(CLIENT_DISCONNECT_TRUNCATED_DATAGRAM,
				                "Datagram unexpectedly ended while iterating.");
				return;
			}
			catch(DatagramOverflow&)
			{
				// Occurs when a handler attempts to prepare or forward a datagram to be sent
				// internally and, the resulting datagram is larger than the max datagram size.
				send_disconnect(CLIENT_DISCONNECT_OVERSIZED_DATAGRAM,
				                "ClientDatagram too large to be routed on MD.", true);
				return;
			}

			if(dgi.get_remaining())
			{
				// All client handlers should consume all data in the datagram (for validation and security).
				// If the handler read all the data it expected, and some remains, the datagram was sent with
				// additional junk data on the end.
				send_disconnect(CLIENT_DISCONNECT_OVERSIZED_DATAGRAM, "Datagram contains excess data.", true);
				return;
			}
		}

		// receive_disconnect is called when the Client closes the tcp
		//     connection or otherwise when the tcp connection is lost.
		// Note: In the Astron client protocol, the server is normally
		//       responsible for terminating the connection.
		void receive_disconnect()
		{
			if(!m_clean_disconnect)
			{
				std::list<std::string> event;
				event.push_back("client-lost");
				log_event(event);
			}
			delete this;
		}

		// forward_datagram should foward the datagram to the client, or where appopriate parse
		// the packet and send the appropriate equivalent data.
		// Handler for CLIENTAGENT_SEND_DATAGRAM.
		void forward_datagram(DatagramHandle dg)
		{
			send_datagram(dg);
		}

		// handle_drop should immediately disconnect the client without sending any more data.
		// Handler for CLIENTAGENT_DROP.
		void handle_drop()
		{
			m_clean_disconnect = true;
			NetworkClient::send_disconnect();
		}

		// handle_add_interest should inform the client of an interest added by the server.
		void handle_add_interest(const Interest& i, uint32_t context)
		{
			bool multiple = i.zones.size() > 1;

			Datagram resp;
			resp.add_uint16(multiple ? CLIENT_ADD_INTEREST_MULTIPLE : CLIENT_ADD_INTEREST);
			resp.add_uint32(context);
			resp.add_uint16(i.id);
			resp.add_doid(i.parent);
			if(multiple)
			{
				resp.add_uint16(i.zones.size());
			}
			for(auto it = i.zones.begin(); it != i.zones.end(); ++it)
			{
				resp.add_zone(*it);
			}
			send_datagram(resp);
		}

		// handle_remove_interest should inform the client an interest was removed by the server.
		void handle_remove_interest(uint16_t interest_id, uint32_t context)
		{
			Datagram resp;
			resp.add_uint16(CLIENT_REMOVE_INTEREST);
			resp.add_uint32(context);
			resp.add_uint16(interest_id);
			send_datagram(resp);
		}

		// handle_add_object should inform the client of a new object. The datagram iterator
		// provided starts at the 'required fields' data, and may have optional fields following.
		// Handler for OBJECT_ENTER_LOCATION (an object, enters the Client's interest).
		void handle_add_object(doid_t do_id, doid_t parent_id, zone_t zone_id, uint16_t dc_id,
		                       DatagramIterator &dgi, bool other)
		{
			DatagramPtr resp = Datagram::create();
			resp->add_uint16(other ? CLIENT_ENTER_OBJECT_REQUIRED_OTHER : CLIENT_ENTER_OBJECT_REQUIRED);
			resp->add_doid(do_id);
			resp->add_location(parent_id, zone_id);
			resp->add_uint16(dc_id);
			resp->add_data(dgi.read_remainder());
			send_datagram(resp);
		}

		// handle_add_ownership should inform the client it has control of a new object. The datagram
		// iterator provided starts at the 'required fields' data, and may have 'optional fields'.
		// Handler for OBJECT_ENTER_OWNER (an object, enters the Client's ownership).
		void handle_add_ownership(doid_t do_id, doid_t parent_id, zone_t zone_id, uint16_t dc_id,
		                          DatagramIterator &dgi, bool other)
		{
			DatagramPtr resp = Datagram::create();
			resp->add_uint16(other ? CLIENT_ENTER_OBJECT_REQUIRED_OTHER_OWNER
			                : CLIENT_ENTER_OBJECT_REQUIRED_OWNER);
			resp->add_doid(do_id);
			resp->add_location(parent_id, zone_id);
			resp->add_uint16(dc_id);
			resp->add_data(dgi.read_remainder());
			send_datagram(resp);
		}

		// handle_set_field should inform the client that the field has been updated.
		void handle_set_field(doid_t do_id, uint16_t field_id, DatagramIterator &dgi)
		{
			DatagramPtr resp = Datagram::create();
			resp->add_uint16(CLIENT_OBJECT_SET_FIELD);
			resp->add_doid(do_id);
			resp->add_uint16(field_id);
			resp->add_data(dgi.read_remainder());
			send_datagram(resp);
		}

		// handle_change_location should inform the client that the objects location has changed.
		void handle_change_location(doid_t do_id, doid_t new_parent, zone_t new_zone)
		{
			DatagramPtr resp = Datagram::create();
			resp->add_uint16(CLIENT_OBJECT_LOCATION);
			resp->add_doid(do_id);
			resp->add_location(new_parent, new_zone);
			send_datagram(resp);
		}

		// handle_remove_object should send a mesage to remove the object from the connected client.
		// Handler for cases where an object is no longer visible to the client;
		//     for example, when it changes zone, leaves visibility, or is deleted.
		void handle_remove_object(doid_t do_id)
		{
			DatagramPtr resp = Datagram::create();
			resp->add_uint16(CLIENT_OBJECT_LEAVING);
			resp->add_doid(do_id);
			send_datagram(resp);
		}

		// handle_remove_ownership should notify the client it no has control of the object.
		// Handle when the client loses ownership of an object.
		void handle_remove_ownership(doid_t do_id)
		{
			DatagramPtr resp = Datagram::create();
			resp->add_uint16(CLIENT_OBJECT_LEAVING_OWNER);
			resp->add_doid(do_id);
			send_datagram(resp);
		}

		// handle_interest_done is called when all of the objects from an opened interest have been
		// received. Typically, informs the client that a particular group of objects is loaded.
		void handle_interest_done(uint16_t interest_id, uint32_t context)
		{
			DatagramPtr resp = Datagram::create();
			resp->add_uint16(CLIENT_DONE_INTEREST_RESP);
			resp->add_uint32(context);
			resp->add_uint16(interest_id);
			send_datagram(resp);
		}

		// Client has just connected and should only send "CLIENT_HELLO"
		// Only handles one message type, so it does not need to be split up.
		void handle_pre_hello(DatagramIterator &dgi)
		{
			uint16_t msg_type = dgi.read_uint16();
			if(msg_type != CLIENT_HELLO)
			{
				send_disconnect(CLIENT_DISCONNECT_NO_HELLO, "First packet is not CLIENT_HELLO");
				return;
			}

			uint32_t dc_hash = dgi.read_uint32();
			std::string version = dgi.read_string();

			if(version != m_client_agent->get_version())
			{
				std::stringstream ss;
				ss << "Client version mismatch: server=" << m_client_agent->get_version() << ", client=" << version;
				send_disconnect(CLIENT_DISCONNECT_BAD_VERSION, ss.str());
				return;
			}

			const static uint32_t expected_hash = m_client_agent->get_hash();
			if(dc_hash != expected_hash)
			{
				std::stringstream ss;
				ss << "Client DC hash mismatch: server=0x" << std::hex << expected_hash << ", client=0x" << dc_hash;
				send_disconnect(CLIENT_DISCONNECT_BAD_DCHASH, ss.str());
				return;
			}

			DatagramPtr resp = Datagram::create();
			resp->add_uint16(CLIENT_HELLO_RESP);
			send_datagram(resp);

			m_state = CLIENT_STATE_ANONYMOUS;
		}

		// Client has sent "CLIENT_HELLO" and can now access anonymous uberdogs.
		void handle_pre_auth(DatagramIterator &dgi)
		{
			uint16_t msg_type = dgi.read_uint16();
			switch(msg_type)
			{
				case CLIENT_DISCONNECT:
				{
					std::list<std::string> event;
					event.push_back("client-disconnected");
					log_event(event);

					m_clean_disconnect = true;
					NetworkClient::send_disconnect();
				}
				break;
				case CLIENT_OBJECT_SET_FIELD:
				{
					handle_client_object_update_field(dgi);
				}
				break;
				default:
					std::stringstream ss;
					ss << "Message type " << msg_type << " not allowed prior to authentication.";
					send_disconnect(CLIENT_DISCONNECT_INVALID_MSGTYPE, ss.str(), true);
					return;
			}
		}

		// An Uberdog or AI has declared the Client authenticated and the client
		// can now interact with the server cluster normally.
		void handle_authenticated(DatagramIterator &dgi)
		{
			uint16_t msg_type = dgi.read_uint16();
			switch(msg_type)
			{
				case CLIENT_DISCONNECT:
				{
					std::list<std::string> event;
					event.push_back("client-disconnected");
					log_event(event);

					m_clean_disconnect = true;
					NetworkClient::send_disconnect();
				}
				break;
				case CLIENT_OBJECT_SET_FIELD:
					handle_client_object_update_field(dgi);
					break;
				case CLIENT_OBJECT_LOCATION:
					handle_client_object_location(dgi);
					break;
				case CLIENT_ADD_INTEREST:
					handle_client_add_interest(dgi, false);
					break;
				case CLIENT_ADD_INTEREST_MULTIPLE:
					handle_client_add_interest(dgi, true);
					break;
				case CLIENT_REMOVE_INTEREST:
					handle_client_remove_interest(dgi);
					break;
				default:
					std::stringstream ss;
					ss << "Message type " << msg_type << " not valid.";
					send_disconnect(CLIENT_DISCONNECT_INVALID_MSGTYPE, ss.str(), true);
					return;
			}
		}

		// handle_client_object_update_field occurs when a client sends an OBJECT_SET_FIELD
		void handle_client_object_update_field(DatagramIterator &dgi)
		{
			doid_t do_id = dgi.read_doid();
			uint16_t field_id = dgi.read_uint16();

			// Get class of object from cache
			const Class *dcc = lookup_object(do_id);

			// If the class couldn't be found, error out:
			if(!dcc)
			{
				if(is_historical_object(do_id))
				{
					// The client isn't disconnected in this case because it could be a delayed
					// message, we also have to skip to the end so a disconnect overside_datagram
					// is not sent.
					// TODO: Allow configuration to limit how long historical objects remain,
					//       for example with a timeout or bad-message limit.
					dgi.skip(dgi.get_remaining());
				}
				else
				{
					std::stringstream ss;
					ss << "Client tried to send update to nonexistent object " << do_id;
					send_disconnect(CLIENT_DISCONNECT_MISSING_OBJECT, ss.str(), true);
				}
				return;
			}

			// If the client is not in the ESTABLISHED state, it may only send updates
			// to anonymous UberDOGs.
			if(m_state != CLIENT_STATE_ESTABLISHED)
			{
				if(g_uberdogs.find(do_id) == g_uberdogs.end() || !g_uberdogs[do_id].anonymous)
				{
					std::stringstream ss;
					ss << "Client tried to send update to non-anonymous object "
					   << dcc->get_name() << "(" << do_id << ")";
					send_disconnect(CLIENT_DISCONNECT_ANONYMOUS_VIOLATION, ss.str(), true);
					return;
				}
			}

			// Check that the client sent a field that actually exists in the class.
			const Field *field = dcc->get_field_by_id(field_id);
			if(!field)
			{
				std::stringstream ss;
				ss << "Client tried to send update for nonexistent field " << field_id << " to object "
				   << dcc->get_name() << "(" << do_id << ")";
				send_disconnect(CLIENT_DISCONNECT_FORBIDDEN_FIELD, ss.str(), true);
				return;
			}

			// Check that the client is actually allowed to send updates to this field
			bool is_owned = m_owned_objects.find(do_id) != m_owned_objects.end();
			if(!field->has_keyword("clsend") && !(is_owned && field->has_keyword("ownsend")))
			{
				auto send_it = m_fields_sendable.find(do_id);
				if(send_it == m_fields_sendable.end() ||
				   send_it->second.find(field_id) == send_it->second.end())
				{
					std::stringstream ss;
					ss << "Client tried to send update for non-sendable field: "
					   << dcc->get_name() << "(" << do_id << ")." << field->get_name();
					send_disconnect(CLIENT_DISCONNECT_FORBIDDEN_FIELD, ss.str(), true);
					return;
				}
			}

			// If an exception occurs while unpacking data it will be handled by
			// receive_datagram and the client will be dc'd with "truncated datagram".
			std::vector<uint8_t> data;
			dgi.unpack_field(field, data);

			// If an exception occurs while packing data it will be handled by
			// receive_datagram and the client will be dc'd with "oversized datagram".
			DatagramPtr resp = Datagram::create();
			resp->add_server_header(do_id, m_channel, STATESERVER_OBJECT_SET_FIELD);
			resp->add_doid(do_id);
			resp->add_uint16(field_id);
			resp->add_data(data);
			route_datagram(resp);
		}

		// handle_client_object_location occurs when a client sends an OBJECT_LOCATION message.
		// When sent by the client, this represents a request to change the object's location.
		void handle_client_object_location(DatagramIterator &dgi)
		{
			// Check the client is configured to allow client-relocates
			if(!m_relocate_owned)
			{
				send_disconnect(CLIENT_DISCONNECT_FORBIDDEN_RELOCATE,
				                "Owned object relocation is disabled by server.", true);
				return;
			}
			// Check that the object the client is trying manipulate actually exists
			doid_t do_id = dgi.read_doid();
			if(m_visible_objects.find(do_id) == m_visible_objects.end())
			{
				if(is_historical_object(do_id))
				{
					// The client isn't disconnected in this case because it could be a delayed
					// message, we also have to skip to the end so a disconnect overside_datagram
					// is not sent.
					// TODO: Allow configuration to limit how long historical objects remain,
					//       for example with a timeout or bad-message limit.
					dgi.skip(dgi.get_remaining());
				}
				else
				{
					std::stringstream ss;
					ss << "Client tried to manipulate unknown object " << do_id;
					send_disconnect(CLIENT_DISCONNECT_MISSING_OBJECT, ss.str(), true);
				}
				return;
			}

			// Check that the client is actually allowed to change the object's location
			bool is_owned = m_owned_objects.find(do_id) != m_owned_objects.end();
			if(!is_owned)
			{
				send_disconnect(CLIENT_DISCONNECT_FORBIDDEN_RELOCATE,
				                "Can't relocate an object the client doesn't own", true);
				return;
			}

			// Update the object's location
            DatagramPtr dg = Datagram::create(do_id, m_channel, STATESERVER_OBJECT_SET_LOCATION);
			dg->add_doid(dgi.read_doid()); // Parent
			dg->add_zone(dgi.read_zone()); // Zone
			route_datagram(dg);
		}

		// handle_client_add_interest occurs is called when the client adds an interest.
		void handle_client_add_interest(DatagramIterator &dgi, bool multiple)
		{
			if(m_interests_allowed == INTERESTS_DISABLED)
			{
				send_disconnect(CLIENT_DISCONNECT_FORBIDDEN_INTEREST,
				                "Client is not allowed to add interests.", true);
				return;
			}

<<<<<<< HEAD
			uint32_t context = dgi.read_uint32();
=======
			// TODO: We shouldn't have to do this ourselves, figure out where else we're doing
			//       something wrong.
			i.zones.rehash((unsigned int)ceil(count / i.zones.max_load_factor()));
>>>>>>> fb27a41c

			Interest i;
			build_interest(dgi, multiple, i);
			if(m_interests_allowed == INTERESTS_VISIBLE && !lookup_object(i.parent))
			{
				std::stringstream ss;
				ss << "Cannot add interest to parent with id " << i.parent
				   << " because parent is not visible to client.";
				send_disconnect(CLIENT_DISCONNECT_FORBIDDEN_INTEREST, ss.str(), true);
				return;
			}
			add_interest(i, context);
		}

		// handle_client_remove_interest is called when the client removes an interest.
		void handle_client_remove_interest(DatagramIterator &dgi)
		{
			if(m_interests_allowed == INTERESTS_DISABLED)
			{
				send_disconnect(CLIENT_DISCONNECT_FORBIDDEN_INTEREST,
				                "Client is not allowed to remove interests.", true);
				return;
			}

			uint32_t context = dgi.read_uint32();
			uint16_t id = dgi.read_uint16();

			// check the interest actually exists to be removed
			if(m_interests.find(id) == m_interests.end())
			{
				send_disconnect(CLIENT_DISCONNECT_GENERIC, "Tried to remove a non-existing intrest", true);
				return;
			}

			Interest &i = m_interests[id];
			if(m_interests_allowed == INTERESTS_VISIBLE && !lookup_object(i.parent))
			{
				std::stringstream ss;
				ss << "Cannot remove interest for parent with id " << i.parent
				   << " because parent is not visible to client.";
				send_disconnect(CLIENT_DISCONNECT_FORBIDDEN_INTEREST, ss.str(), true);
				return;
			}
			remove_interest(i, context);
		}
};

static ClientType<AstronClient> astron_client_fact("libastron");<|MERGE_RESOLUTION|>--- conflicted
+++ resolved
@@ -203,18 +203,18 @@
 		{
 			bool multiple = i.zones.size() > 1;
 
-			Datagram resp;
-			resp.add_uint16(multiple ? CLIENT_ADD_INTEREST_MULTIPLE : CLIENT_ADD_INTEREST);
-			resp.add_uint32(context);
-			resp.add_uint16(i.id);
-			resp.add_doid(i.parent);
+			DatagramPtr resp = Datagram::create();
+			resp->add_uint16(multiple ? CLIENT_ADD_INTEREST_MULTIPLE : CLIENT_ADD_INTEREST);
+			resp->add_uint32(context);
+			resp->add_uint16(i.id);
+			resp->add_doid(i.parent);
 			if(multiple)
 			{
-				resp.add_uint16(i.zones.size());
+				resp->add_uint16(i.zones.size());
 			}
 			for(auto it = i.zones.begin(); it != i.zones.end(); ++it)
 			{
-				resp.add_zone(*it);
+				resp->add_zone(*it);
 			}
 			send_datagram(resp);
 		}
@@ -222,10 +222,10 @@
 		// handle_remove_interest should inform the client an interest was removed by the server.
 		void handle_remove_interest(uint16_t interest_id, uint32_t context)
 		{
-			Datagram resp;
-			resp.add_uint16(CLIENT_REMOVE_INTEREST);
-			resp.add_uint32(context);
-			resp.add_uint16(interest_id);
+			DatagramPtr resp = Datagram::create();
+			resp->add_uint16(CLIENT_REMOVE_INTEREST);
+			resp->add_uint32(context);
+			resp->add_uint16(interest_id);
 			send_datagram(resp);
 		}
 
@@ -565,13 +565,7 @@
 				return;
 			}
 
-<<<<<<< HEAD
 			uint32_t context = dgi.read_uint32();
-=======
-			// TODO: We shouldn't have to do this ourselves, figure out where else we're doing
-			//       something wrong.
-			i.zones.rehash((unsigned int)ceil(count / i.zones.max_load_factor()));
->>>>>>> fb27a41c
 
 			Interest i;
 			build_interest(dgi, multiple, i);
