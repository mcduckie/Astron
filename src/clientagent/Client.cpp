#include "Client.h"
#include "ClientMessages.h"
#include "ClientAgent.h"

#include "core/global.h"
#include "core/msgtypes.h"

using dclass::Class;

Client::Client(ClientAgent* client_agent) : m_client_agent(client_agent), m_state(CLIENT_STATE_NEW),
	m_channel(0), m_allocated_channel(0), m_next_context(0), m_owned_objects(), m_seen_objects(),
	m_visible_objects(), m_declared_objects(), m_interests(), m_pending_interests()
{
	m_channel = m_client_agent->m_ct.alloc_channel();
	if(!m_channel)
	{
		send_disconnect(CLIENT_DISCONNECT_GENERIC, "Client capacity reached");
		return;
	}
	m_allocated_channel = m_channel;


	std::stringstream name;
	name << "Client (" << m_allocated_channel << ")";
	m_log = new LogCategory("client", name.str());
	set_con_name(name.str());

	subscribe_channel(m_channel);
	subscribe_channel(BCHAN_CLIENTS);
}

Client::~Client()
{
	unsubscribe_all();
	m_client_agent->m_ct.free_channel(m_allocated_channel);

	// Delete all session objects
	while(m_session_objects.size() > 0)
	{
		doid_t do_id = *m_session_objects.begin();
		m_session_objects.erase(do_id);
		m_log->debug() << "Client exited, deleting session object with id " << do_id << ".\n";
		Datagram dg;
		dg.add_server_header(do_id, m_channel, STATESERVER_OBJECT_DELETE_RAM);
		dg.add_doid(do_id);
		route_datagram(dg);
	}
}

// log_event sends an event to the EventLogger
void Client::log_event(const std::list<std::string> &event)
{
	DatagramPtr dg = Datagram::create();

	std::stringstream ss;
	ss << "Client:" << m_allocated_channel;
	dg->add_string(ss.str());

	for(auto it = event.begin(); it != event.end(); ++it)
	{
		dg->add_string(*it);
	}

	g_eventsender.send(dg);
}

// lookup_object returns the class of the object with a do_id.
// If that object is not visible to the client, NULL will be returned instead.
const Class *Client::lookup_object(doid_t do_id)
{
	// First see if it's an UberDOG:
	if(g_uberdogs.find(do_id) != g_uberdogs.end())
	{
		return g_uberdogs[do_id].dcc;
	}

	// Next, check the object cache, but this client only knows about it
	// if it occurs in m_seen_objects or m_owned_objects:
	if(m_owned_objects.find(do_id) != m_owned_objects.end() ||
	        m_seen_objects.find(do_id) != m_seen_objects.end())
	{
		if(m_visible_objects.find(do_id) != m_visible_objects.end())
		{
			return m_visible_objects[do_id].dcc;
		}
	}

	// Hey we also know about it if its a declared object!
	else if(m_declared_objects.find(do_id) != m_declared_objects.end())
	{
		return m_declared_objects[do_id].dcc;
	}

	// We're at the end of our rope; we have no clue what this object is.
	return NULL;
}

// lookup_interests returns a list of all the interests that a parent-zone pair is visible to.
std::list<Interest> Client::lookup_interests(doid_t parent_id, zone_t zone_id)
{
	std::list<Interest> interests;
	for(auto it = m_interests.begin(); it != m_interests.end(); ++it)
	{
		if(parent_id == it->second.parent && (it->second.zones.find(zone_id) != it->second.zones.end()))
		{
			interests.push_back(it->second);
		}
	}
	return interests;
}

// build_interest will build an interest from a datagram. It is expected that the datagram
// iterator is positioned such that next item to be read is the interest_id.
void Client::build_interest(DatagramIterator &dgi, bool multiple, Interest &out)
{
	uint16_t interest_id = dgi.read_uint16();
	doid_t parent = dgi.read_doid();

	out.id = interest_id;
	out.parent = parent;

	uint16_t count = 1;
	if(multiple)
	{
		count = dgi.read_uint16();
	}

	// TODO: We shouldn't have to do this ourselves, figure out where else we're doing
	//       something wrong.
	out.zones.rehash(ceil(count / out.zones.max_load_factor()));

	for(int x = 0; x < count; ++x)
	{
		zone_t zone = dgi.read_zone();
		out.zones.insert(out.zones.end(), zone);
	}
}

// add_interest will start a new interest operation and retrieve all the objects an interest
// from the server, subscribing to each zone in the interest.  If the interest already
// exists, the interest will be updated with the new zones passed in by the argument.
void Client::add_interest(Interest &i, uint32_t context, channel_t caller)
{
	std::unordered_set<zone_t> new_zones;

	for(auto it = i.zones.begin(); it != i.zones.end(); ++it)
	{
		if(lookup_interests(i.parent, *it).empty())
		{
			new_zones.insert(*it);
		}
	}

	if(m_interests.find(i.id) != m_interests.end())
	{
		// This is an already-open interest that is actually being altered.
		// Therefore, we need to delete the objects that the client can see
		// through this interest only.

		Interest previous_interest = m_interests[i.id];
		std::unordered_set<zone_t> killed_zones;

		for(auto it = previous_interest.zones.begin(); it != previous_interest.zones.end(); ++it)
		{
			if(lookup_interests(previous_interest.parent, *it).size() > 1)
			{
				// An interest other than the altered one can see this parent/zone,
				// so we don't care about it.
				continue;
			}

			// If we've gotten here: parent,*it is unique, so if the new interest
			// doesn't cover it, we add it to the killed zones.
			if(i.parent != previous_interest.parent || i.zones.find(*it) == i.zones.end())
			{
				killed_zones.insert(*it);
			}
		}

		// Now that we know what zones to kill, let's get to it:
		close_zones(previous_interest.parent, killed_zones);
	}
	m_interests[i.id] = i;

	if(new_zones.empty())
	{
		// We aren't requesting any new zones with this operation, so don't
		// bother firing off a State Server request. Instead, let the client
		// know we're already done:

		notify_interest_done(i.id, caller);
		handle_interest_done(i.id, context);

		return;
	}

	InterestOperation *iop = new InterestOperation(i.id, context, i.parent, new_zones, caller);

	uint32_t request_context = m_next_context++;
	m_pending_interests.insert(std::pair<uint32_t, InterestOperation*>(request_context, iop));

	DatagramPtr resp = Datagram::create();
	resp->add_server_header(i.parent, m_channel, STATESERVER_OBJECT_GET_ZONES_OBJECTS);
	resp->add_uint32(request_context);
	resp->add_doid(i.parent);
	resp->add_uint16(new_zones.size());
	for(auto it = new_zones.begin(); it != new_zones.end(); ++it)
	{
		resp->add_zone(*it);
		subscribe_channel(LOCATION2CHANNEL(i.parent, *it));
	}
	route_datagram(resp);
}

// remove_interest find each zone an interest which is not part of another interest and
// passes it to close_zones() to be removed from the client's visibility.
void Client::remove_interest(Interest &i, uint32_t context, channel_t caller)
{
	std::unordered_set<zone_t> killed_zones;

	for(auto it = i.zones.begin(); it != i.zones.end(); ++it)
	{
		if(lookup_interests(i.parent, *it).size() == 1)
		{
			// We're the only interest who can see this zone, so let's kill it.
			killed_zones.insert(*it);
		}
	}

	// Now that we know what zones to kill, let's get to it:
	close_zones(i.parent, killed_zones);

	notify_interest_done(i.id, caller);
	handle_interest_done(i.id, context);

	m_interests.erase(i.id);
}

// cloze_zones removes objects visible through the zones from the client and unsubscribes
// from the associated location channels for those objects.
void Client::close_zones(doid_t parent, const std::unordered_set<zone_t> &killed_zones)
{
	// Kill off all objects that are in the matched parent/zones:

	std::list<doid_t> to_remove;
	for(auto it = m_visible_objects.begin(); it != m_visible_objects.end(); ++it)
	{
		if(it->second.parent != parent)
		{
			// Object does not belong to the parent in question; ignore.
			continue;
		}

		if(killed_zones.find(it->second.zone) != killed_zones.end())
		{
			if(m_owned_objects.find(it->second.id) != m_owned_objects.end())
			{
				// Owned objects are always visible, ignore this object
				continue;
			}

			if(m_session_objects.find(it->second.id) != m_session_objects.end())
			{
				// This object is a session object. The client should be disconnected.
				send_disconnect(CLIENT_DISCONNECT_SESSION_OBJECT_DELETED,
				                "A session object has unexpectedly left interest.");
				return;
			}

			handle_remove_object(it->second.id);

			m_seen_objects.erase(it->second.id);
			m_historical_objects.insert(it->second.id);
			to_remove.push_back(it->second.id);
		}
	}

	for(auto it = to_remove.begin(); it != to_remove.end(); ++it)
	{
		m_visible_objects.erase(*it);
	}

	// Close all of the channels:
	for(auto it = killed_zones.begin(); it != killed_zones.end(); ++it)
	{
		unsubscribe_channel(LOCATION2CHANNEL(parent, *it));
	}
}

// is_historical_object returns true if the object was once visible to the client, but has
// since been deleted.  The return is still true even if the object has become visible again.
bool Client::is_historical_object(doid_t do_id)
{
	if(m_historical_objects.find(do_id) != m_historical_objects.end())
	{
		return true;
	}
	return false;
}

// send_disconnect must close any connections with a connected client;
// the given reason and error should be forwarded to the client.
// Client::send_disconnect can be called by subclasses to handle logging the event.
void Client::send_disconnect(uint16_t reason, const std::string &error_string, bool security)
{
	(security ? m_log->security() : m_log->error())
	        << "Ejecting client (" << reason << "): "
	        << error_string << std::endl;

	std::list<std::string> event;
	event.push_back(security ? "client-ejected-security" : "client-ejected");
	event.push_back(std::to_string((unsigned long long)reason));
	event.push_back(error_string);
	log_event(event);
}

// handle_datagram is the handler for datagrams received from the Astron cluster
void Client::handle_datagram(DatagramHandle, DatagramIterator &dgi)
{
	channel_t sender = dgi.read_channel();
	uint16_t msgtype = dgi.read_uint16();
	switch(msgtype)
	{
		case CLIENTAGENT_EJECT:
		{
			uint16_t reason = dgi.read_uint16();
			std::string error_string = dgi.read_string();
			send_disconnect(reason, error_string);
			return;
		}
		break;
		case CLIENTAGENT_DROP:
		{
			handle_drop();
			return;
		}
		break;
		case CLIENTAGENT_SET_STATE:
		{
			m_state = (ClientState)dgi.read_uint16();
		}
		break;
		case CLIENTAGENT_ADD_INTEREST:
		{
			uint32_t context = m_next_context++;

			Interest i;
			build_interest(dgi, false, i);
			handle_add_interest(i, context);
			add_interest(i, context, sender);
		}
		break;
		case CLIENTAGENT_ADD_INTEREST_MULTIPLE:
		{
			uint32_t context = m_next_context++;

			Interest i;
			build_interest(dgi, true, i);
			handle_add_interest(i, context);
			add_interest(i, context, sender);
		}
		break;
		case CLIENTAGENT_REMOVE_INTEREST:
		{
			uint32_t context = m_next_context++;

			uint16_t id = dgi.read_uint16();
			Interest &i = m_interests[id];
			handle_remove_interest(id, context);
			remove_interest(i, context, sender);
		}
		break;
		case CLIENTAGENT_SET_CLIENT_ID:
		{
			if(m_channel != m_allocated_channel)
			{
				unsubscribe_channel(m_channel);
			}

			m_channel = dgi.read_channel();
			subscribe_channel(m_channel);
		}
		break;
		case CLIENTAGENT_SEND_DATAGRAM:
		{
			Datagram forward;
			forward.add_data(dgi.read_string());
			forward_datagram(forward);
		}
		break;
		case CLIENTAGENT_OPEN_CHANNEL:
		{
			subscribe_channel(dgi.read_channel());
		}
		break;
		case CLIENTAGENT_CLOSE_CHANNEL:
		{
			unsubscribe_channel(dgi.read_channel());
		}
		break;
		case CLIENTAGENT_ADD_POST_REMOVE:
		{
			add_post_remove(dgi.read_datagram());
		}
		break;
		case CLIENTAGENT_CLEAR_POST_REMOVES:
		{
			clear_post_removes();
		}
		break;
		case CLIENTAGENT_DECLARE_OBJECT:
		{
			doid_t do_id = dgi.read_doid();
			uint16_t dc_id = dgi.read_uint16();

			if(m_declared_objects.find(do_id) != m_declared_objects.end())
			{
				m_log->warning() << "Received object declaration for previously declared object "
				                 << do_id << ".\n";
				return;
			}

			DeclaredObject obj;
			obj.id = do_id;
			obj.dcc = g_dcf->get_class_by_id(dc_id);
			m_declared_objects[do_id] = obj;
		}
		break;
		case CLIENTAGENT_UNDECLARE_OBJECT:
		{
			doid_t do_id = dgi.read_doid();

			if(m_declared_objects.find(do_id) == m_declared_objects.end())
			{
				m_log->warning() << "Received undeclare object for unknown object "
				                 << do_id << ".\n";
				return;
			}

			m_declared_objects.erase(do_id);
		}
		case CLIENTAGENT_SET_FIELDS_SENDABLE:
		{
			doid_t do_id = dgi.read_doid();
			uint16_t field_count = dgi.read_uint16();

			std::unordered_set<uint16_t> fields;
			for(unsigned int i = 0; i < field_count; ++i)
			{
				fields.insert(dgi.read_uint16());
			}
			m_fields_sendable[do_id] = fields;
		}
		break;
		case CLIENTAGENT_ADD_SESSION_OBJECT:
		{
			doid_t do_id = dgi.read_doid();
			if(m_session_objects.find(do_id) != m_session_objects.end())
			{
				m_log->warning() << "Received add session object for existing session object "
				                 << do_id << ".\n";
				return;
			}

			m_log->debug() << "Added session object with id " << do_id << ".\n";

			m_session_objects.insert(do_id);
		}
		break;
		case CLIENTAGENT_REMOVE_SESSION_OBJECT:
		{
			doid_t do_id = dgi.read_doid();

			if(m_session_objects.find(do_id) == m_session_objects.end())
			{
				m_log->warning() << "Received remove session object for non-session object "
				                 << do_id << ".\n";
				return;
			}

			m_log->debug() << "Removed session object with id " << do_id << ".\n";

			m_session_objects.erase(do_id);
		}
		break;
		case STATESERVER_OBJECT_SET_FIELD:
		{
			doid_t do_id = dgi.read_doid();
			if(!lookup_object(do_id))
			{
				m_log->warning() << "Received server-side field update for unknown object "
				                 << do_id << ".\n";
				return;
			}
			if(sender != m_channel)
			{
				uint16_t field_id = dgi.read_uint16();
				handle_set_field(do_id, field_id, dgi);
			}
		}
		break;
		case STATESERVER_OBJECT_DELETE_RAM:
		{
			doid_t do_id = dgi.read_doid();

			m_log->trace() << "Received DeleteRam for object with id " << do_id << "\n.";

			if(!lookup_object(do_id))
			{
				m_log->warning() << "Received server-side object delete for unknown object "
				                 << do_id << ".\n";
				return;
			}

			if(m_session_objects.find(do_id) != m_session_objects.end())
			{
				// We have to erase the object from our session_objects here, because
				// the object has already been deleted and we don't want it to be deleted
				// again in the client's destructor.
				m_session_objects.erase(do_id);
				send_disconnect(CLIENT_DISCONNECT_SESSION_OBJECT_DELETED,
				                "A session object has been unexpectedly deleted.");
				return;
			}

			if(m_seen_objects.find(do_id) != m_seen_objects.end())
			{
				handle_remove_object(do_id);
				m_seen_objects.erase(do_id);
			}

			if(m_owned_objects.find(do_id) != m_owned_objects.end())
			{
				handle_remove_ownership(do_id);
				m_owned_objects.erase(do_id);
			}

			m_historical_objects.insert(do_id);
			m_visible_objects.erase(do_id);
		}
		break;
		case STATESERVER_OBJECT_ENTER_OWNER_WITH_REQUIRED_OTHER:
        case STATESERVER_OBJECT_ENTER_OWNER_WITH_REQUIRED:
		{
			doid_t do_id = dgi.read_doid();
			doid_t parent = dgi.read_doid();
			zone_t zone = dgi.read_zone();
			uint16_t dc_id = dgi.read_uint16();
			m_owned_objects.insert(do_id);

			if(m_visible_objects.find(do_id) == m_visible_objects.end())
			{
				VisibleObject obj;
				obj.id = do_id;
				obj.parent = parent;
				obj.zone = zone;
				obj.dcc = g_dcf->get_class_by_id(dc_id);
				m_visible_objects[do_id] = obj;
			}

			handle_add_ownership(do_id, parent, zone, dc_id, dgi,
		                         msgtype == STATESERVER_OBJECT_ENTER_OWNER_WITH_REQUIRED_OTHER);
		}
		break;
<<<<<<< HEAD
=======
		case CLIENTAGENT_SET_CLIENT_ID:
		{
			if(m_channel != m_allocated_channel)
			{
				unsubscribe_channel(m_channel);
			}

			m_channel = dgi.read_channel();
			subscribe_channel(m_channel);
		}
		break;
		case CLIENTAGENT_SEND_DATAGRAM:
		{
			DatagramPtr forward = Datagram::create();
			forward->add_data(dgi.read_string());
			forward_datagram(forward);
		}
		break;
		case CLIENTAGENT_OPEN_CHANNEL:
		{
			subscribe_channel(dgi.read_channel());
		}
		break;
		case CLIENTAGENT_CLOSE_CHANNEL:
		{
			unsubscribe_channel(dgi.read_channel());
		}
		break;
		case CLIENTAGENT_ADD_POST_REMOVE:
		{
			add_post_remove(dgi.read_datagram());
		}
		break;
		case CLIENTAGENT_CLEAR_POST_REMOVES:
		{
			clear_post_removes();
		}
		break;
>>>>>>> fb27a41c
		case STATESERVER_OBJECT_ENTER_LOCATION_WITH_REQUIRED:
		case STATESERVER_OBJECT_ENTER_LOCATION_WITH_REQUIRED_OTHER:
		{
			doid_t do_id = dgi.read_doid();
			doid_t parent = dgi.read_doid();
			zone_t zone = dgi.read_zone();
			uint16_t dc_id = dgi.read_uint16();
			if(m_owned_objects.find(do_id) != m_owned_objects.end() ||
			        m_seen_objects.find(do_id) != m_seen_objects.end())
			{
				return;
			}
			if(m_visible_objects.find(do_id) == m_visible_objects.end())
			{
				VisibleObject obj;
				obj.id = do_id;
				obj.dcc = g_dcf->get_class_by_id(dc_id);
				obj.parent = parent;
				obj.zone = zone;
				m_visible_objects[do_id] = obj;
			}
			m_seen_objects.insert(do_id);

			handle_add_object(do_id, parent, zone, dc_id, dgi,
			                  msgtype == STATESERVER_OBJECT_ENTER_LOCATION_WITH_REQUIRED_OTHER);

			// TODO: This is a tad inefficient as it checks every pending interest.
			// In practice, there shouldn't be many add-interest operations active
			// at once, however.
			std::list<uint32_t> deferred_deletes;
			for(auto it = m_pending_interests.begin(); it != m_pending_interests.end(); ++it)
			{
				if(it->second->is_ready(m_visible_objects))
				{
					notify_interest_done(it->second);
					handle_interest_done(it->second->m_interest_id, it->second->m_client_context);
					deferred_deletes.push_back(it->first);
				}
			}
			for(auto it = deferred_deletes.begin(); it != deferred_deletes.end(); ++it)
			{
				m_pending_interests.erase(*it);
			}
		}
		break;
		case STATESERVER_OBJECT_GET_ZONES_COUNT_RESP:
		{
			uint32_t context = dgi.read_uint32();
			// using doid_t because <max_objects_in_zones> == <max_total_objects>
			doid_t count = dgi.read_doid();

			if(m_pending_interests.find(context) == m_pending_interests.end())
			{
				m_log->error() << "Received GET_ZONES_COUNT_RESP for unknown context "
				               << context << ".\n";
				return;
			}

			m_pending_interests[context]->store_total(count);

			if(m_pending_interests[context]->is_ready(m_visible_objects))
			{
				notify_interest_done(m_pending_interests[context]);
				handle_interest_done(m_pending_interests[context]->m_interest_id,
				                     m_pending_interests[context]->m_client_context);
				m_pending_interests.erase(context);
			}
		}
		break;
		case STATESERVER_OBJECT_CHANGING_LOCATION:
		{
			doid_t do_id = dgi.read_doid();
			doid_t n_parent = dgi.read_doid();
			zone_t n_zone = dgi.read_zone();
			dgi.skip(sizeof(doid_t) + sizeof(zone_t)); // don't care about the old location
			bool disable = true;
			for(auto it = m_interests.begin(); it != m_interests.end(); ++it)
			{
				Interest &i = it->second;
				for(auto it2 = i.zones.begin(); it2 != i.zones.end(); ++it2)
				{
					if(*it2 == n_zone)
					{
						disable = false;
						break;
					}
				}
			}

			if(m_visible_objects.find(do_id) != m_visible_objects.end())
			{
				m_visible_objects[do_id].parent = n_parent;
				m_visible_objects[do_id].zone = n_zone;
			}

			if(disable && m_owned_objects.find(do_id) == m_owned_objects.end())
			{
				if(m_session_objects.find(do_id) != m_session_objects.end())
				{
					send_disconnect(CLIENT_DISCONNECT_SESSION_OBJECT_DELETED,
					                "A session object has unexpectedly left interest.");
					return;
				}

				handle_remove_object(do_id);
				m_seen_objects.erase(do_id);
				m_historical_objects.insert(do_id);
				m_visible_objects.erase(do_id);
			}
			else
			{
				handle_change_location(do_id, n_parent, n_zone);
			}
		}
		break;
		case STATESERVER_OBJECT_CHANGING_OWNER:
		{
			doid_t do_id = dgi.read_doid();
			channel_t n_owner = dgi.read_channel();
			dgi.skip(sizeof(channel_t)); // don't care about the old owner

			if(n_owner == m_channel)
			{
				// We should already own this object, nothing changes and we
				// might get another enter_owner message.
				return;
			}

			if(m_owned_objects.find(do_id) == m_owned_objects.end())
			{
				m_log->error() << "Received ChangingOwner for unowned object with id "
				               << do_id << ".\n";
				return;
			}

			if(m_seen_objects.find(do_id) == m_seen_objects.end())
			{
				if(m_session_objects.find(do_id) != m_session_objects.end())
				{
					send_disconnect(CLIENT_DISCONNECT_SESSION_OBJECT_DELETED,
					                "A session object has unexpectedly left ownership.");
					return;
				}

				handle_remove_ownership(do_id);
				m_owned_objects.erase(do_id);
				m_historical_objects.insert(do_id);
				m_visible_objects.erase(do_id);
			}
		}
		break;
		default:
			m_log->error() << "Recv'd unknown server msgtype " << msgtype << "\n.";
	}
}

// notify_interest_done send a CLIENTAGENT_DONE_INTEREST_RESP to the
// interest operation's caller, if one has been set.
void Client::notify_interest_done(uint16_t interest_id, channel_t caller)
{
	if(caller == 0)
	{
		return;
	}

	Datagram resp;
	resp.add_server_header(caller, m_channel, CLIENTAGENT_DONE_INTEREST_RESP);
	resp.add_channel(m_channel);
	resp.add_uint16(interest_id);
	route_datagram(resp);
}

// notify_interest_done send a CLIENTAGENT_DONE_INTEREST_RESP to the
// interest operation's caller, if one has been set.
void Client::notify_interest_done(const InterestOperation* iop)
{
	if(iop->m_callers.size() == 0)
	{
		return;
	}

	Datagram resp;
	resp.add_server_header(iop->m_callers, m_channel, CLIENTAGENT_DONE_INTEREST_RESP);
	resp.add_channel(m_channel);
	resp.add_uint16(iop->m_interest_id);
	route_datagram(resp);
}

/* ========================== *
 *       HELPER CLASSES       *
 * ========================== */
InterestOperation::InterestOperation(uint16_t interest_id, uint32_t client_context, doid_t parent,
                                     std::unordered_set<zone_t> zones, channel_t caller) :
	m_interest_id(interest_id), m_client_context(client_context), m_parent(parent), m_zones(zones),
	m_callers(), m_has_total(false), m_total(0)
{
	m_callers.insert(m_callers.end(), caller);
}

bool InterestOperation::is_ready(const std::unordered_map<doid_t, VisibleObject> &visible_objects)
{
	if(!m_has_total)
	{
		return false;
	}

	uint32_t count = 0;
	for(auto it = visible_objects.begin(); it != visible_objects.end(); ++it)
	{
		const VisibleObject &obj = it->second;
		if(obj.parent == m_parent &&
		        (m_zones.find(obj.zone) != m_zones.end()))
		{
			count++;
		}
	}

	return count >= m_total;
}

void InterestOperation::store_total(doid_t total)
{
	if(!m_has_total)
	{
		m_total = total;
		m_has_total = true;
	}
}<|MERGE_RESOLUTION|>--- conflicted
+++ resolved
@@ -40,9 +40,8 @@
 		doid_t do_id = *m_session_objects.begin();
 		m_session_objects.erase(do_id);
 		m_log->debug() << "Client exited, deleting session object with id " << do_id << ".\n";
-		Datagram dg;
-		dg.add_server_header(do_id, m_channel, STATESERVER_OBJECT_DELETE_RAM);
-		dg.add_doid(do_id);
+		DatagramPtr dg = Datagram::create(do_id, m_channel, STATESERVER_OBJECT_DELETE_RAM);
+		dg->add_doid(do_id);
 		route_datagram(dg);
 	}
 }
@@ -383,8 +382,8 @@
 		break;
 		case CLIENTAGENT_SEND_DATAGRAM:
 		{
-			Datagram forward;
-			forward.add_data(dgi.read_string());
+			DatagramPtr forward = Datagram::create();
+			forward->add_data(dgi.read_string());
 			forward_datagram(forward);
 		}
 		break;
@@ -562,47 +561,6 @@
 		                         msgtype == STATESERVER_OBJECT_ENTER_OWNER_WITH_REQUIRED_OTHER);
 		}
 		break;
-<<<<<<< HEAD
-=======
-		case CLIENTAGENT_SET_CLIENT_ID:
-		{
-			if(m_channel != m_allocated_channel)
-			{
-				unsubscribe_channel(m_channel);
-			}
-
-			m_channel = dgi.read_channel();
-			subscribe_channel(m_channel);
-		}
-		break;
-		case CLIENTAGENT_SEND_DATAGRAM:
-		{
-			DatagramPtr forward = Datagram::create();
-			forward->add_data(dgi.read_string());
-			forward_datagram(forward);
-		}
-		break;
-		case CLIENTAGENT_OPEN_CHANNEL:
-		{
-			subscribe_channel(dgi.read_channel());
-		}
-		break;
-		case CLIENTAGENT_CLOSE_CHANNEL:
-		{
-			unsubscribe_channel(dgi.read_channel());
-		}
-		break;
-		case CLIENTAGENT_ADD_POST_REMOVE:
-		{
-			add_post_remove(dgi.read_datagram());
-		}
-		break;
-		case CLIENTAGENT_CLEAR_POST_REMOVES:
-		{
-			clear_post_removes();
-		}
-		break;
->>>>>>> fb27a41c
 		case STATESERVER_OBJECT_ENTER_LOCATION_WITH_REQUIRED:
 		case STATESERVER_OBJECT_ENTER_LOCATION_WITH_REQUIRED_OTHER:
 		{
@@ -768,10 +726,9 @@
 		return;
 	}
 
-	Datagram resp;
-	resp.add_server_header(caller, m_channel, CLIENTAGENT_DONE_INTEREST_RESP);
-	resp.add_channel(m_channel);
-	resp.add_uint16(interest_id);
+	DatagramPtr resp = Datagram::create(caller, m_channel, CLIENTAGENT_DONE_INTEREST_RESP);
+	resp->add_channel(m_channel);
+	resp->add_uint16(interest_id);
 	route_datagram(resp);
 }
 
@@ -784,10 +741,9 @@
 		return;
 	}
 
-	Datagram resp;
-	resp.add_server_header(iop->m_callers, m_channel, CLIENTAGENT_DONE_INTEREST_RESP);
-	resp.add_channel(m_channel);
-	resp.add_uint16(iop->m_interest_id);
+	DatagramPtr resp = Datagram::create(iop->m_callers, m_channel, CLIENTAGENT_DONE_INTEREST_RESP);
+	resp->add_channel(m_channel);
+	resp->add_uint16(iop->m_interest_id);
 	route_datagram(resp);
 }
 
