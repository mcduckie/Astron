--- conflicted
+++ resolved
@@ -25,7 +25,6 @@
 	ss << "Client Agent (" << bind_addr.get_rval(roleconfig) << ")";
 	m_log = new LogCategory("clientagent", ss.str());
 
-<<<<<<< HEAD
 	// Get DC Hash
 	const uint32_t config_hash = override_hash.get_rval(roleconfig);
 	if(config_hash > 0x0)
@@ -36,9 +35,9 @@
 	{
 		m_hash = dclass::legacy_hash(g_dcf);
 	}
-=======
+
+	// Set Client config
 	m_clientconfig = roleconfig["client"];
->>>>>>> 7a41ff7b
 
 	//Initialize the network
 	std::string str_ip = bind_addr.get_rval(m_roleconfig);
