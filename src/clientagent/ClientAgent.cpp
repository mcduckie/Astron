#include "ClientAgent.h"
#include "ClientFactory.h"

#include <boost/bind.hpp>

#include "core/global.h"
#include "core/RoleFactory.h"

using boost::asio::ip::tcp;

static ConfigVariable<std::string> bind_addr("bind", "0.0.0.0:7198");
static ConfigVariable<std::string> client_type("client/type", "libastron");
static ConfigVariable<std::string> server_version("version", "dev");
static ConfigVariable<channel_t> min_channel("channels/min", INVALID_CHANNEL);
static ConfigVariable<channel_t> max_channel("channels/max", INVALID_CHANNEL);

ClientAgent::ClientAgent(RoleConfig roleconfig) : Role(roleconfig), m_acceptor(NULL),
	m_client_type(client_type.get_rval(roleconfig)),
	m_server_version(server_version.get_rval(roleconfig)),
	m_ct(min_channel.get_rval(roleconfig), max_channel.get_rval(roleconfig))
{
	std::stringstream ss;
	ss << "Client Agent (" << bind_addr.get_rval(roleconfig) << ")";
	m_log = new LogCategory("clientagent", ss.str());

	m_clientconfig = roleconfig["client"];

	//Initialize the network
	std::string str_ip = bind_addr.get_rval(m_roleconfig);
	std::string str_port = str_ip.substr(str_ip.find(':', 0) + 1, std::string::npos);
	str_ip = str_ip.substr(0, str_ip.find(':', 0));
	tcp::resolver resolver(io_service);
	tcp::resolver::query query(str_ip, str_port);
	tcp::resolver::iterator it = resolver.resolve(query);
	m_acceptor = new tcp::acceptor(io_service, *it, true);

	start_accept();
}

ClientAgent::~ClientAgent()
{
	delete m_log;
}

// start_accept waits for a new client connection and calls handle_accept when received.
void ClientAgent::start_accept()
{
	tcp::socket *socket = new tcp::socket(io_service);
	tcp::endpoint peerEndpoint;
	m_acceptor->async_accept(*socket, boost::bind(&ClientAgent::handle_accept,
	                         this, socket, boost::asio::placeholders::error));
}

// handle_accepts generates a new Client object from a connection, then calls start_accept.
void ClientAgent::handle_accept(tcp::socket *socket, const boost::system::error_code &ec)
{
	boost::asio::ip::tcp::endpoint remote;
	try
	{
		remote = socket->remote_endpoint();
	}
	catch (std::exception &e)
	{
		// A client might disconnect immediately after connecting.
		// If this happens, do nothing. Resolves #122.
		// N.B. due to a Boost.Asio bug, the socket will (may?) still have
		// is_open() == true, so we just catch the exception on remote_endpoint
		// instead.
		start_accept();
		return;
	}
	m_log->debug() << "Got an incoming connection from "
	               << remote.address() << ":" << remote.port() << std::endl;
<<<<<<< HEAD
	ClientFactory::singleton.instantiate_client(m_client_type, m_clientconfig, this, socket);
=======
	ClientFactory::singleton().instantiate_client(m_client_type, this, socket);
>>>>>>> 9fdddc93
	start_accept();
}

// handle_datagram handles Datagrams received from the message director.
void ClientAgent::handle_datagram(Datagram &in_dg, DatagramIterator &dgi)
{
}

static RoleFactoryItem<ClientAgent> ca_fact("clientagent");



/* ========================== *
 *       HELPER CLASSES       *
 * ========================== */
ChannelTracker::ChannelTracker(channel_t min, channel_t max) : m_next(min), m_max(max),
	m_unused_channels()
{
}

channel_t ChannelTracker::alloc_channel()
{
	if(m_next <= m_max)
	{
		return m_next++;
	}
	else
	{
		if(!m_unused_channels.empty())
		{
			channel_t c = m_unused_channels.front();
			m_unused_channels.pop();
			return c;
		}
	}
	return 0;
}

void ChannelTracker::free_channel(channel_t channel)
{
	m_unused_channels.push(channel);
}<|MERGE_RESOLUTION|>--- conflicted
+++ resolved
@@ -71,11 +71,9 @@
 	}
 	m_log->debug() << "Got an incoming connection from "
 	               << remote.address() << ":" << remote.port() << std::endl;
-<<<<<<< HEAD
-	ClientFactory::singleton.instantiate_client(m_client_type, m_clientconfig, this, socket);
-=======
-	ClientFactory::singleton().instantiate_client(m_client_type, this, socket);
->>>>>>> 9fdddc93
+
+	ClientFactory::singleton().instantiate_client(m_client_type, m_clientconfig, this, socket);
+
 	start_accept();
 }
 
