--- conflicted
+++ resolved
@@ -203,14 +203,8 @@
 		m_log->fatal() << "Could not bind listening port: "
 		               << bind_addr.get_val() << std::endl;
 		m_log->fatal() << "Error code: " << ec.value()
-<<<<<<< HEAD
-		               << "(" << ec.category().message(ec.value()) << ")"
-		               << std::endl;
+		               << "(" << ec.category().message(ec.value()) << ")\n";
 		astron_shutdown(1);
-=======
-		               << "(" << ec.category().message(ec.value()) << ")\n";
-		exit(1);
->>>>>>> a05cffc6
 	}
 	m_net_acceptor->start();
 }
