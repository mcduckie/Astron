--- conflicted
+++ resolved
@@ -6,8 +6,8 @@
 bool is_not_reserved_doid(const doid_t& id);
 bool is_not_invalid_channel(const channel_t& c);
 bool is_not_reserved_channel(const channel_t& c);
-<<<<<<< HEAD
 bool is_boolean_keyword(const std::string& str);
+bool is_valid_ip_address(const std::string& addr);
 
 class BooleanValueConstraint : public RawConfigConstraint<bool>
 {
@@ -18,9 +18,6 @@
 		{
 		}
 };
-=======
-bool is_valid_ip_address(const std::string& addr);
->>>>>>> 51950d08
 
 class InvalidDoidConstraint : public ConfigConstraint<doid_t>
 {
