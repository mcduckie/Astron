#pragma once
#include "types.h"

/* Message boolean macros */
#define SUCCESS 1
#define FAILURE 0

/* Defined context values */
const uint32_t STATESERVER_CONTEXT_WAKE_CHILDREN = 1001;

/* Msgtype limits enum */
enum MsgtypeRanges {
    // Control range
    CONTROL_MSGTYPE_MIN = 9000,
    CONTROL_MSGTYPE_MAX = 9999,
    // ClientAgent range
    CLIENTAGENT_MSGTYPE_MIN = 1000,
    CLIENTAGENT_MSGTYPE_MAX = 1999,
    // StateServer range
    STATESERVER_MSGTYPE_MIN = 2000,
    STATESERVER_MSGTYPE_MAX = 2999,
    // DatabaseServer range
    DBSERVER_MSGTYPE_MIN = 3000,
    DBSERVER_MSGTYPE_MAX = 3999,
};

/* Message type definitions */
enum MessageTypes {
    // Reserved
    RESERVED_MSG_TYPE = 0,

<<<<<<< HEAD
	// Control messages
	CONTROL_ADD_CHANNEL       = 9000,
	CONTROL_REMOVE_CHANNEL    = 9001,
	CONTROL_ADD_RANGE         = 9002,
	CONTROL_REMOVE_RANGE      = 9003,
	CONTROL_ADD_POST_REMOVE   = 9010,
	CONTROL_CLEAR_POST_REMOVE = 9011,
	CONTROL_SET_CON_NAME      = 9012,
	CONTROL_SET_CON_URL       = 9013,
	CONTROL_LOG_MESSAGE       = 9014,
=======
    // Control messages
    CONTROL_ADD_CHANNEL       = 9000,
    CONTROL_REMOVE_CHANNEL    = 9001,
    CONTROL_ADD_RANGE         = 9002,
    CONTROL_REMOVE_RANGE      = 9003,
    CONTROL_ADD_POST_REMOVE   = 9010,
    CONTROL_CLEAR_POST_REMOVE = 9011,
    CONTROL_SET_CON_NAME      = 9012,
    CONTROL_SET_CON_URL       = 9013,
>>>>>>> 848cb56d

    // ClientAgent messages
    CLIENTAGENT_SET_STATE             = 1000,
    CLIENTAGENT_SET_CLIENT_ID         = 1001,
    CLIENTAGENT_SEND_DATAGRAM         = 1002,
    CLIENTAGENT_EJECT                 = 1004,
    CLIENTAGENT_DROP                  = 1005,
    CLIENTAGENT_DECLARE_OBJECT        = 1010,
    CLIENTAGENT_UNDECLARE_OBJECT      = 1011,
    CLIENTAGENT_ADD_SESSION_OBJECT    = 1012,
    CLIENTAGENT_REMOVE_SESSION_OBJECT = 1013,
    CLIENTAGENT_SET_FIELDS_SENDABLE   = 1014,
    CLIENTAGENT_OPEN_CHANNEL          = 1100,
    CLIENTAGENT_CLOSE_CHANNEL         = 1101,
    CLIENTAGENT_ADD_POST_REMOVE       = 1110,
    CLIENTAGENT_CLEAR_POST_REMOVES    = 1111,
    CLIENTAGENT_ADD_INTEREST          = 1200,
    CLIENTAGENT_ADD_INTEREST_MULTIPLE = 1201,
    CLIENTAGENT_REMOVE_INTEREST       = 1203,
    CLIENTAGENT_DONE_INTEREST_RESP    = 1204,

    // StateServer control messages
    STATESERVER_CREATE_OBJECT_WITH_REQUIRED       = 2000,
    STATESERVER_CREATE_OBJECT_WITH_REQUIRED_OTHER = 2001,
    STATESERVER_DELETE_AI_OBJECTS                 = 2009,
    // StateServer object messages
    STATESERVER_OBJECT_GET_FIELD         = 2010,
    STATESERVER_OBJECT_GET_FIELD_RESP    = 2011,
    STATESERVER_OBJECT_GET_FIELDS        = 2012,
    STATESERVER_OBJECT_GET_FIELDS_RESP   = 2013,
    STATESERVER_OBJECT_GET_ALL           = 2014,
    STATESERVER_OBJECT_GET_ALL_RESP      = 2015,
    STATESERVER_OBJECT_SET_FIELD         = 2020,
    STATESERVER_OBJECT_SET_FIELDS        = 2021,
    STATESERVER_OBJECT_DELETE_FIELD_RAM  = 2030,
    STATESERVER_OBJECT_DELETE_FIELDS_RAM = 2031,
    STATESERVER_OBJECT_DELETE_RAM        = 2032,
    // StateServer visibility messages
    STATESERVER_OBJECT_SET_LOCATION                       = 2040,
    STATESERVER_OBJECT_CHANGING_LOCATION                  = 2041,
    STATESERVER_OBJECT_ENTER_LOCATION_WITH_REQUIRED       = 2042,
    STATESERVER_OBJECT_ENTER_LOCATION_WITH_REQUIRED_OTHER = 2043,
    STATESERVER_OBJECT_GET_LOCATION                       = 2044,
    STATESERVER_OBJECT_GET_LOCATION_RESP                  = 2045,
    STATESERVER_OBJECT_SET_AI                             = 2050,
    STATESERVER_OBJECT_CHANGING_AI                        = 2051,
    STATESERVER_OBJECT_ENTER_AI_WITH_REQUIRED             = 2052,
    STATESERVER_OBJECT_ENTER_AI_WITH_REQUIRED_OTHER       = 2053,
    STATESERVER_OBJECT_GET_AI                             = 2054,
    STATESERVER_OBJECT_GET_AI_RESP                        = 2055,
    STATESERVER_OBJECT_SET_OWNER                          = 2060,
    STATESERVER_OBJECT_CHANGING_OWNER                     = 2061,
    STATESERVER_OBJECT_ENTER_OWNER_WITH_REQUIRED          = 2062,
    STATESERVER_OBJECT_ENTER_OWNER_WITH_REQUIRED_OTHER    = 2063,
    STATESERVER_OBJECT_GET_OWNER                          = 2064,
    STATESERVER_OBJECT_GET_OWNER_RESP                     = 2065,
    // StateServer parent-method messages
    STATESERVER_OBJECT_GET_ZONE_OBJECTS     = 2100,
    STATESERVER_OBJECT_GET_ZONES_OBJECTS    = 2102,
    STATESERVER_OBJECT_GET_CHILDREN         = 2104,
    STATESERVER_OBJECT_GET_ZONE_COUNT       = 2110,
    STATESERVER_OBJECT_GET_ZONE_COUNT_RESP  = 2111,
    STATESERVER_OBJECT_GET_ZONES_COUNT      = 2112,
    STATESERVER_OBJECT_GET_ZONES_COUNT_RESP = 2113,
    STATESERVER_OBJECT_GET_CHILD_COUNT      = 2114,
    STATESERVER_OBJECT_GET_CHILD_COUNT_RESP = 2115,
    STATESERVER_OBJECT_DELETE_ZONE          = 2120,
    STATESERVER_OBJECT_DELETE_ZONES         = 2122,
    STATESERVER_OBJECT_DELETE_CHILDREN      = 2124,
    // DBSS object messages
    DBSS_OBJECT_ACTIVATE_WITH_DEFAULTS       = 2200,
    DBSS_OBJECT_ACTIVATE_WITH_DEFAULTS_OTHER = 2201,
    DBSS_OBJECT_GET_ACTIVATED                = 2207,
    DBSS_OBJECT_GET_ACTIVATED_RESP           = 2208,
    DBSS_OBJECT_DELETE_FIELD_RAM             = 2230,
    DBSS_OBJECT_DELETE_FIELDS_RAM            = 2231,
    DBSS_OBJECT_DELETE_DISK                  = 2232,

    // DatabaseServer messages
    DBSERVER_CREATE_OBJECT                    = 3000,
    DBSERVER_CREATE_OBJECT_RESP               = 3001,
    DBSERVER_OBJECT_GET_FIELD                 = 3010,
    DBSERVER_OBJECT_GET_FIELD_RESP            = 3011,
    DBSERVER_OBJECT_GET_FIELDS                = 3012,
    DBSERVER_OBJECT_GET_FIELDS_RESP           = 3013,
    DBSERVER_OBJECT_GET_ALL                   = 3014,
    DBSERVER_OBJECT_GET_ALL_RESP              = 3015,
    DBSERVER_OBJECT_SET_FIELD                 = 3020,
    DBSERVER_OBJECT_SET_FIELDS                = 3021,
    DBSERVER_OBJECT_SET_FIELD_IF_EQUALS       = 3022,
    DBSERVER_OBJECT_SET_FIELD_IF_EQUALS_RESP  = 3023,
    DBSERVER_OBJECT_SET_FIELDS_IF_EQUALS      = 3024,
    DBSERVER_OBJECT_SET_FIELDS_IF_EQUALS_RESP = 3025,
    DBSERVER_OBJECT_SET_FIELD_IF_EMPTY        = 3026,
    DBSERVER_OBJECT_SET_FIELD_IF_EMPTY_RESP   = 3027,
    DBSERVER_OBJECT_DELETE_FIELD              = 3030,
    DBSERVER_OBJECT_DELETE_FIELDS             = 3031,
    DBSERVER_OBJECT_DELETE                    = 3032,
};<|MERGE_RESOLUTION|>--- conflicted
+++ resolved
@@ -29,18 +29,6 @@
     // Reserved
     RESERVED_MSG_TYPE = 0,
 
-<<<<<<< HEAD
-	// Control messages
-	CONTROL_ADD_CHANNEL       = 9000,
-	CONTROL_REMOVE_CHANNEL    = 9001,
-	CONTROL_ADD_RANGE         = 9002,
-	CONTROL_REMOVE_RANGE      = 9003,
-	CONTROL_ADD_POST_REMOVE   = 9010,
-	CONTROL_CLEAR_POST_REMOVE = 9011,
-	CONTROL_SET_CON_NAME      = 9012,
-	CONTROL_SET_CON_URL       = 9013,
-	CONTROL_LOG_MESSAGE       = 9014,
-=======
     // Control messages
     CONTROL_ADD_CHANNEL       = 9000,
     CONTROL_REMOVE_CHANNEL    = 9001,
@@ -50,7 +38,7 @@
     CONTROL_CLEAR_POST_REMOVE = 9011,
     CONTROL_SET_CON_NAME      = 9012,
     CONTROL_SET_CON_URL       = 9013,
->>>>>>> 848cb56d
+    CONTROL_LOG_MESSAGE       = 9014,
 
     // ClientAgent messages
     CLIENTAGENT_SET_STATE             = 1000,
