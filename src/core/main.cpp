#include "global.h"
#include "shutdown.h"
#include "RoleFactory.h"
#include "config/constraints.h"
#include "dclass/file/read.h"
#include "dclass/dc/Class.h"
using dclass::Class;

#include <boost/filesystem.hpp>
#include <cstring>
#include <string>  // std::string
#include <vector>  // std::vector
#include <fstream> // std::ifstream
using namespace std;

static LogCategory mainlog("main", "Main");

static ConfigGroup general_config("general");
static ConfigVariable<vector<string> > dc_files("dc_files", vector<string>(), general_config);
static ConfigVariable<string> eventlogger_addr("eventlogger", "", general_config);
static ValidAddressConstraint valid_eventlogger_addr(eventlogger_addr);

static ConfigList uberdogs_config("uberdogs");
static ConfigVariable<doid_t> uberdog_id("id", INVALID_DO_ID, uberdogs_config);
static ConfigVariable<string> uberdog_class("class", "", uberdogs_config);
static ConfigVariable<bool> uberdog_anon("anonymous", false, uberdogs_config);
static InvalidDoidConstraint id_not_invalid(uberdog_id);
static ReservedDoidConstraint id_not_reserved(uberdog_id);
static BooleanValueConstraint anonymous_is_boolean(uberdog_anon);

static void printHelp(ostream &s);
static void printCompiledOptions(ostream &s);

int main(int argc, char *argv[])
{
	string cfg_file;

#ifdef WIN32
	bool prettyPrint = false;
#else
	bool prettyPrint = true;
#endif

	int config_arg_index = -1;
	cfg_file = "astrond.yml";
	LogSeverity sev = g_logger->get_min_severity();
	for(int i = 1; i < argc; i++)
	{
		if((strcmp(argv[i], "--log") == 0 || strcmp(argv[i], "-L") == 0) && i + 1 < argc)
		{
			delete g_logger;
			g_logger = new Logger(argv[++i], sev);
		}
		else if((strcmp(argv[i], "--loglevel") == 0 || strcmp(argv[i], "-l") == 0) && i + 1 < argc)
		{
			string llstr(argv[++i]);
			if(llstr == "packet")
			{
				sev = LSEVERITY_PACKET;
				g_logger->set_min_severity(sev);
			}
			else if(llstr == "trace")
			{
				sev = LSEVERITY_TRACE;
				g_logger->set_min_severity(sev);
			}
			else if(llstr == "debug")
			{
				sev = LSEVERITY_DEBUG;
				g_logger->set_min_severity(sev);
			}
			else if(llstr == "info")
			{
				sev = LSEVERITY_INFO;
				g_logger->set_min_severity(sev);
			}
			else if(llstr == "warning")
			{
				sev = LSEVERITY_INFO;
				g_logger->set_min_severity(sev);
			}
			else if(llstr == "security")
			{
				sev = LSEVERITY_SECURITY;
				g_logger->set_min_severity(sev);
			}
			else if(llstr != "error" && llstr != "fatal")
			{
				cerr << "Unknown log-level \"" << llstr << "\"." << endl;
				printHelp(cerr);
				return 1;
			}
		}
		else if(strcmp(argv[i], "--pretty") == 0 || strcmp(argv[i], "-p") == 0)
		{
			prettyPrint = true;
		}
		else if(strcmp(argv[i], "--boring") == 0 || strcmp(argv[i], "-b") == 0)
		{
			prettyPrint = false;
		}
		else if(strcmp(argv[i], "--help") == 0 || strcmp(argv[i], "-h") == 0)
		{
			printHelp(cout);
			return 0;
		}
        else if(strcmp(argv[i], "--version") == 0 || strcmp(argv[i], "-v") == 0)
        {
             cout << "A Server Technology for Realtime Object Networking (Astron)\n"
                     "http://github.com/astron/astron\n"

#ifdef GIT_SHA1
            "Revision: " << GIT_SHA1 << "\n"
#else
            "Revision: NOT-IN-GIT\n"
#endif
            "Compiled at " << __TIME__ << " on " << __DATE__ << endl;

            printCompiledOptions(cout);

<<<<<<< HEAD
            return 0;
=======
            exit(0);
>>>>>>> 89ad9380
        }
		else if(argv[i][0] == '-')
		{
			cerr << "Unrecognized option \"" << string(argv[i]) << "\".\n";
			printHelp(cerr);
			return 1;
		}
		else
		{
			if(config_arg_index != -1)
			{
				cerr << "Recieved additional positional argument \""
				     << string(argv[i]) << "\" but can only accept one."
				     << "\n  First positional: \""
				     << string(argv[config_arg_index]) << "\".\n";
			}
			else
			{
				config_arg_index = i;
			}
		}
	}

	g_logger->set_color_enabled(prettyPrint);

	if(config_arg_index != -1)
	{
		string filename = "";
		cfg_file = argv[config_arg_index];

		try
		{
			// seperate path
			boost::filesystem::path p(cfg_file);
			boost::filesystem::path dir = p.parent_path();
			filename = p.filename().string();
			string dir_str = dir.string();

			// change directory
			if(!dir_str.empty())
			{
				boost::filesystem::current_path(dir_str);
			}
		}
		catch(const boost::filesystem::filesystem_error&)
		{
			mainlog.fatal() << "Could not change working directory to config directory.\n";
			return 1;
		}

		cfg_file = filename;
	}

	mainlog.info() << "Loading configuration file...\n";


	ifstream file(cfg_file.c_str());
	if(!file.is_open())
	{
		mainlog.fatal() << "Failed to open configuration file \"" << cfg_file << "\".\n";
		return 1;
	}

	if(!g_config->load(file))
	{
		mainlog.fatal() << "Errors parsing YAML configuration file \"" << cfg_file << "\"!\n";
		return 1;
	}
	file.close();

	if(!ConfigGroup::root().validate(g_config->copy_node()))
	{
		mainlog.fatal() << "Configuration file contains errors.\n";
		return 1;
	}

	dclass::File* dcf = new dclass::File();
	dcf->add_keyword("required");
	dcf->add_keyword("ram");
	dcf->add_keyword("db");
	dcf->add_keyword("broadcast");
	dcf->add_keyword("clrecv");
	dcf->add_keyword("clsend");
	dcf->add_keyword("ownsend");
	dcf->add_keyword("ownrecv");
	dcf->add_keyword("airecv");
	vector<string> dc_file_names = dc_files.get_val();
	for(auto it = dc_file_names.begin(); it != dc_file_names.end(); ++it)
	{
		bool ok = dclass::append(dcf, *it);
		if(!ok)
		{
			mainlog.fatal() << "Could not read DC file " << *it << endl;
			return 1;
		}
	}
	g_dcf = dcf;

	// Now hook up our speciailize signal handler
	astron_handle_signals();

	try
	{
		// Initialize configured MessageDirector
		MessageDirector::singleton.init_network();
		g_eventsender.init(eventlogger_addr.get_val());

		// Load uberdog metadata from configuration
		ConfigNode udnodes = g_config->copy_node()["uberdogs"];
		if(!udnodes.IsNull())
		{
			for(auto it = udnodes.begin(); it != udnodes.end(); ++it)
			{
				ConfigNode udnode = *it;
				Uberdog ud;

				// Get the uberdog's class
				const Class* dcc = g_dcf->get_class_by_name(udnode["class"].as<std::string>());
				if(!dcc)
				{
					// Make sure it exists
					mainlog.fatal() << "For uberdog " << udnode["id"].as<doid_t>()
									<< " Distributed class " << udnode["class"].as<std::string>()
					                << " does not exist!" << std::endl;
					return 1;
				}

				// Setup uberdog
				ud.dcc = dcc;
				ud.anonymous = udnode["anonymous"].as<bool>();
				g_uberdogs[udnode["id"].as<doid_t>()] = ud;
			}
		}

		// Initialize configured roles
		ConfigNode node = g_config->copy_node();
		node = node["roles"];
		for(auto it = node.begin(); it != node.end(); ++it)
		{
			RoleFactory::singleton().instantiate_role((*it)["type"].as<std::string>(), *it);
		}
	}
	// This exception is propogated if astron_shutdown is called
	catch(const ShutdownException& e)
	{
		return e.exit_code();
	}

	// Run the main event loop
	int exit_code = 0;
	try
	{
		io_service.run();
	}

	// This exception is propogated if astron_shutdown is called
	catch(const ShutdownException& e)
	{
		exit_code = e.exit_code();
	}

	// Catch any other exception that propogates
	catch(const exception &e)
	{
		mainlog.fatal() << "Uncaught exception from the main event loop: "
		                << e.what() << endl;
		return 1;
	}

	return exit_code;
}

// printHelp outputs the cli help-text to the given stream.
void printHelp(ostream &s)
{
	s << "Usage:    astrond [options]... [CONFIG_FILE]\n"
	     "\n"
	     "Astrond is a distributed server daemon.\n"
	     "By default Astron looks for a configuration file in the current\n"
	     "working directory as \"astrond.yml\".  A different config file path\n"
	     "can be specified as a positional argument.\n"
	     "\n"
	     "-h, --help      Print this help dialog.\n"
         "-v, --version   Print Version, Module and Compilation Information\n"
	     "-L, --log       Specify a file to write log messages to.\n"
		 "-p, --pretty    Enables colored pretty printing. \n"
		 "-b, --boring    Disables colored pretty printing. \n"
	     "-l, --loglevel  Specify the minimum log level that should be logged;\n"
	     "                  Security, Error, and Fatal will always be logged;\n"
#ifdef ASTRON_DEBUG_MESSAGES
	     "                (available): packet, trace, debug, info, warning, security\n"
#else
	     "                (available): info, warning, security\n"
	     "                (unavailable): packet, trace, debug\n"
	     "                        [build with -DCMAKE_BUILD_TYPE=Debug]\n"
#endif
         "\n"
         "Example:\n"
         "    astrond /tmp/my_config_file.yaml\n"
         "\n";
	s.flush();
}

void printCompiledOptions(ostream &s)
{
    s << "Compilation options: "

//If on, datagrams and dclass fields will use 32-bit length tags instead of 16-bit.
#ifdef ASTRON_32BIT_DATAGRAMS
    "32-bit length tag Datagrams, "
#else
    "16-bit length tag Datagrams, "
#endif

//If on, channels will be 128-bit and doids and zones will be 64-bit (instead of 64/32).
#ifdef ASTRON_128BIT_CHANNELS
    "128-bit channel space, 64-bit distributed object id's, 64-bit zones"
#else
    "64-bit channel space, 32-bit distributed object id's, 32-bit zones"
#endif
    <<"\n";

    //Now print what parts are compiled in.
    s << "Components: "
#ifdef BUILD_STATESERVER
    "State Server "
    #ifdef BUILD_STATESERVER_DBSS
        "(With DBSS capablities)"
    #endif //End DBSS
    ", "
#endif //End SS

#ifdef BUILD_EVENTLOGGER
    "Event Logger, "
#endif

#ifdef BUILD_CLIENTAGENT
    "Client Agent, "
#endif

#ifdef BUILD_DBSERVER
    "Database "

    #ifdef BUILD_DB_YAML
        "(With YAML Support) "
    #endif //End DB_YAML

    #ifdef BUILD_DB_SQL
        "(With SQL DB Support) "
    #endif //End DB_SQL

#endif //End DBSERVER
    "\n";



}<|MERGE_RESOLUTION|>--- conflicted
+++ resolved
@@ -118,11 +118,7 @@
 
             printCompiledOptions(cout);
 
-<<<<<<< HEAD
             return 0;
-=======
-            exit(0);
->>>>>>> 89ad9380
         }
 		else if(argv[i][0] == '-')
 		{
