--- conflicted
+++ resolved
@@ -223,198 +223,26 @@
         for(auto it = node.begin(); it != node.end(); ++it) {
             RoleFactory::singleton().instantiate_role((*it)["type"].as<std::string>(), *it);
         }
-<<<<<<< HEAD
-		else if(argv[i][0] == '-')
-		{
-			cerr << "Unrecognized option \"" << string(argv[i]) << "\".\n";
-			printHelp(cerr);
-			return 1;
-		}
-		else
-		{
-			if(config_arg_index != -1)
-			{
-				cerr << "Recieved additional positional argument \""
-				     << string(argv[i]) << "\" but can only accept one."
-				     << "\n  First positional: \""
-				     << string(argv[config_arg_index]) << "\".\n";
-			}
-			else
-			{
-				config_arg_index = i;
-			}
-		}
-	}
-
-	g_logger->set_color_enabled(prettyPrint);
-
-	if(config_arg_index != -1)
-	{
-		string filename = "";
-		cfg_file = argv[config_arg_index];
-
-		try
-		{
-			// seperate path
-			boost::filesystem::path p(cfg_file);
-			boost::filesystem::path dir = p.parent_path();
-			filename = p.filename().string();
-			string dir_str = dir.string();
-
-			// change directory
-			if(!dir_str.empty())
-			{
-				boost::filesystem::current_path(dir_str);
-			}
-		}
-		catch(const boost::filesystem::filesystem_error&)
-		{
-			mainlog.fatal() << "Could not change working directory to config directory.\n";
-			return 1;
-		}
-
-		cfg_file = filename;
-	}
-
-	mainlog.info() << "Loading configuration file...\n";
-
-
-	ifstream file(cfg_file.c_str());
-	if(!file.is_open())
-	{
-		mainlog.fatal() << "Failed to open configuration file \"" << cfg_file << "\".\n";
-		return 1;
-	}
-
-	if(!g_config->load(file))
-	{
-		mainlog.fatal() << "Errors parsing YAML configuration file \"" << cfg_file << "\"!\n";
-		return 1;
-	}
-	file.close();
-
-	if(!ConfigGroup::root().validate(g_config->copy_node()))
-	{
-		mainlog.fatal() << "Configuration file contains errors.\n";
-		return 1;
-	}
-
-	dclass::File* dcf = new dclass::File();
-	dcf->add_keyword("required");
-	dcf->add_keyword("ram");
-	dcf->add_keyword("db");
-	dcf->add_keyword("broadcast");
-	dcf->add_keyword("clrecv");
-	dcf->add_keyword("clsend");
-	dcf->add_keyword("ownsend");
-	dcf->add_keyword("ownrecv");
-	dcf->add_keyword("airecv");
-	vector<string> dc_file_names = dc_files.get_val();
-	for(auto it = dc_file_names.begin(); it != dc_file_names.end(); ++it)
-	{
-		bool ok = dclass::append(dcf, *it);
-		if(!ok)
-		{
-			mainlog.fatal() << "Could not read DC file " << *it << endl;
-			return 1;
-		}
-	}
-	g_dcf = dcf;
-
-	// Now hook up our speciailize signal handler
-	astron_handle_signals();
-
-	try
-	{
-		// Initialize configured MessageDirector
-		MessageDirector::singleton.init_network();
-		g_eventsender.init(eventlogger_addr.get_val());
-
-		// Load uberdog metadata from configuration
-		ConfigNode udnodes = g_config->copy_node()["uberdogs"];
-		if(!udnodes.IsNull())
-		{
-			for(auto it = udnodes.begin(); it != udnodes.end(); ++it)
-			{
-				ConfigNode udnode = *it;
-				Uberdog ud;
-
-				// Get the uberdog's class
-				const Class* dcc = g_dcf->get_class_by_name(udnode["class"].as<std::string>());
-				if(!dcc)
-				{
-					// Make sure it exists
-					mainlog.fatal() << "For uberdog " << udnode["id"].as<doid_t>()
-									<< " Distributed class " << udnode["class"].as<std::string>()
-					                << " does not exist!" << std::endl;
-					return 1;
-				}
-
-				// Setup uberdog
-				ud.dcc = dcc;
-				ud.anonymous = udnode["anonymous"].as<bool>();
-				g_uberdogs[udnode["id"].as<doid_t>()] = ud;
-			}
-		}
-
-		// Initialize configured roles
-		ConfigNode node = g_config->copy_node();
-		node = node["roles"];
-		for(auto it = node.begin(); it != node.end(); ++it)
-		{
-			RoleFactory::singleton().instantiate_role((*it)["type"].as<std::string>(), *it);
-		}
-	}
-	// This exception is propogated if astron_shutdown is called
-	catch(const ShutdownException& e)
-	{
-		return e.exit_code();
-	}
-
-    if(web_addr.get_val().length())
-    {
-        std::string web_addr_str = web_addr.get_val();
-
-        std::vector<std::string> webAddressPort;
-        boost::split(webAddressPort, web_addr_str, boost::is_any_of(":"));
-
-        string webPort = "80";
-
-        if(webAddressPort.size() > 1)
-        {
-            webPort = webAddressPort[1];
-        }
-
-        HTTPServer httpServer (webAddressPort[0], webPort, web_path.get_val());
-    }
-
-	// Run the main event loop
-	int exit_code = 0;
-	try
-	{
-		io_service.run();
-	}
-
-	// This exception is propogated if astron_shutdown is called
-	catch(const ShutdownException& e)
-	{
-		exit_code = e.exit_code();
-	}
-
-	// Catch any other exception that propogates
-	catch(const exception &e)
-	{
-		mainlog.fatal() << "Uncaught exception from the main event loop: "
-		                << e.what() << endl;
-		return 1;
-	}
-
-	return exit_code;
-=======
     }
     // This exception is propogated if astron_shutdown is called
     catch(const ShutdownException& e) {
         return e.exit_code();
+    }
+
+    // Setup webserver
+    if(web_addr.get_val().length()) {
+        std::string web_addr_str = web_addr.get_val();
+
+        std::vector<std::string> webAddressPort;
+        boost::split(webAddressPort, web_addr_str, boost::is_any_of(":"));
+
+        string webPort = "80";
+
+        if(webAddressPort.size() > 1) {
+            webPort = webAddressPort[1];
+        }
+
+        HTTPServer httpServer(webAddressPort[0], webPort, web_path.get_val());
     }
 
     // Run the main event loop
@@ -436,7 +264,6 @@
     }
 
     return exit_code;
->>>>>>> 418a17b4
 }
 
 // printHelp outputs the cli help-text to the given stream.
