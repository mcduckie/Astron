#include "global.h"
#include "RoleFactory.h"
#include "config/constraints.h"
#include "dclass/file/read.h"
#include "dclass/dc/Class.h"
using dclass::Class;

#include <boost/filesystem.hpp>
#include <cstring>
#include <string>  // std::string
#include <vector>  // std::vector
#include <fstream> // std::ifstream
using namespace std;

static LogCategory mainlog("main", "Main");

static ConfigGroup general_config("general");
static ConfigVariable<vector<string> > dc_files("dc_files", vector<string>(), general_config);
static ConfigVariable<string> eventlogger_addr("eventlogger", "", general_config);
static ValidAddressConstraint valid_eventlogger_addr(eventlogger_addr);

static ConfigList uberdogs_config("uberdogs");
static ConfigVariable<doid_t> uberdog_id("id", INVALID_DO_ID, uberdogs_config);
static ConfigVariable<string> uberdog_class("class", "", uberdogs_config);
static ConfigVariable<bool> uberdog_anon("anonymous", false, uberdogs_config);
static InvalidDoidConstraint id_not_invalid(uberdog_id);
static ReservedDoidConstraint id_not_reserved(uberdog_id);

static void printHelp(ostream &s);


int main(int argc, char *argv[])
{
	string cfg_file;

	int config_arg_index = -1;
	cfg_file = "astrond.yml";
	LogSeverity sev = g_logger->get_min_severity();
	for(int i = 1; i < argc; i++)
	{
		if((strcmp(argv[i], "--log") == 0 || strcmp(argv[i], "-L") == 0) && i + 1 < argc)
		{
			delete g_logger;
			g_logger = new Logger(argv[++i], sev);
		}
		else if((strcmp(argv[i], "--loglevel") == 0 || strcmp(argv[i], "-l") == 0) && i + 1 < argc)
		{
			string llstr(argv[++i]);
			if(llstr == "packet")
			{
				sev = LSEVERITY_PACKET;
				g_logger->set_min_severity(sev);
			}
			else if(llstr == "trace")
			{
				sev = LSEVERITY_TRACE;
				g_logger->set_min_severity(sev);
			}
			else if(llstr == "debug")
			{
				sev = LSEVERITY_DEBUG;
				g_logger->set_min_severity(sev);
			}
			else if(llstr == "info")
			{
				sev = LSEVERITY_INFO;
				g_logger->set_min_severity(sev);
			}
			else if(llstr == "warning")
			{
				sev = LSEVERITY_INFO;
				g_logger->set_min_severity(sev);
			}
			else if(llstr == "security")
			{
				sev = LSEVERITY_SECURITY;
				g_logger->set_min_severity(sev);
			}
			else if(llstr != "error" && llstr != "fatal")
			{
				cerr << "Unknown log-level \"" << llstr << "\"." << endl;
				printHelp(cerr);
				exit(1);
			}
		}
		else if(strcmp(argv[i], "--help") == 0 || strcmp(argv[i], "-h") == 0)
		{
			printHelp(cout);
			exit(0);
		}
		else if(argv[i][0] == '-')
		{
			cerr << "Unrecognized option \"" << string(argv[i]) << "\".\n";
			printHelp(cerr);
			exit(1);
		}
		else
		{
			if(config_arg_index != -1)
			{
				cerr << "Recieved additional positional argument \""
				     << string(argv[i]) << "\" but can only accept one."
				     << "\n  First positional: \""
				     << string(argv[config_arg_index]) << "\".\n";
			}
			else
			{
				config_arg_index = i;
			}
		}
	}

	if(config_arg_index != -1)
	{
		string filename = "";
		cfg_file = argv[config_arg_index];

		try
		{
			// seperate path
			boost::filesystem::path p(cfg_file);
			boost::filesystem::path dir = p.parent_path();
<<<<<<< HEAD
			filename = p.filename().string();
			string dir_str = dir.string();
=======
			std::string filename = p.filename().string();
			std::string dir_str = dir.string();
>>>>>>> 429658cf

			// change directory
			if(!dir_str.empty())
			{
				boost::filesystem::current_path(dir_str);
			}
		}
		catch(const exception &e)
		{
			mainlog.fatal() << "Could not change working directory to config directory.\n";
			exit(1);
		}

		cfg_file = filename; 	
	}

	mainlog.info() << "Loading configuration file...\n";


	ifstream file(cfg_file.c_str());
	if(!file.is_open())
	{
		mainlog.fatal() << "Failed to open configuration file \"" << cfg_file << "\".\n";
		return 1;
	}

	if(!g_config->load(file))
	{
		mainlog.fatal() << "Errors parsing YAML configuration file \"" << cfg_file << "\"!\n";
		return 1;
	}
	file.close();

	if(!ConfigGroup::root().validate(g_config->copy_node()))
	{
		mainlog.fatal() << "Configuration file contains errors.\n";
		return 1;
	}

	dclass::File* dcf = new dclass::File();
	dcf->add_keyword("required");
	dcf->add_keyword("ram");
	dcf->add_keyword("db");
	dcf->add_keyword("broadcast");
	dcf->add_keyword("clrecv");
	dcf->add_keyword("clsend");
	dcf->add_keyword("ownsend");
	dcf->add_keyword("ownrecv");
	dcf->add_keyword("airecv");
	vector<string> dc_file_names = dc_files.get_val();
	for(auto it = dc_file_names.begin(); it != dc_file_names.end(); ++it)
	{
		bool ok = dclass::append(dcf, *it);
		if(!ok)
		{
			mainlog.fatal() << "Could not read DC file " << *it << endl;
			return 1;
		}
	}
	g_dcf = dcf;

	// Initialize configured MessageDirector
	MessageDirector::singleton.init_network();
	g_eventsender.init(eventlogger_addr.get_val());

	// Load uberdog metadata from configuration
	ConfigNode udnodes = g_config->copy_node()["uberdogs"];
	if(!udnodes.IsNull())
	{
		for(auto it = udnodes.begin(); it != udnodes.end(); ++it)
		{
			ConfigNode udnode = *it;
			Uberdog ud;

			// Get the uberdog's class
			const Class* dcc = g_dcf->get_class_by_name(udnode["class"].as<std::string>());
			if(!dcc)
			{
<<<<<<< HEAD
				mainlog.fatal() << "DCClass " << udnode["class"].as<string>()
				                << " does not exist!" << endl;
=======
				// Make sure it exists
				mainlog.fatal() << "For uberdog " << udnode["id"].as<doid_t>()
								<< " Distributed class " << udnode["class"].as<std::string>()
				                << " does not exist!" << std::endl;
>>>>>>> 429658cf
				exit(1);
			}

			// Setup uberdog
			ud.dcc = dcc;
			ud.anonymous = udnode["anonymous"].as<bool>();
			g_uberdogs[udnode["id"].as<doid_t>()] = ud;
		}
	}

	// Initialize configured roles
	ConfigNode node = g_config->copy_node();
	node = node["roles"];
	for(auto it = node.begin(); it != node.end(); ++it)
	{
		RoleFactory::singleton().instantiate_role((*it)["type"].as<std::string>(), *it);
	}

	try
	{
		io_service.run();
	}
	catch(exception &e)
	{
		mainlog.fatal() << "Exception from the network io service: "
		                << e.what() << endl;
	}

	return 0;
}

// printHelp outputs the cli help-text to the given stream.
void printHelp(ostream &s)
{
	s << "Usage:    astrond [options]... [CONFIG_FILE]\n"
	     "\n"
	     "Astrond is a distributed server daemon.\n"
	     "By default Astron looks for a configuration file in the current\n"
	     "working directory as \"astrond.yml\".  A different config file path\n"
	     "can be specified as a positional argument.\n"
	     "\n"
	     "-h, --help      Print this help dialog.\n"
	     "-L, --log       Specify a file to write log messages to.\n"
	     "-l, --loglevel  Specify the minimum log level that should be logged;\n"
	     "                  Security, Error, and Fatal will always be logged;\n"
#ifdef ASTRON_DEBUG_MESSAGES
	     "                (available): packet, trace, debug, info, warning, security\n"
#else
	     "                (available): info, warning, security\n"
	     "                (unavailable): packet, trace, debug\n"
	     "                        [build with -DCMAKE_BUILD_TYPE=Debug]\n"
#endif
         "\n"
         "Example:\n"
         "    astrond /tmp/my_config_file.yaml\n"
         "\n";
	s.flush();
}<|MERGE_RESOLUTION|>--- conflicted
+++ resolved
@@ -120,13 +120,8 @@
 			// seperate path
 			boost::filesystem::path p(cfg_file);
 			boost::filesystem::path dir = p.parent_path();
-<<<<<<< HEAD
 			filename = p.filename().string();
 			string dir_str = dir.string();
-=======
-			std::string filename = p.filename().string();
-			std::string dir_str = dir.string();
->>>>>>> 429658cf
 
 			// change directory
 			if(!dir_str.empty())
@@ -205,15 +200,10 @@
 			const Class* dcc = g_dcf->get_class_by_name(udnode["class"].as<std::string>());
 			if(!dcc)
 			{
-<<<<<<< HEAD
-				mainlog.fatal() << "DCClass " << udnode["class"].as<string>()
-				                << " does not exist!" << endl;
-=======
 				// Make sure it exists
 				mainlog.fatal() << "For uberdog " << udnode["id"].as<doid_t>()
 								<< " Distributed class " << udnode["class"].as<std::string>()
 				                << " does not exist!" << std::endl;
->>>>>>> 429658cf
 				exit(1);
 			}
 
