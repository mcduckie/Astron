#include "global.h"
#include "shutdown.h"
#include "RoleFactory.h"
#include "config/constraints.h"

#include "http/HTTPServer.h"

#include "dclass/file/read.h"
#include "dclass/dc/Class.h"
using dclass::Class;

#include <boost/filesystem.hpp>
#include <cstring>
#include <string>  // std::string
#include <vector>  // std::vector
#include <fstream> // std::ifstream

#include <boost/algorithm/string.hpp>

using namespace std;

static LogCategory mainlog("main", "Main");

static ConfigGroup general_config("general");
static ConfigVariable<vector<string> > dc_files("dc_files", vector<string>(), general_config);
static ConfigVariable<string> eventlogger_addr("eventlogger", "", general_config);
static ValidAddressConstraint valid_eventlogger_addr(eventlogger_addr);

static ConfigList uberdogs_config("uberdogs");
static ConfigVariable<doid_t> uberdog_id("id", INVALID_DO_ID, uberdogs_config);
static ConfigVariable<string> uberdog_class("class", "", uberdogs_config);
static ConfigVariable<bool> uberdog_anon("anonymous", false, uberdogs_config);
static InvalidDoidConstraint id_not_invalid(uberdog_id);
static ReservedDoidConstraint id_not_reserved(uberdog_id);
static BooleanValueConstraint anonymous_is_boolean(uberdog_anon);

static ConfigGroup web_config("web");
static ConfigVariable<std::string> web_addr("address", "", web_config);
static ConfigVariable<std::string> web_path("path", "FROZEN", web_config);

static void printHelp(ostream &s);
static void printCompiledOptions(ostream &s);

int main(int argc, char *argv[])
{
	string cfg_file;

#ifdef WIN32
	bool prettyPrint = false;
#else
	bool prettyPrint = true;
#endif

	int config_arg_index = -1;
	cfg_file = "astrond.yml";
	LogSeverity sev = g_logger->get_min_severity();
	for(int i = 1; i < argc; i++)
	{
		if((strcmp(argv[i], "--log") == 0 || strcmp(argv[i], "-L") == 0) && i + 1 < argc)
		{
			delete g_logger;
			g_logger = new Logger(argv[++i], sev);
		}
		else if((strcmp(argv[i], "--loglevel") == 0 || strcmp(argv[i], "-l") == 0) && i + 1 < argc)
		{
			string llstr(argv[++i]);
			if(llstr == "packet")
			{
				sev = LSEVERITY_PACKET;
				g_logger->set_min_severity(sev);
			}
			else if(llstr == "trace")
			{
				sev = LSEVERITY_TRACE;
				g_logger->set_min_severity(sev);
			}
			else if(llstr == "debug")
			{
				sev = LSEVERITY_DEBUG;
				g_logger->set_min_severity(sev);
			}
			else if(llstr == "info")
			{
				sev = LSEVERITY_INFO;
				g_logger->set_min_severity(sev);
			}
			else if(llstr == "warning")
			{
				sev = LSEVERITY_INFO;
				g_logger->set_min_severity(sev);
			}
			else if(llstr == "security")
			{
				sev = LSEVERITY_SECURITY;
				g_logger->set_min_severity(sev);
			}
			else if(llstr != "error" && llstr != "fatal")
			{
				cerr << "Unknown log-level \"" << llstr << "\"." << endl;
				printHelp(cerr);
				return 1;
			}
		}
		else if(strcmp(argv[i], "--pretty") == 0 || strcmp(argv[i], "-p") == 0)
		{
			prettyPrint = true;
		}
		else if(strcmp(argv[i], "--boring") == 0 || strcmp(argv[i], "-b") == 0)
		{
			prettyPrint = false;
		}
		else if(strcmp(argv[i], "--help") == 0 || strcmp(argv[i], "-h") == 0)
		{
			printHelp(cout);
			return 0;
		}
        else if(strcmp(argv[i], "--version") == 0 || strcmp(argv[i], "-v") == 0)
        {
             cout << "A Server Technology for Realtime Object Networking (Astron)\n"
                     "http://github.com/astron/astron\n"

#ifdef GIT_SHA1
            "Revision: " << GIT_SHA1 << "\n"
#else
            "Revision: NOT-IN-GIT\n"
#endif
            "Compiled at " << __TIME__ << " on " << __DATE__ << endl;

            printCompiledOptions(cout);

            return 0;
        }
		else if(argv[i][0] == '-')
		{
			cerr << "Unrecognized option \"" << string(argv[i]) << "\".\n";
			printHelp(cerr);
			return 1;
		}
		else
		{
			if(config_arg_index != -1)
			{
				cerr << "Recieved additional positional argument \""
				     << string(argv[i]) << "\" but can only accept one."
				     << "\n  First positional: \""
				     << string(argv[config_arg_index]) << "\".\n";
			}
			else
			{
				config_arg_index = i;
			}
		}
	}

	g_logger->set_color_enabled(prettyPrint);

	if(config_arg_index != -1)
	{
		string filename = "";
		cfg_file = argv[config_arg_index];

		try
		{
			// seperate path
			boost::filesystem::path p(cfg_file);
			boost::filesystem::path dir = p.parent_path();
			filename = p.filename().string();
			string dir_str = dir.string();

			// change directory
			if(!dir_str.empty())
			{
				boost::filesystem::current_path(dir_str);
			}
		}
		catch(const boost::filesystem::filesystem_error&)
		{
			mainlog.fatal() << "Could not change working directory to config directory.\n";
			return 1;
		}

		cfg_file = filename;
	}

	mainlog.info() << "Loading configuration file...\n";


	ifstream file(cfg_file.c_str());
	if(!file.is_open())
	{
		mainlog.fatal() << "Failed to open configuration file \"" << cfg_file << "\".\n";
		return 1;
	}

	if(!g_config->load(file))
	{
		mainlog.fatal() << "Errors parsing YAML configuration file \"" << cfg_file << "\"!\n";
		return 1;
	}
	file.close();

	if(!ConfigGroup::root().validate(g_config->copy_node()))
	{
		mainlog.fatal() << "Configuration file contains errors.\n";
		return 1;
	}

	dclass::File* dcf = new dclass::File();
	dcf->add_keyword("required");
	dcf->add_keyword("ram");
	dcf->add_keyword("db");
	dcf->add_keyword("broadcast");
	dcf->add_keyword("clrecv");
	dcf->add_keyword("clsend");
	dcf->add_keyword("ownsend");
	dcf->add_keyword("ownrecv");
	dcf->add_keyword("airecv");
	vector<string> dc_file_names = dc_files.get_val();
	for(auto it = dc_file_names.begin(); it != dc_file_names.end(); ++it)
	{
		bool ok = dclass::append(dcf, *it);
		if(!ok)
		{
			mainlog.fatal() << "Could not read DC file " << *it << endl;
			return 1;
		}
	}
	g_dcf = dcf;

	// Now hook up our speciailize signal handler
	astron_handle_signals();

	try
	{
		// Initialize configured MessageDirector
		MessageDirector::singleton.init_network();
		g_eventsender.init(eventlogger_addr.get_val());

		// Load uberdog metadata from configuration
		ConfigNode udnodes = g_config->copy_node()["uberdogs"];
		if(!udnodes.IsNull())
		{
			for(auto it = udnodes.begin(); it != udnodes.end(); ++it)
			{
				ConfigNode udnode = *it;
				Uberdog ud;

				// Get the uberdog's class
				const Class* dcc = g_dcf->get_class_by_name(udnode["class"].as<std::string>());
				if(!dcc)
				{
					// Make sure it exists
					mainlog.fatal() << "For uberdog " << udnode["id"].as<doid_t>()
									<< " Distributed class " << udnode["class"].as<std::string>()
					                << " does not exist!" << std::endl;
					return 1;
				}

				// Setup uberdog
				ud.dcc = dcc;
				ud.anonymous = udnode["anonymous"].as<bool>();
				g_uberdogs[udnode["id"].as<doid_t>()] = ud;
			}
		}

		// Initialize configured roles
		ConfigNode node = g_config->copy_node();
		node = node["roles"];
		for(auto it = node.begin(); it != node.end(); ++it)
		{
			RoleFactory::singleton().instantiate_role((*it)["type"].as<std::string>(), *it);
		}
	}
	// This exception is propogated if astron_shutdown is called
	catch(const ShutdownException& e)
	{
		return e.exit_code();
	}
<<<<<<< HEAD
    
    if(web_addr.get_val().length())
    {
        std::string web_addr_str = web_addr.get_val();
    
        std::vector<std::string> webAddressPort;
        boost::split(webAddressPort, web_addr_str, boost::is_any_of(":"));
    
        string webPort = "80";
        
        if(webAddressPort.size() > 1) 
        {
            webPort = webAddressPort[1];
        }
    
        HTTPServer httpServer (webAddressPort[0], webPort, web_path.get_val());    
    }
    
=======

	// Run the main event loop
	int exit_code = 0;
>>>>>>> 19a4d885
	try
	{
		io_service.run();
	}

	// This exception is propogated if astron_shutdown is called
	catch(const ShutdownException& e)
	{
		exit_code = e.exit_code();
	}

	// Catch any other exception that propogates
	catch(const exception &e)
	{
		mainlog.fatal() << "Uncaught exception from the main event loop: "
		                << e.what() << endl;
		return 1;
	}

	return exit_code;
}

// printHelp outputs the cli help-text to the given stream.
void printHelp(ostream &s)
{
	s << "Usage:    astrond [options]... [CONFIG_FILE]\n"
	     "\n"
	     "Astrond is a distributed server daemon.\n"
	     "By default Astron looks for a configuration file in the current\n"
	     "working directory as \"astrond.yml\".  A different config file path\n"
	     "can be specified as a positional argument.\n"
	     "\n"
	     "-h, --help      Print this help dialog.\n"
         "-v, --version   Print Version, Module and Compilation Information\n"
	     "-L, --log       Specify a file to write log messages to.\n"
		 "-p, --pretty    Enables colored pretty printing. \n"
		 "-b, --boring    Disables colored pretty printing. \n"
	     "-l, --loglevel  Specify the minimum log level that should be logged;\n"
	     "                  Security, Error, and Fatal will always be logged;\n"
#ifdef ASTRON_DEBUG_MESSAGES
	     "                (available): packet, trace, debug, info, warning, security\n"
#else
	     "                (available): info, warning, security\n"
	     "                (unavailable): packet, trace, debug\n"
	     "                        [build with -DCMAKE_BUILD_TYPE=Debug]\n"
#endif
         "\n"
         "Example:\n"
         "    astrond /tmp/my_config_file.yaml\n"
         "\n";
	s.flush();
}

void printCompiledOptions(ostream &s)
{
    s << "Compilation options: "

//If on, datagrams and dclass fields will use 32-bit length tags instead of 16-bit.
#ifdef ASTRON_32BIT_DATAGRAMS
    "32-bit length tag Datagrams, "
#else
    "16-bit length tag Datagrams, "
#endif

//If on, channels will be 128-bit and doids and zones will be 64-bit (instead of 64/32).
#ifdef ASTRON_128BIT_CHANNELS
    "128-bit channel space, 64-bit distributed object id's, 64-bit zones"
#else
    "64-bit channel space, 32-bit distributed object id's, 32-bit zones"
#endif
    <<"\n";

    //Now print what parts are compiled in.
    s << "Components: "
#ifdef BUILD_STATESERVER
    "State Server "
    #ifdef BUILD_STATESERVER_DBSS
        "(With DBSS capablities)"
    #endif //End DBSS
    ", "
#endif //End SS

#ifdef BUILD_EVENTLOGGER
    "Event Logger, "
#endif

#ifdef BUILD_CLIENTAGENT
    "Client Agent, "
#endif

#ifdef BUILD_DBSERVER
    "Database "

    #ifdef BUILD_DB_YAML
        "(With YAML Support) "
    #endif //End DB_YAML

    #ifdef BUILD_DB_SQL
        "(With SQL DB Support) "
    #endif //End DB_SQL

#endif //End DBSERVER
    "\n";



}<|MERGE_RESOLUTION|>--- conflicted
+++ resolved
@@ -276,30 +276,26 @@
 	{
 		return e.exit_code();
 	}
-<<<<<<< HEAD
-    
+
     if(web_addr.get_val().length())
     {
         std::string web_addr_str = web_addr.get_val();
-    
+
         std::vector<std::string> webAddressPort;
         boost::split(webAddressPort, web_addr_str, boost::is_any_of(":"));
-    
+
         string webPort = "80";
-        
-        if(webAddressPort.size() > 1) 
+
+        if(webAddressPort.size() > 1)
         {
             webPort = webAddressPort[1];
         }
-    
-        HTTPServer httpServer (webAddressPort[0], webPort, web_path.get_val());    
+
+        HTTPServer httpServer (webAddressPort[0], webPort, web_path.get_val());
     }
-    
-=======
 
 	// Run the main event loop
 	int exit_code = 0;
->>>>>>> 19a4d885
 	try
 	{
 		io_service.run();
