#pragma once
#include <exception>

// astron_handle_signals sets up signal handlers for the native OS
void astron_handle_signals();

// astron_shutdown tells astron to exit gracefully with a given error code
void astron_shutdown(int exit_code, bool throw_exception = true);

// ShutdownException is thrown by astron_shutdown to prevent
// the current thread from continuing execution.
class ShutdownException : public std::exception
{
  private:
    int m_exit_code;

<<<<<<< HEAD
  public:
    ShutdownException(int exit_code);
    int exit_code() const;
    const char* what();
=======
	public:
		ShutdownException(int exit_code);
		int exit_code() const;
		virtual const char* what() const throw();
>>>>>>> 19a4d885
};<|MERGE_RESOLUTION|>--- conflicted
+++ resolved
@@ -14,15 +14,8 @@
   private:
     int m_exit_code;
 
-<<<<<<< HEAD
   public:
     ShutdownException(int exit_code);
     int exit_code() const;
-    const char* what();
-=======
-	public:
-		ShutdownException(int exit_code);
-		int exit_code() const;
-		virtual const char* what() const throw();
->>>>>>> 19a4d885
+    virtual const char* what() const throw();
 };