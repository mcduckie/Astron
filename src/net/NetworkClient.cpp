--- conflicted
+++ resolved
@@ -7,64 +7,26 @@
 using boost::asio::ip::tcp;
 namespace ssl = boost::asio::ssl;
 
-<<<<<<< HEAD
 NetworkClient::NetworkClient() : m_socket(nullptr), m_secure_socket(nullptr), m_remote(),
-	m_async_timer(io_service), m_is_sending(false), m_is_receiving(false), m_is_data(false),
-	m_data_buf(nullptr), m_data_size(0), m_total_queue_size(0), m_max_queue_size(0),
-	m_write_timeout(0), m_send_queue(), m_error(NetworkClient::Error::NONE)
+    m_async_timer(io_service), m_is_sending(false), m_is_receiving(false), m_is_data(false),
+    m_data_buf(nullptr), m_data_size(0), m_total_queue_size(0), m_max_queue_size(0),
+    m_write_timeout(0), m_send_queue(), m_error(NetworkClient::Error::NONE)
 {
 }
 
 NetworkClient::~NetworkClient()
 {
-	delete m_socket;
-	delete [] m_data_buf;
-=======
-NetworkClient::NetworkClient() : m_socket(nullptr), m_secure_socket(nullptr), m_ssl_enabled(false),
-    m_data_buf(nullptr), m_data_size(0), m_is_data(false)
-{
-}
-
-NetworkClient::NetworkClient(tcp::socket *socket) : m_socket(socket), m_secure_socket(nullptr),
-    m_ssl_enabled(false), m_data_buf(nullptr), m_data_size(0), m_is_data(false)
-{
-    start_receive();
-}
-
-NetworkClient::NetworkClient(ssl::stream<tcp::socket>* stream) :
-    m_socket(&stream->next_layer()), m_secure_socket(stream), m_ssl_enabled(true),
-    m_data_buf(nullptr), m_data_size(0), m_is_data(false)
-{
-    start_receive();
-}
-
-NetworkClient::~NetworkClient()
-{
-    if(m_socket) {
-        std::lock_guard<std::recursive_mutex> lock(m_lock);
-        m_socket->close();
-    }
     delete m_socket;
     delete [] m_data_buf;
->>>>>>> 848cb56d
 }
 
 bool NetworkClient::set_socket(tcp::socket *socket)
 {
-<<<<<<< HEAD
-	lock_guard<recursive_mutex> lock(m_lock);
-	if(m_socket)
-	{
-		throw logic_error("Trying to set a socket of a network client whose socket was already set.");
-	}
-	m_socket = socket;
-=======
-    std::lock_guard<std::recursive_mutex> lock(m_lock);
+    lock_guard<recursive_mutex> lock(m_lock);
     if(m_socket) {
-        throw std::logic_error("Trying to set a socket of a network client whose socket was already set.");
+        throw logic_error("Trying to set a socket of a network client whose socket was already set.");
     }
     m_socket = socket;
->>>>>>> 848cb56d
 
     boost::asio::socket_base::keep_alive keepalive(true);
     m_socket->set_option(keepalive);
@@ -72,215 +34,109 @@
     boost::asio::ip::tcp::no_delay nodelay(true);
     m_socket->set_option(nodelay);
 
-<<<<<<< HEAD
-	try
-	{
-		m_remote = m_socket->remote_endpoint();
-	}
-	catch (const boost::system::system_error&)
-	{
-		// A client might disconnect immediately after connecting.
-		// Catch it and report that setting the socket failed. Resolves #122.
-		m_socket = nullptr;
-		return false;
-	}
-
-	start_receive();
-	return true;
-=======
-    start_receive();
->>>>>>> 848cb56d
-}
-
-bool NetworkClient::set_socket(ssl::stream<tcp::socket> *stream)
-{
-<<<<<<< HEAD
-	lock_guard<recursive_mutex> lock(m_lock);
-	if(m_socket)
-	{
-		throw logic_error("Trying to set a socket of a network client whose socket was already set.");
-	}
-
-	m_secure_socket = stream;
-	return set_socket(&stream->next_layer());
-}
-
-void NetworkClient::set_write_timeout(unsigned int timeout)
-{
-	m_write_timeout = timeout;
-=======
-    std::lock_guard<std::recursive_mutex> lock(m_lock);
-    if(m_socket) {
-        throw std::logic_error("Trying to set a socket of a network client whose socket was already set.");
-    }
-
-    m_ssl_enabled = true;
-    m_secure_socket = stream;
-
-    set_socket(&stream->next_layer());
->>>>>>> 848cb56d
-}
-
-void NetworkClient::set_write_buffer(uint64_t max_bytes)
-{
-<<<<<<< HEAD
-	m_max_queue_size = max_bytes;
-}
-
-void NetworkClient::send_datagram(DatagramHandle dg)
-{
-	lock_guard<recursive_mutex> lock(m_lock);
-
-	if(m_is_sending)
-	{
-		m_send_queue.push(dg);
-		m_total_queue_size += dg->size();
-		if(m_total_queue_size > m_max_queue_size && m_max_queue_size != 0)
-		{
-			m_error = Error::WRITE_BUFFER_EXCEEDED;
-			send_disconnect();
-			return;
-		}
-	}
-	else
-	{
-		m_is_sending = true;
-		async_send(dg);
-	}
-}
-
-void NetworkClient::send_disconnect()
-{
-	lock_guard<recursive_mutex> lock(m_lock);
-	if(m_socket->is_open())
-	{
-		m_socket->close();
-	}
-}
-
-bool NetworkClient::is_connected()
-{
-	lock_guard<recursive_mutex> lock(m_lock);
-	return m_socket->is_open();
-}
-
-void NetworkClient::start_receive()
-{
-	async_receive();
-=======
     try {
         m_remote = m_socket->remote_endpoint();
     } catch(const boost::system::system_error&) {
         // A client might disconnect immediately after connecting.
-        // Since we are in the constructor, ignore it. Resolves #122.
-        // When the owner of the NetworkClient attempts to send or receive,
-        // the error will occur and we'll cleanup then;
-    }
+        // Catch it and report that setting the socket failed. Resolves #122.
+        m_socket = nullptr;
+        return false;
+    }
+
+    start_receive();
+    return true;
+}
+
+bool NetworkClient::set_socket(ssl::stream<tcp::socket> *stream)
+{
+    lock_guard<recursive_mutex> lock(m_lock);
+    if(m_socket) {
+        throw logic_error("Trying to set a socket of a network client whose socket was already set.");
+    }
+
+    m_secure_socket = stream;
+    return set_socket(&stream->next_layer());
+}
+
+void NetworkClient::set_write_timeout(unsigned int timeout)
+{
+    m_write_timeout = timeout;
+}
+
+void NetworkClient::set_write_buffer(uint64_t max_bytes)
+{
+    m_max_queue_size = max_bytes;
+}
+
+void NetworkClient::send_datagram(DatagramHandle dg)
+{
+    lock_guard<recursive_mutex> lock(m_lock);
+
+    if(m_is_sending) {
+        m_send_queue.push(dg);
+        m_total_queue_size += dg->size();
+        if(m_total_queue_size > m_max_queue_size && m_max_queue_size != 0) {
+            m_error = Error::WRITE_BUFFER_EXCEEDED;
+            send_disconnect();
+            return;
+        }
+    } else {
+        m_is_sending = true;
+        async_send(dg);
+    }
+}
+
+void NetworkClient::send_disconnect()
+{
+    lock_guard<recursive_mutex> lock(m_lock);
+    if(m_socket->is_open()) {
+        m_socket->close();
+    }
+}
+
+bool NetworkClient::is_connected()
+{
+    lock_guard<recursive_mutex> lock(m_lock);
+    return m_socket->is_open();
+}
+
+void NetworkClient::start_receive()
+{
     async_receive();
->>>>>>> 848cb56d
 }
 
 void NetworkClient::async_receive()
 {
-<<<<<<< HEAD
-	lock_guard<recursive_mutex> lock(m_lock);
-	try
-	{
-		m_is_receiving = true;
-		if(m_is_data) // Read data
-		{
-			socket_read(m_data_buf, m_data_size, &NetworkClient::receive_data);
-		}
-		else // Read length
-		{
-			socket_read(m_size_buf, sizeof(dgsize_t), &NetworkClient::receive_size);
-		}
-	}
-	catch(const boost::system::system_error& err)
-	{
-		m_is_receiving = false;
-
-		// An exception happening when trying to initiate a read is a clear
-		// indicator that something happened to the connection, therefore:
-		m_error = Error::LOST_CONNECTION;
-		send_disconnect();
-	}
-}
-
-void NetworkClient::receive_size(const boost::system::error_code &ec, size_t /*bytes_transferred*/)
-{
-	m_is_receiving = false;
-
-	if(ec.value() != 0)
-	{
-		lock_guard<recursive_mutex> lock(m_lock);
-
-		// If waiting for asio send callback, let send handle the disconnect.
-		if(!m_is_sending)
-		{
-			receive_disconnect(m_error);
-		}
-
-		return;
-	}
-
-	dgsize_t old_size = m_data_size;
-	// required to disable strict-aliasing optimizations, which can break the code
-	dgsize_t* new_size_p = (dgsize_t*)m_size_buf;
-	m_data_size = swap_le(*new_size_p);
-	if(m_data_size > old_size)
-	{
-		delete [] m_data_buf;
-		m_data_buf = new uint8_t[m_data_size];
-	}
-	m_is_data = true;
-	async_receive();
-=======
-    std::lock_guard<std::recursive_mutex> lock(m_lock);
-    try {
+    lock_guard<recursive_mutex> lock(m_lock);
+    try {
+        m_is_receiving = true;
         if(m_is_data) { // Read data
             socket_read(m_data_buf, m_data_size, &NetworkClient::receive_data);
         } else { // Read length
             socket_read(m_size_buf, sizeof(dgsize_t), &NetworkClient::receive_size);
         }
-    } catch(const boost::system::system_error&) {
+    } catch(const boost::system::system_error& err) {
+        m_is_receiving = false;
+
         // An exception happening when trying to initiate a read is a clear
-        // indicator that something happened to the connection. Therefore:
+        // indicator that something happened to the connection, therefore:
+        m_error = Error::LOST_CONNECTION;
         send_disconnect();
     }
 }
 
-void NetworkClient::send_datagram(DatagramHandle dg)
-{
-    std::lock_guard<std::recursive_mutex> lock(m_lock);
-    //TODO: make this asynch if necessary
-    dgsize_t len = swap_le(dg->size());
-    try {
-        m_socket->non_blocking(true);
-        m_socket->native_non_blocking(true);
-        std::list<boost::asio::const_buffer> gather;
-        gather.push_back(boost::asio::buffer((uint8_t*)&len, sizeof(dgsize_t)));
-        gather.push_back(boost::asio::buffer(dg->get_data(), dg->size()));
-        socket_write(gather);
-    } catch(const boost::system::system_error&) {
-        // We assume that the message just got dropped if the remote end died
-        // before we could send it.
-        send_disconnect();
-    }
-}
-
-void NetworkClient::send_disconnect()
-{
-    std::lock_guard<std::recursive_mutex> lock(m_lock);
-    m_socket->close();
-}
-
 void NetworkClient::receive_size(const boost::system::error_code &ec, size_t /*bytes_transferred*/)
 {
-    // TODO: We might want to actually check here that bytes_transferred is the expected value
+    m_is_receiving = false;
 
     if(ec.value() != 0) {
-        receive_disconnect();
+        lock_guard<recursive_mutex> lock(m_lock);
+
+        // If waiting for asio send callback, let send handle the disconnect.
+        if(!m_is_sending) {
+            receive_disconnect(m_error);
+        }
+
         return;
     }
 
@@ -294,36 +150,20 @@
     }
     m_is_data = true;
     async_receive();
->>>>>>> 848cb56d
 }
 
 void NetworkClient::receive_data(const boost::system::error_code &ec, size_t /*bytes_transferred*/)
 {
-<<<<<<< HEAD
-	m_is_receiving = false;
-
-	if(ec.value() != 0)
-	{
-		lock_guard<recursive_mutex> lock(m_lock);
-
-		// If waiting for asio send callback, let send handle the disconnect.
-		if(!m_is_sending)
-		{
-			receive_disconnect(m_error);
-		}
-
-		return;
-	}
-
-	DatagramPtr dg = Datagram::create(m_data_buf, m_data_size); // Datagram makes a copy
-	m_is_data = false;
-	receive_datagram(dg);
-	async_receive();
-=======
-    // TODO: We might want to actually check here that bytes_transferred is the expected value
+    m_is_receiving = false;
 
     if(ec.value() != 0) {
-        receive_disconnect();
+        lock_guard<recursive_mutex> lock(m_lock);
+
+        // If waiting for asio send callback, let send handle the disconnect.
+        if(!m_is_sending) {
+            receive_disconnect(m_error);
+        }
+
         return;
     }
 
@@ -331,114 +171,82 @@
     m_is_data = false;
     receive_datagram(dg);
     async_receive();
->>>>>>> 848cb56d
 }
 
 void NetworkClient::async_send(DatagramHandle dg)
 {
-<<<<<<< HEAD
-	lock_guard<recursive_mutex> lock(m_lock);
-	try
-	{
-		dgsize_t len = swap_le(dg->size());
-		list<boost::asio::const_buffer> gather;
-		gather.push_back(boost::asio::buffer((uint8_t*)&len, sizeof(dgsize_t)));
-		gather.push_back(boost::asio::buffer(dg->get_data(), dg->size()));
-		socket_write(gather);
-	}
-	catch(const boost::system::system_error& err)
-	{
-		// An exception happening when trying to initiate a send is a clear
-		// indicator that something happened to the connection, therefore:
-		m_error = Error::LOST_CONNECTION;
-		send_disconnect();
-	}
+    lock_guard<recursive_mutex> lock(m_lock);
+    try {
+        dgsize_t len = swap_le(dg->size());
+        list<boost::asio::const_buffer> gather;
+        gather.push_back(boost::asio::buffer((uint8_t*)&len, sizeof(dgsize_t)));
+        gather.push_back(boost::asio::buffer(dg->get_data(), dg->size()));
+        socket_write(gather);
+    } catch(const boost::system::system_error& err) {
+        // An exception happening when trying to initiate a send is a clear
+        // indicator that something happened to the connection, therefore:
+        m_error = Error::LOST_CONNECTION;
+        send_disconnect();
+    }
 }
 
 void NetworkClient::send_finished(const boost::system::error_code &ec, size_t /*bytes_transferred*/)
 {
-	lock_guard<recursive_mutex> lock(m_lock);
-
-	// Cancel the outstanding timeout
-	m_async_timer.cancel();
-
-	// Check if the write had errors
-	if(ec.value() != 0)
-	{
-		m_is_sending = false;
-
-		// If waiting for asio receive callback, let receive handle the disconnect.
-		if(!m_is_receiving)
-		{
-			receive_disconnect(m_error);
-		}
-
-		return;
-	}
-
-	// Check if we have more items in the queue
-	if(m_send_queue.size() > 0)
-	{
-		// Send the next item in the queue
-		DatagramHandle dg = m_send_queue.front();
-		m_total_queue_size -= dg->size();
-		m_send_queue.pop();
-		async_send(dg);
-		return;
-	}
-
-	// Nothing left in the queue to send, lets open up for another write
-	m_is_sending = false;
+    lock_guard<recursive_mutex> lock(m_lock);
+
+    // Cancel the outstanding timeout
+    m_async_timer.cancel();
+
+    // Check if the write had errors
+    if(ec.value() != 0) {
+        m_is_sending = false;
+
+        // If waiting for asio receive callback, let receive handle the disconnect.
+        if(!m_is_receiving) {
+            receive_disconnect(m_error);
+        }
+
+        return;
+    }
+
+    // Check if we have more items in the queue
+    if(m_send_queue.size() > 0) {
+        // Send the next item in the queue
+        DatagramHandle dg = m_send_queue.front();
+        m_total_queue_size -= dg->size();
+        m_send_queue.pop();
+        async_send(dg);
+        return;
+    }
+
+    // Nothing left in the queue to send, lets open up for another write
+    m_is_sending = false;
 }
 
 void NetworkClient::send_expired(const boost::system::error_code& ec)
 {
-	// operation_aborted is received if the the timer is cancelled,
-	//     ie. if the send completed before it expires, so don't do anything
-	if(ec != boost::asio::error::operation_aborted)
-	{
-		m_error = Error::WRITE_TIMED_OUT;
-		send_disconnect();
-	}
+    // operation_aborted is received if the the timer is cancelled,
+    //     ie. if the send completed before it expires, so don't do anything
+    if(ec != boost::asio::error::operation_aborted) {
+        m_error = Error::WRITE_TIMED_OUT;
+        send_disconnect();
+    }
 }
 
 void NetworkClient::async_cancel()
 {
-	lock_guard<recursive_mutex> lock(m_lock);
-	try
-	{
-		m_async_timer.cancel();
-		m_socket->cancel();
-	}
-	catch(const boost::system::system_error&)
-	{
-		// Ignore errors attempting to cleanup
-	}
-=======
-    std::lock_guard<std::recursive_mutex> lock(m_lock);
-    return m_socket->is_open();
->>>>>>> 848cb56d
+    lock_guard<recursive_mutex> lock(m_lock);
+    try {
+        m_async_timer.cancel();
+        m_socket->cancel();
+    } catch(const boost::system::system_error&) {
+        // Ignore errors attempting to cleanup
+    }
 }
 
 void NetworkClient::socket_read(uint8_t* buf, size_t length, receive_handler_t callback)
 {
-<<<<<<< HEAD
-	if(m_secure_socket != nullptr)
-	{
-		async_read(*m_secure_socket, boost::asio::buffer(buf, length),
-		           boost::bind(callback, this,
-		           boost::asio::placeholders::error,
-		           boost::asio::placeholders::bytes_transferred));
-	}
-	else
-	{
-		async_read(*m_socket, boost::asio::buffer(buf, length),
-		           boost::bind(callback, this,
-		           boost::asio::placeholders::error,
-		           boost::asio::placeholders::bytes_transferred));
-	}
-=======
-    if(m_ssl_enabled) {
+    if(m_secure_socket != nullptr) {
         async_read(*m_secure_socket, boost::asio::buffer(buf, length),
                    boost::bind(callback, this,
                                boost::asio::placeholders::error,
@@ -449,40 +257,27 @@
                                boost::asio::placeholders::error,
                                boost::asio::placeholders::bytes_transferred));
     }
->>>>>>> 848cb56d
 }
 
 void NetworkClient::socket_write(list<boost::asio::const_buffer>& buffers)
 {
-<<<<<<< HEAD
-	// Start async timeout, a value of 0 indicates the writes shouldn't timeout (used in debugging)
-	if(m_write_timeout > 0)
-	{
-		m_async_timer.expires_from_now(boost::posix_time::milliseconds(m_write_timeout));
-		m_async_timer.async_wait(boost::bind(&NetworkClient::send_expired, this,
-		                                     boost::asio::placeholders::error));
-	}
-
-	// Start async write
-	if(m_secure_socket != nullptr)
-	{
-		async_write(*m_secure_socket, buffers,
-		            boost::bind(&NetworkClient::send_finished, this,
-		            boost::asio::placeholders::error,
-		            boost::asio::placeholders::bytes_transferred));
-	}
-	else
-	{
-		async_write(*m_socket, buffers,
-		            boost::bind(&NetworkClient::send_finished, this,
-		            boost::asio::placeholders::error,
-		            boost::asio::placeholders::bytes_transferred));
-	}
-=======
-    if(m_ssl_enabled) {
-        write(*m_secure_socket, buffers);
+    // Start async timeout, a value of 0 indicates the writes shouldn't timeout (used in debugging)
+    if(m_write_timeout > 0) {
+        m_async_timer.expires_from_now(boost::posix_time::milliseconds(m_write_timeout));
+        m_async_timer.async_wait(boost::bind(&NetworkClient::send_expired, this,
+                                             boost::asio::placeholders::error));
+    }
+
+    // Start async write
+    if(m_secure_socket != nullptr) {
+        async_write(*m_secure_socket, buffers,
+                    boost::bind(&NetworkClient::send_finished, this,
+                                boost::asio::placeholders::error,
+                                boost::asio::placeholders::bytes_transferred));
     } else {
-        write(*m_socket, buffers);
-    }
->>>>>>> 848cb56d
+        async_write(*m_socket, buffers,
+                    boost::bind(&NetworkClient::send_finished, this,
+                                boost::asio::placeholders::error,
+                                boost::asio::placeholders::bytes_transferred));
+    }
 }