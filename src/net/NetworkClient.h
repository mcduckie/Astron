#pragma once
#include <mutex>
#include <list>
#include <queue>
#include <vector>
#include <boost/asio.hpp>
#include <boost/asio/ssl.hpp>
#include "util/Datagram.h"

class NetworkClient
{
  public:
    // send_datagram immediately sends the datagram over TCP (blocking).
    virtual void send_datagram(DatagramHandle dg);
    // send_disconnect closes the TCP connection
    virtual void send_disconnect();
    // is_connected returns true if the TCP connection is active, or false otherwise
    bool is_connected();

<<<<<<< HEAD
		enum Error
		{
			NONE,
			LOST_CONNECTION,
			WRITE_TIMED_OUT,
			WRITE_BUFFER_EXCEEDED
		};

	protected:
		NetworkClient();
		virtual ~NetworkClient();
		bool set_socket(boost::asio::ip::tcp::socket *socket);
		bool set_socket(boost::asio::ssl::stream<boost::asio::ip::tcp::socket> *stream);
		void set_write_timeout(unsigned int timeout);
		void set_write_buffer(uint64_t max_bytes);
=======
  protected:
    NetworkClient();
    NetworkClient(boost::asio::ip::tcp::socket *socket);
    NetworkClient(boost::asio::ssl::stream<boost::asio::ip::tcp::socket> *stream);
    virtual ~NetworkClient();
    void set_socket(boost::asio::ip::tcp::socket *socket);
    void set_socket(boost::asio::ssl::stream<boost::asio::ip::tcp::socket> *stream);
>>>>>>> 848cb56d


    /** Pure virtual methods **/

<<<<<<< HEAD
		// receive_datagram is called when both a datagram's size and its data
		//     have been received asynchronously from the network.
		virtual void receive_datagram(DatagramHandle dg) = 0;
		// receive_disconnect is called when the remote host closes the
		//     connection or otherwise when the tcp connection is lost.
		virtual void receive_disconnect(Error) = 0;
=======
    // receive_datagram is called when both a datagram's size and its data
    //     have been received asynchronously from the network.
    virtual void receive_datagram(DatagramHandle dg) = 0;
    // receive_disconnect is called when the remote host closes the
    //     connection or otherwise when the tcp connection is lost.
    virtual void receive_disconnect() = 0;
>>>>>>> 848cb56d


    /* Asynchronous call loop */

    // start_receive is called by the constructor or set_socket
    //     after m_socket is set to a provided socket.
    virtual void start_receive();

<<<<<<< HEAD
		// async_receive is called by start_receive to begin receiving data, then by receive_size
		//     or receive_data to wait for the next set of data.
		virtual void async_receive();
		// receive_size is called by async_receive when receiving the datagram size
		virtual void receive_size(const boost::system::error_code &ec, size_t bytes_transferred);
		// receive_data is called by async_receive when receiving the datagram data
		virtual void receive_data(const boost::system::error_code &ec, size_t bytes_transferred);
=======
    // async_receive is called by start_receive to begin receiving data, then by receive_size
    //     or receive_data to wait for the next set of data.
    virtual void async_receive();

    // receive_size is called by async_receive when receiving the datagram size
    virtual void receive_size(const boost::system::error_code &ec, size_t bytes_transferred);
    // receive_data is called by async_receive when receiving the datagram data
    virtual void receive_data(const boost::system::error_code &ec, size_t bytes_transferred);
>>>>>>> 848cb56d

		// async_send is called by send_datagram or send_finished when the socket is available
		//     for writing to send the next datagram in the queue.
		virtual void async_send(DatagramHandle dg);
		// send_finished is called when an async_send has completed
		virtual void send_finished(const boost::system::error_code &ec, size_t bytes_transferred);
		// send_expired is called when an async_send has expired
		virtual void send_expired(const boost::system::error_code& error);

		// async_cancel is called to cleanup any outgoing writes if a socket operation fails
		virtual void async_cancel();

<<<<<<< HEAD
		boost::asio::ip::tcp::socket *m_socket;
		boost::asio::ssl::stream<boost::asio::ip::tcp::socket> *m_secure_socket;
		boost::asio::ip::tcp::endpoint m_remote;
		boost::asio::deadline_timer m_async_timer;
=======
    boost::asio::ip::tcp::socket *m_socket;
    boost::asio::ssl::stream<boost::asio::ip::tcp::socket> *m_secure_socket;
    boost::asio::ip::tcp::endpoint m_remote;
>>>>>>> 848cb56d

  private:
    typedef void (NetworkClient::*receive_handler_t)(const boost::system::error_code&, size_t);

    void socket_read(uint8_t* buf, size_t length, receive_handler_t callback);
    void socket_write(std::list<boost::asio::const_buffer>&);

<<<<<<< HEAD
		bool m_is_sending;
		bool m_is_receiving;

		bool m_is_data;
		uint8_t m_size_buf[sizeof(dgsize_t)];
		uint8_t* m_data_buf;
		dgsize_t m_data_size;

		uint64_t m_total_queue_size;
		uint64_t m_max_queue_size;
		unsigned int m_write_timeout;
		std::queue<DatagramHandle> m_send_queue;

		Error m_error;
		std::recursive_mutex m_lock;
=======
    bool m_ssl_enabled;
    uint8_t m_size_buf[sizeof(dgsize_t)];
    uint8_t* m_data_buf;
    dgsize_t m_data_size;
    bool m_is_data;

    std::recursive_mutex m_lock;
>>>>>>> 848cb56d
};<|MERGE_RESOLUTION|>--- conflicted
+++ resolved
@@ -17,50 +17,30 @@
     // is_connected returns true if the TCP connection is active, or false otherwise
     bool is_connected();
 
-<<<<<<< HEAD
-		enum Error
-		{
-			NONE,
-			LOST_CONNECTION,
-			WRITE_TIMED_OUT,
-			WRITE_BUFFER_EXCEEDED
-		};
+    enum Error {
+        NONE,
+        LOST_CONNECTION,
+        WRITE_TIMED_OUT,
+        WRITE_BUFFER_EXCEEDED
+    };
 
-	protected:
-		NetworkClient();
-		virtual ~NetworkClient();
-		bool set_socket(boost::asio::ip::tcp::socket *socket);
-		bool set_socket(boost::asio::ssl::stream<boost::asio::ip::tcp::socket> *stream);
-		void set_write_timeout(unsigned int timeout);
-		void set_write_buffer(uint64_t max_bytes);
-=======
   protected:
     NetworkClient();
-    NetworkClient(boost::asio::ip::tcp::socket *socket);
-    NetworkClient(boost::asio::ssl::stream<boost::asio::ip::tcp::socket> *stream);
     virtual ~NetworkClient();
-    void set_socket(boost::asio::ip::tcp::socket *socket);
-    void set_socket(boost::asio::ssl::stream<boost::asio::ip::tcp::socket> *stream);
->>>>>>> 848cb56d
+    bool set_socket(boost::asio::ip::tcp::socket *socket);
+    bool set_socket(boost::asio::ssl::stream<boost::asio::ip::tcp::socket> *stream);
+    void set_write_timeout(unsigned int timeout);
+    void set_write_buffer(uint64_t max_bytes);
 
 
     /** Pure virtual methods **/
 
-<<<<<<< HEAD
-		// receive_datagram is called when both a datagram's size and its data
-		//     have been received asynchronously from the network.
-		virtual void receive_datagram(DatagramHandle dg) = 0;
-		// receive_disconnect is called when the remote host closes the
-		//     connection or otherwise when the tcp connection is lost.
-		virtual void receive_disconnect(Error) = 0;
-=======
     // receive_datagram is called when both a datagram's size and its data
     //     have been received asynchronously from the network.
     virtual void receive_datagram(DatagramHandle dg) = 0;
     // receive_disconnect is called when the remote host closes the
     //     connection or otherwise when the tcp connection is lost.
-    virtual void receive_disconnect() = 0;
->>>>>>> 848cb56d
+    virtual void receive_disconnect(Error) = 0;
 
 
     /* Asynchronous call loop */
@@ -69,46 +49,29 @@
     //     after m_socket is set to a provided socket.
     virtual void start_receive();
 
-<<<<<<< HEAD
-		// async_receive is called by start_receive to begin receiving data, then by receive_size
-		//     or receive_data to wait for the next set of data.
-		virtual void async_receive();
-		// receive_size is called by async_receive when receiving the datagram size
-		virtual void receive_size(const boost::system::error_code &ec, size_t bytes_transferred);
-		// receive_data is called by async_receive when receiving the datagram data
-		virtual void receive_data(const boost::system::error_code &ec, size_t bytes_transferred);
-=======
     // async_receive is called by start_receive to begin receiving data, then by receive_size
     //     or receive_data to wait for the next set of data.
     virtual void async_receive();
-
     // receive_size is called by async_receive when receiving the datagram size
     virtual void receive_size(const boost::system::error_code &ec, size_t bytes_transferred);
     // receive_data is called by async_receive when receiving the datagram data
     virtual void receive_data(const boost::system::error_code &ec, size_t bytes_transferred);
->>>>>>> 848cb56d
 
-		// async_send is called by send_datagram or send_finished when the socket is available
-		//     for writing to send the next datagram in the queue.
-		virtual void async_send(DatagramHandle dg);
-		// send_finished is called when an async_send has completed
-		virtual void send_finished(const boost::system::error_code &ec, size_t bytes_transferred);
-		// send_expired is called when an async_send has expired
-		virtual void send_expired(const boost::system::error_code& error);
+    // async_send is called by send_datagram or send_finished when the socket is available
+    //     for writing to send the next datagram in the queue.
+    virtual void async_send(DatagramHandle dg);
+    // send_finished is called when an async_send has completed
+    virtual void send_finished(const boost::system::error_code &ec, size_t bytes_transferred);
+    // send_expired is called when an async_send has expired
+    virtual void send_expired(const boost::system::error_code& error);
 
-		// async_cancel is called to cleanup any outgoing writes if a socket operation fails
-		virtual void async_cancel();
+    // async_cancel is called to cleanup any outgoing writes if a socket operation fails
+    virtual void async_cancel();
 
-<<<<<<< HEAD
-		boost::asio::ip::tcp::socket *m_socket;
-		boost::asio::ssl::stream<boost::asio::ip::tcp::socket> *m_secure_socket;
-		boost::asio::ip::tcp::endpoint m_remote;
-		boost::asio::deadline_timer m_async_timer;
-=======
     boost::asio::ip::tcp::socket *m_socket;
     boost::asio::ssl::stream<boost::asio::ip::tcp::socket> *m_secure_socket;
     boost::asio::ip::tcp::endpoint m_remote;
->>>>>>> 848cb56d
+    boost::asio::deadline_timer m_async_timer;
 
   private:
     typedef void (NetworkClient::*receive_handler_t)(const boost::system::error_code&, size_t);
@@ -116,29 +79,19 @@
     void socket_read(uint8_t* buf, size_t length, receive_handler_t callback);
     void socket_write(std::list<boost::asio::const_buffer>&);
 
-<<<<<<< HEAD
-		bool m_is_sending;
-		bool m_is_receiving;
+    bool m_is_sending;
+    bool m_is_receiving;
 
-		bool m_is_data;
-		uint8_t m_size_buf[sizeof(dgsize_t)];
-		uint8_t* m_data_buf;
-		dgsize_t m_data_size;
-
-		uint64_t m_total_queue_size;
-		uint64_t m_max_queue_size;
-		unsigned int m_write_timeout;
-		std::queue<DatagramHandle> m_send_queue;
-
-		Error m_error;
-		std::recursive_mutex m_lock;
-=======
-    bool m_ssl_enabled;
+    bool m_is_data;
     uint8_t m_size_buf[sizeof(dgsize_t)];
     uint8_t* m_data_buf;
     dgsize_t m_data_size;
-    bool m_is_data;
 
+    uint64_t m_total_queue_size;
+    uint64_t m_max_queue_size;
+    unsigned int m_write_timeout;
+    std::queue<DatagramHandle> m_send_queue;
+
+    Error m_error;
     std::recursive_mutex m_lock;
->>>>>>> 848cb56d
 };