--- conflicted
+++ resolved
@@ -63,19 +63,11 @@
 
 void MDNetworkUpstream::receive_datagram(DatagramHandle dg)
 {
-<<<<<<< HEAD
-	m_message_director->route_datagram(NULL, dg);
-=======
-    m_message_director->receive_datagram(dg);
->>>>>>> 848cb56d
+    m_message_director->route_datagram(NULL, dg);
 }
 
 void MDNetworkUpstream::receive_disconnect(NetworkClient::Error)
 {
-<<<<<<< HEAD
-	m_message_director->logger().fatal() << "Lost connection to upstream MessageDirector.\n";
-	astron_shutdown(1);
-=======
-    m_message_director->receive_disconnect();
->>>>>>> 848cb56d
+    m_message_director->logger().fatal() << "Lost connection to upstream MessageDirector.\n";
+    astron_shutdown(1);
 }