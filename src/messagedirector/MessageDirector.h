#pragma once
#include <list>
#include <set>
#include <map>
#include <string>
#include "core/logger.h"
#include "util/Datagram.h"
#include "util/DatagramIterator.h"
#include <boost/asio.hpp>
#include <boost/icl/interval_map.hpp>

// Message-channel constants
#define CONTROL_MESSAGE 4001

// Message-type constants
#define CONTROL_ADD_CHANNEL 2001
#define CONTROL_REMOVE_CHANNEL 2002
#define CONTROL_SET_CON_NAME 2004
#define CONTROL_SET_CON_URL 2005
#define CONTROL_ADD_RANGE 2008
#define CONTROL_REMOVE_RANGE 2009
#define CONTROL_ADD_POST_REMOVE 2010
#define CONTROL_CLEAR_POST_REMOVE 2011

// Standard type defines
typedef unsigned long long channel_t;

// A ChannelList represents a single channel, or range of channels
//     that a MDParticipant can be subscribed to.
struct ChannelList
{
	channel_t a;
	channel_t b;
	bool is_range;
	bool qualifies(channel_t channel);
	bool operator==(const ChannelList &rhs);
};

class MDParticipantInterface;

// A MessageDirector is the internal networking object for an OpenOTP server-node.
// The MessageDirector recieves message from other servers and routes them to the
//     Client Agent, State Server, DB Server, DB-SS, and other server-nodes as necessary.
class MessageDirector
{
	public:
		// InitializeMD causes the MessageDirector to start listening for
		//     messages if it hasn't already been initialized.
		void InitializeMD();
		static MessageDirector singleton;

		// handle_datagram accepts any OpenOTP message (a Datagram), and
		//     properly routes it to any subscribed listeners.
		// Message on the CONTROL_MESSAGE channel are processed internally by the MessageDirector.
		void handle_datagram(Datagram *dg, MDParticipantInterface *participant);

		// subscribe_channel handles a CONTROL_ADD_CHANNEL control message.
		// (Args) "c": the channel to be added.
		void subscribe_channel(MDParticipantInterface* p, channel_t c);

		// unsubscribe_channel handles a CONTROL_REMOVE_CHANNEL control message.
		// (Args) "c": the channel to be removed.
		void unsubscribe_channel(MDParticipantInterface* p, channel_t c);

		// subscribe_range handles a CONTROL_ADD_RANGE control message.
		// (Args) "lo": the lowest channel to be removed.
		//        "hi": the highest channel to be removed.
		// The range is inclusive.
		void subscribe_range(MDParticipantInterface* p, channel_t lo, channel_t hi);

		// unsubscribe_range handles a CONTROL_REMOVE_RANGE control message.
		// (Args) "lo": the lowest channel to be removed.
		//        "hi": the highest channel to be removed.
		// The range is inclusive.
		void unsubscribe_range(MDParticipantInterface* p, channel_t lo, channel_t hi);
	private:
		MessageDirector();
<<<<<<< HEAD
		std::list<MDParticipantInterface*> m_participants;
		std::list<MDParticipantInterface*> m_participant_removal_queue;
		std::map<MDParticipantInterface*, std::list<ChannelList> > m_participant_channels;
		std::map<MDParticipantInterface*, std::string> m_post_removes;
		
		friend class MDParticipantInterface;
		
		void add_participant(MDParticipantInterface* participant)
		{
			m_participants.insert(m_participants.end(), participant);
		}
		void remove_participant(MDParticipantInterface* participant)
		{
			if(m_post_removes.find(participant) != m_post_removes.end())
			{
				Datagram dg(m_post_removes[participant]);
				handle_datagram(&dg, participant);
				m_post_removes.erase(m_post_removes.find(participant));
			}

			std::list<ChannelList> cListCopy(m_participant_channels[participant]);
			for(auto it = cListCopy.begin(); it != cListCopy.end(); ++it)
			{
				if(it->is_range)
				{
					//unsubscribe_range(participant, it->a, it->b);
				}
				else
				{
					unsubscribe_channel(participant, it->a);
				}
			}
			m_participant_removal_queue.insert(m_participant_removal_queue.end(), participant);
		}
=======
		LogCategory m_log;

		friend class MDParticipantInterface;
		void add_participant(MDParticipantInterface* participant);
		void remove_participant(MDParticipantInterface* participant);
>>>>>>> cba4ca14

		// I/O OPERATIONS
		void start_accept(); // Accept new connections from downstream
		void handle_accept(boost::asio::ip::tcp::socket *socket, const boost::system::error_code &ec);

		void start_receive(); // Recieve message from upstream
		void read_handler(const boost::system::error_code &ec, size_t bytes_transferred);

		char *m_buffer;
		unsigned short m_bufsize;
		unsigned short m_bytes_to_go;
		bool m_is_data;

		boost::asio::ip::tcp::acceptor *m_acceptor;
		boost::asio::ip::tcp::socket *m_remote_md;
		bool m_initialized;

		// Connected participants
		std::list<MDParticipantInterface*> m_participants;

		// Single channel subscriptions
		std::map<channel_t, std::set<MDParticipantInterface*>> m_channel_subscriptions;

		// Range channel subscriptions
		boost::icl::interval_map<channel_t, std::set<MDParticipantInterface*>> m_range_subscriptions;

};



// A MDParticipantInterface is the interface that must be implemented to
//     recieve messages from the MessageDirector.
// MDParticipants might be a StateServer, a single StateServer object, the
//     DB-server, or etc. which are on the node and will be transferred
//     internally.  Another server with its own MessageDirector also would
//     be an MDParticipant.
class MDParticipantInterface
{
	public:
		MDParticipantInterface()
		{
			MessageDirector::singleton.add_participant(this);
		}
		virtual ~MDParticipantInterface()
		{
			MessageDirector::singleton.remove_participant(this);
		}

		// handle_datagram should handle a message recieved from the MessageDirector.
		// Implementations of handle_datagram should be non-blocking operations.
		virtual bool handle_datagram(Datagram *dg, DatagramIterator &dgi) = 0;

		std::string m_post_remove; // The message to be distributed on unexpected disconnect.
		std::set<channel_t> m_channels; // The set of all individually subscribed channels.
		boost::icl::interval_set<channel_t> m_ranges; // The set of all subscribed channel ranges.
};<|MERGE_RESOLUTION|>--- conflicted
+++ resolved
@@ -75,48 +75,11 @@
 		void unsubscribe_range(MDParticipantInterface* p, channel_t lo, channel_t hi);
 	private:
 		MessageDirector();
-<<<<<<< HEAD
-		std::list<MDParticipantInterface*> m_participants;
-		std::list<MDParticipantInterface*> m_participant_removal_queue;
-		std::map<MDParticipantInterface*, std::list<ChannelList> > m_participant_channels;
-		std::map<MDParticipantInterface*, std::string> m_post_removes;
-		
-		friend class MDParticipantInterface;
-		
-		void add_participant(MDParticipantInterface* participant)
-		{
-			m_participants.insert(m_participants.end(), participant);
-		}
-		void remove_participant(MDParticipantInterface* participant)
-		{
-			if(m_post_removes.find(participant) != m_post_removes.end())
-			{
-				Datagram dg(m_post_removes[participant]);
-				handle_datagram(&dg, participant);
-				m_post_removes.erase(m_post_removes.find(participant));
-			}
-
-			std::list<ChannelList> cListCopy(m_participant_channels[participant]);
-			for(auto it = cListCopy.begin(); it != cListCopy.end(); ++it)
-			{
-				if(it->is_range)
-				{
-					//unsubscribe_range(participant, it->a, it->b);
-				}
-				else
-				{
-					unsubscribe_channel(participant, it->a);
-				}
-			}
-			m_participant_removal_queue.insert(m_participant_removal_queue.end(), participant);
-		}
-=======
 		LogCategory m_log;
 
 		friend class MDParticipantInterface;
 		void add_participant(MDParticipantInterface* participant);
 		void remove_participant(MDParticipantInterface* participant);
->>>>>>> cba4ca14
 
 		// I/O OPERATIONS
 		void start_accept(); // Accept new connections from downstream
