--- conflicted
+++ resolved
@@ -31,14 +31,12 @@
 
 MessageDirector::~MessageDirector()
 {
-<<<<<<< HEAD
+	shutdown_threading();
+
 	for(auto it = m_participants.begin(); it != m_participants.end(); ++it) {
 		delete *it;
 	}
 	m_participants.clear();
-=======
-	shutdown_threading();
->>>>>>> c767a884
 }
 
 void MessageDirector::init_network()
