--- conflicted
+++ resolved
@@ -93,17 +93,7 @@
 
 void MessageDirector::handle_datagram(Datagram *dg, MDParticipantInterface *participant)
 {
-<<<<<<< HEAD
-	std::list<MDParticipantInterface *> temp_queue(m_participant_removal_queue);
-	for(auto it = temp_queue.begin(); it != temp_queue.end(); ++it)
-	{
-		m_participants.remove(*it);
-		m_participant_removal_queue.remove(*it);
-	}
-	gLogger->debug() << "MD Handling datagram" << std::endl;
-=======
 	m_log.spam() << "Processing datagram...." << std::endl;
->>>>>>> cba4ca14
 	DatagramIterator dgi(dg);
 	unsigned char channels = dgi.read_uint8();
 
