--- conflicted
+++ resolved
@@ -31,17 +31,8 @@
 
 MessageDirector::~MessageDirector()
 {
-<<<<<<< HEAD
-	shutdown_threading();
-	m_participants.clear();
-=======
     shutdown_threading();
-
-    for(auto it = m_participants.begin(); it != m_participants.end(); ++it) {
-        delete *it;
-    }
     m_participants.clear();
->>>>>>> 848cb56d
 }
 
 void MessageDirector::init_network()
@@ -276,30 +267,10 @@
     // Stop tracking participant
     m_participants.remove(p);
 
-<<<<<<< HEAD
-	// Send out any post-remove messages the participant may have added.
-	// N.B. this is done last, because we don't want to send messages
-	// through the Director while a participant is being removed, as
-	// certain data structures may not have their invariants satisfied
-	// during that time.
-	p->post_remove();
-=======
     // Send out any post-remove messages the participant may have added.
     // N.B. this is done last, because we don't want to send messages
     // through the Director while a participant is being removed, as
     // certain data structures may not have their invariants satisfied
     // during that time.
     p->post_remove();
-}
-
-void MessageDirector::receive_datagram(DatagramHandle dg)
-{
-    route_datagram(NULL, dg);
-}
-
-void MessageDirector::receive_disconnect()
-{
-    m_log.fatal() << "Lost connection to upstream md" << std::endl;
-    exit(1);
->>>>>>> 848cb56d
 }