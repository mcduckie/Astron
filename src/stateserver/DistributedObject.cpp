--- conflicted
+++ resolved
@@ -328,11 +328,6 @@
 	dg.add_uint32(m_do_id);
 	send(dg);
 
-<<<<<<< HEAD
-	handle_ai_change(0, true); // Leave the AI's interest.
-
-=======
->>>>>>> 655a14f9
 	m_stateserver->m_objs.erase(m_do_id);
 	m_log->debug() << "Deleted." << std::endl;
 	delete this;
