--- conflicted
+++ resolved
@@ -328,30 +328,18 @@
 	dg.add_uint32(m_do_id);
 	send(dg);
 
-<<<<<<< HEAD
-	delete_children();
-=======
 	delete_children(sender);
->>>>>>> a68414e7
 
 	m_stateserver->m_objs.erase(m_do_id);
 	m_log->debug() << "Deleted." << std::endl;
 	delete this;
 }
 
-<<<<<<< HEAD
-void DistributedObject::delete_children()
+void DistributedObject::delete_children(channel_t sender)
 {
 	if(m_child_count)
 	{
-		Datagram dg(PARENT2CHILDREN(m_do_id), m_do_id,
-=======
-void DistributedObject::delete_children(channel_t sender)
-{
-	if(m_child_count)
-	{
 		Datagram dg(PARENT2CHILDREN(m_do_id), sender,
->>>>>>> a68414e7
 	                STATESERVER_OBJECT_DELETE_CHILDREN);
 		dg.add_uint32(m_do_id);
 		send(dg);
@@ -524,19 +512,11 @@
 			uint32_t r_do_id = dgi.read_uint32();
 			if(r_do_id == m_do_id)
 			{
-<<<<<<< HEAD
-				delete_children();
+				delete_children(sender);
 			}
 			else if(r_do_id == m_parent_id)
 			{
-				annihilate(m_parent_id);
-=======
-				delete_children(sender);
-			}
-			else if(r_do_id == m_parent_id)
-			{
 				annihilate(sender, false);
->>>>>>> a68414e7
 			}
 			break;
 		}
