#include "core/global.h"
#include "core/msgtypes.h"
#include "dclass/dc/Class.h"
#include "dclass/dc/Field.h"
#include "dclass/dc/MolecularField.h"

#include "DistributedObject.h"

using dclass::Class;
using dclass::Field;
using dclass::MolecularField;

DistributedObject::DistributedObject(StateServer *stateserver, doid_t do_id, doid_t parent_id,
                                     zone_t zone_id, const Class *dclass, DatagramIterator &dgi,
                                     bool has_other) :
	m_stateserver(stateserver), m_do_id(do_id), m_parent_id(INVALID_DO_ID), m_zone_id(0),
	m_dclass(dclass), m_ai_channel(INVALID_CHANNEL), m_owner_channel(INVALID_CHANNEL),
	m_ai_explicitly_set(false), m_next_context(0), m_child_count(0)
{
	std::stringstream name;
	name << dclass->get_name() << "(" << do_id << ")";
	m_log = new LogCategory("object", name.str());
	set_con_name(name.str());

	for(unsigned int i = 0; i < m_dclass->get_num_fields(); ++i)
	{
		const Field *field = m_dclass->get_field(i);
		if(field->has_keyword("required") && !field->as_molecular())
		{
			dgi.unpack_field(field, m_required_fields[field]);
		}
	}

	if(has_other)
	{
		uint16_t count = dgi.read_uint16();
		for(int i = 0; i < count; ++i)
		{
			uint16_t field_id = dgi.read_uint16();
			const Field *field = m_dclass->get_field_by_id(field_id);
			if(field->has_keyword("ram"))
			{
				dgi.unpack_field(field, m_ram_fields[field]);
			}
			else
			{
				m_log->error() << "Received non-RAM field " << field->get_name()
				               << " within an OTHER section" << std::endl;
			}
		}
	}

	MessageDirector::singleton.subscribe_channel(this, do_id);

	m_log->debug() << "Object created..." << std::endl;

	dgi.seek_payload(); // Seek back to front of payload, to read sender
	handle_location_change(parent_id, zone_id, dgi.read_channel());
	wake_children();
}

DistributedObject::DistributedObject(StateServer *stateserver, channel_t sender, doid_t do_id,
                                     doid_t parent_id, zone_t zone_id, const Class *dclass,
                                     std::unordered_map<const Field*, std::vector<uint8_t> > required,
                                     std::map<const Field*, std::vector<uint8_t> > ram) :
	m_stateserver(stateserver), m_do_id(do_id), m_parent_id(INVALID_DO_ID), m_zone_id(0),
	m_dclass(dclass), m_ai_channel(INVALID_CHANNEL), m_owner_channel(INVALID_CHANNEL),
	m_ai_explicitly_set(false), m_next_context(0), m_child_count(0)
{
	std::stringstream name;
	name << dclass->get_name() << "(" << do_id << ")";
	m_log = new LogCategory("object", name.str());

	m_required_fields = required;
	m_ram_fields = ram;

	MessageDirector::singleton.subscribe_channel(this, do_id);
	handle_location_change(parent_id, zone_id, sender);
	wake_children();
}

DistributedObject::~DistributedObject()
{
	delete m_log;
}

void DistributedObject::append_required_data(Datagram &dg, bool client_only, bool also_owner)
{
	dg.add_doid(m_do_id);
	dg.add_location(m_parent_id, m_zone_id);
<<<<<<< HEAD
	dg.add_uint16(m_dclass->get_id());
	uint32_t field_count = m_dclass->get_num_fields();
	for(uint32_t i = 0; i < field_count; ++i)
=======
	dg.add_uint16(m_dclass->get_number());
	size_t field_count = m_dclass->get_num_inherited_fields();
	for(size_t i = 0; i < field_count; ++i)
>>>>>>> 913c2174
	{
		const Field *field = m_dclass->get_field(i);
		if(field->has_keyword("required") && !field->as_molecular() && (!client_only
		        || field->has_keyword("broadcast") || field->has_keyword("clrecv")
		        || (also_owner && field->has_keyword("ownrecv"))))
		{
			dg.add_data(m_required_fields[field]);
		}
	}
}

void DistributedObject::append_other_data(Datagram &dg, bool client_only, bool also_owner)
{
	if(client_only)
	{
		std::list<const Field*> broadcast_fields;
		for(auto it = m_ram_fields.begin(); it != m_ram_fields.end(); ++it)
		{
			if(it->first->has_keyword("broadcast") || it->first->has_keyword("clrecv")
			        || (also_owner && it->first->has_keyword("ownrecv")))
			{
				broadcast_fields.push_back(it->first);
			}
		}

		dg.add_uint16(broadcast_fields.size());
		for(auto it = broadcast_fields.begin(); it != broadcast_fields.end(); ++it)
		{
			dg.add_uint16((*it)->get_id());
			dg.add_data(m_ram_fields[*it]);
		}
	}
	else
	{
		dg.add_uint16(m_ram_fields.size());
		for(auto it = m_ram_fields.begin(); it != m_ram_fields.end(); ++it)
		{
			dg.add_uint16(it->first->get_id());
			dg.add_data(it->second);
		}
	}
}



void DistributedObject::send_location_entry(channel_t location)
{
	Datagram dg(location, m_do_id, m_ram_fields.size() ?
	            STATESERVER_OBJECT_ENTER_LOCATION_WITH_REQUIRED_OTHER :
	            STATESERVER_OBJECT_ENTER_LOCATION_WITH_REQUIRED);
	append_required_data(dg, true);
	if(m_ram_fields.size())
	{
		append_other_data(dg, true);
	}
	route_datagram(dg);
}

void DistributedObject::send_ai_entry(channel_t ai)
{
	Datagram dg(ai, m_do_id, m_ram_fields.size() ?
	            STATESERVER_OBJECT_ENTER_AI_WITH_REQUIRED_OTHER :
	            STATESERVER_OBJECT_ENTER_AI_WITH_REQUIRED);
	append_required_data(dg);
	if(m_ram_fields.size())
	{
		append_other_data(dg);
	}
	route_datagram(dg);
}

void DistributedObject::send_owner_entry(channel_t owner)
{
	Datagram dg(owner, m_do_id, m_ram_fields.size() ?
	            STATESERVER_OBJECT_ENTER_OWNER_WITH_REQUIRED_OTHER :
	            STATESERVER_OBJECT_ENTER_OWNER_WITH_REQUIRED);
	append_required_data(dg, true, true);
	if(m_ram_fields.size())
	{
		append_other_data(dg, true, true);
	}
	route_datagram(dg);
}

void DistributedObject::handle_location_change(doid_t new_parent, zone_t new_zone, channel_t sender)
{
	doid_t old_parent = m_parent_id;
	zone_t old_zone = m_zone_id;

	// Set of channels that must be notified about location_change
	std::set<channel_t> targets;

	// Notify AI of changing location
	if(m_ai_channel)
	{
		targets.insert(m_ai_channel);
	}

	// Notify Owner of changing location
	if(m_owner_channel)
	{
		targets.insert(m_owner_channel);
	}

	if(new_parent == m_do_id)
	{
		m_log->warning() << "Object cannot be parented to itself." << std::endl;
		return;
	}

	// Handle parent change
	if(new_parent != old_parent)
	{
		// Unsubscribe from the old parent's child-broadcast channel.
		if(old_parent) // If we have an old parent
		{
			MessageDirector::singleton.unsubscribe_channel(this, PARENT2CHILDREN(m_parent_id));
			// Notify old parent of changing location
			targets.insert(old_parent);
			// Notify old location of changing location
			targets.insert(LOCATION2CHANNEL(old_parent, old_zone));
		}

		m_parent_id = new_parent;
		m_zone_id = new_zone;

		// Subscribe to new one...
		if(new_parent) // If we have a new parent
		{
			MessageDirector::singleton.subscribe_channel(this, PARENT2CHILDREN(m_parent_id));
			if(!m_ai_explicitly_set)
			{
				// Ask the new parent what its AI is.
				Datagram dg(m_parent_id, m_do_id, STATESERVER_OBJECT_GET_AI);
				dg.add_uint32(m_next_context++);
				route_datagram(dg);
			}
			targets.insert(new_parent); // Notify new parent of changing location
		}
		else if(!m_ai_explicitly_set)
		{
			m_ai_channel = 0;
		}
	}
	else if(new_zone != old_zone)
	{
		m_zone_id = new_zone;
		// Notify parent of changing zone
		targets.insert(m_parent_id);
		// Notify old location of changing location
		targets.insert(LOCATION2CHANNEL(m_parent_id, old_zone));
	}
	else
	{
		return; // Not actually changing location, no need to handle.
	}

	// Send changing location message
	Datagram dg(targets, sender, STATESERVER_OBJECT_CHANGING_LOCATION);
	dg.add_doid(m_do_id);
	dg.add_location(new_parent, new_zone);
	dg.add_location(old_parent, old_zone);
	route_datagram(dg);

	// Send enter location message
	if(new_parent)
	{
		send_location_entry(LOCATION2CHANNEL(new_parent, new_zone));
	}
}

void DistributedObject::handle_ai_change(channel_t new_ai, channel_t sender,
        bool channel_is_explicit)
{
	channel_t old_ai = m_ai_channel;
	if(new_ai == old_ai)
	{
		return;
	}

	// Set of channels that must be notified about ai_change
	std::set<channel_t> targets;

	if(old_ai)
	{
		targets.insert(old_ai);
	}
	if(m_child_count)
	{
		targets.insert(PARENT2CHILDREN(m_do_id));
	}

	m_ai_channel = new_ai;
	m_ai_explicitly_set = channel_is_explicit;

	Datagram dg(targets, sender, STATESERVER_OBJECT_CHANGING_AI);
	dg.add_doid(m_do_id);
	dg.add_channel(new_ai);
	dg.add_channel(old_ai);
	route_datagram(dg);

	if(new_ai)
	{
		m_log->trace() << "Sending AI entry to "
		              << new_ai << std::endl;
		send_ai_entry(new_ai);
	}

}

void DistributedObject::annihilate(channel_t sender, bool notify_parent)
{
	std::set<channel_t> targets;
	if(m_parent_id)
	{
		targets.insert(LOCATION2CHANNEL(m_parent_id, m_zone_id));
		// Leave parent on explicit delete ram
		if(notify_parent)
		{
			Datagram dg(m_parent_id, sender, STATESERVER_OBJECT_CHANGING_LOCATION);
			dg.add_doid(m_do_id);
			dg.add_location(INVALID_DO_ID, 0);
			dg.add_location(m_parent_id, m_zone_id);
			route_datagram(dg);
		}
	}
	if(m_owner_channel)
	{
		targets.insert(m_owner_channel);
	}
	if(m_ai_channel)
	{
		targets.insert(m_ai_channel);
	}
	Datagram dg(targets, sender, STATESERVER_OBJECT_DELETE_RAM);
	dg.add_doid(m_do_id);
	route_datagram(dg);

	delete_children(sender);

	m_stateserver->m_objs.erase(m_do_id);
	m_log->debug() << "Deleted." << std::endl;
	delete this;
}

void DistributedObject::delete_children(channel_t sender)
{
	if(m_child_count)
	{
		Datagram dg(PARENT2CHILDREN(m_do_id), sender,
		            STATESERVER_OBJECT_DELETE_CHILDREN);
		dg.add_doid(m_do_id);
		route_datagram(dg);
	}
}

void DistributedObject::wake_children()
{
	Datagram dg(PARENT2CHILDREN(m_do_id), m_do_id, STATESERVER_OBJECT_GET_LOCATION);
	dg.add_uint32(STATESERVER_CONTEXT_WAKE_CHILDREN);
	route_datagram(dg);
}

void DistributedObject::save_field(const Field *field, const std::vector<uint8_t> &data)
{
	if(field->has_keyword("required"))
	{
		m_required_fields[field] = data;
	}
	else if(field->has_keyword("ram"))
	{
		m_ram_fields[field] = data;
	}
}

bool DistributedObject::handle_one_update(DatagramIterator &dgi, channel_t sender)
{
	std::vector<uint8_t> data;
	uint16_t field_id = dgi.read_uint16();
	const Field *field = m_dclass->get_field_by_id(field_id);
	if(!field)
	{
		m_log->error() << "Received update for missing field ID="
		               << field_id << std::endl;
		return false;
	}

	m_log->trace() << "Handling update for '" << field->get_name() << "'." << std::endl;

	dgsize_t field_start = dgi.tell();

	try
	{
		dgi.unpack_field(field, data);
	}
	catch(std::exception &e)
	{
		m_log->error() << "Received truncated update for "
		               << field->get_name() << std::endl;
		return false;
	}

	const MolecularField *molecular = field->as_molecular();
	if(molecular)
	{
		dgi.seek(field_start);
		int n = molecular->get_num_fields();
		for(int i = 0; i < n; ++i)
		{
			std::vector<uint8_t> field_data;
			const Field *atomic = molecular->get_field(i);
			dgi.unpack_field(atomic, field_data);
			save_field(atomic, field_data);
		}
	}
	else
	{
		save_field(field, data);
	}

	std::set <channel_t> targets;
	if(field->has_keyword("broadcast"))
	{
		targets.insert(LOCATION2CHANNEL(m_parent_id, m_zone_id));
	}
	if(field->has_keyword("airecv") && m_ai_channel)
	{
		targets.insert(m_ai_channel);
	}
	if(field->has_keyword("ownrecv") && m_owner_channel)
	{
		targets.insert(m_owner_channel);
	}
	if(targets.size()) // TODO: Review this for efficiency?
	{
		Datagram dg(targets, sender, STATESERVER_OBJECT_SET_FIELD);
		dg.add_doid(m_do_id);
		dg.add_uint16(field_id);
		dg.add_data(data);
		route_datagram(dg);
	}
	return true;
}

bool DistributedObject::handle_one_get(Datagram &out, uint16_t field_id,
                                       bool succeed_if_unset, bool is_subfield)
{
	const Field *field = m_dclass->get_field_by_id(field_id);
	if(!field)
	{
		m_log->error() << "Received get_field for field: " << field_id
		               << ", not valid for class: " << m_dclass->get_name() << std::endl;
		return false;
	}
	m_log->trace() << "Handling query for '" << field->get_name() << "'." << std::endl;

	const MolecularField *molecular = field->as_molecular();
	if(molecular)
	{
		int n = molecular->get_num_fields();
		out.add_uint16(field_id);
		for(int i = 0; i < n; ++i)
		{
			if(!handle_one_get(out, molecular->get_field(i)->get_id(), succeed_if_unset, true))
			{
				return false;
			}
		}
		return true;
	}

	if(m_required_fields.count(field))
	{
		if(!is_subfield)
		{
			out.add_uint16(field_id);
		}
		out.add_data(m_required_fields[field]);
	}
	else if(m_ram_fields.count(field))
	{
		if(!is_subfield)
		{
			out.add_uint16(field_id);
		}
		out.add_data(m_ram_fields[field]);
	}
	else
	{
		return succeed_if_unset;
	}

	return true;
}

void DistributedObject::handle_datagram(Datagram&, DatagramIterator &dgi)
{
	channel_t sender = dgi.read_channel();
	uint16_t msgtype = dgi.read_uint16();
	switch(msgtype)
	{
		case STATESERVER_DELETE_AI_OBJECTS:
		{
			if(m_ai_channel != dgi.read_channel())
			{
				m_log->warning() << " received reset for wrong AI channel" << std::endl;
				break; // Not my AI!
			}
			annihilate(sender);

			break;
		}
		case STATESERVER_OBJECT_DELETE_RAM:
		{
			if(m_do_id != dgi.read_doid())
			{
				break;    // Not meant for me!
			}

			// Delete object
			annihilate(sender);

			break;
		}
		case STATESERVER_OBJECT_DELETE_CHILDREN:
		{
			doid_t r_do_id = dgi.read_doid();
			if(r_do_id == m_do_id)
			{
				delete_children(sender);
			}
			else if(r_do_id == m_parent_id)
			{
				annihilate(sender, false);
			}
			break;
		}
		case STATESERVER_OBJECT_SET_FIELD:
		{
			if(m_do_id != dgi.read_doid())
			{
				break;    // Not meant for me!
			}
			handle_one_update(dgi, sender);

			break;
		}
		case STATESERVER_OBJECT_SET_FIELDS:
		{
			if(m_do_id != dgi.read_doid())
			{
				break;    // Not meant for me!
			}
			uint16_t field_count = dgi.read_uint16();
			for(int16_t i = 0; i < field_count; ++i)
			{
				if(!handle_one_update(dgi, sender))
				{
					break;
				}
			}
			break;
		}
		case STATESERVER_OBJECT_CHANGING_AI:
		{
			doid_t r_parent_id = dgi.read_doid();
			channel_t new_channel = dgi.read_channel();
			m_log->trace() << "Received ChangingAI notification from " << r_parent_id << std::endl;
			if(r_parent_id != m_parent_id)
			{
				m_log->warning() << "Received AI channel from " << r_parent_id
				                 << " but my parent_id is " << m_parent_id << std::endl;
				break;
			}
			if(m_ai_explicitly_set)
			{
				break;
			}
			handle_ai_change(new_channel, sender, false);

			break;
		}
		case STATESERVER_OBJECT_SET_AI:
		{
			channel_t new_channel = dgi.read_channel();
			m_log->trace() << "Updating AI to " << new_channel << std::endl;
			handle_ai_change(new_channel, sender, true);

			break;
		}
		case STATESERVER_OBJECT_GET_AI:
		{
			m_log->trace() << "Received AI query from " << sender << std::endl;
			Datagram dg(sender, m_do_id, STATESERVER_OBJECT_GET_AI_RESP);
			dg.add_uint32(dgi.read_uint32()); // Get context
			dg.add_doid(m_do_id);
			dg.add_channel(m_ai_channel);
			route_datagram(dg);

			break;
		}
		case STATESERVER_OBJECT_GET_AI_RESP:
		{
			dgi.read_uint32(); // Discard context
			doid_t r_parent_id = dgi.read_doid();
			m_log->trace() << "Received AI query response from " << r_parent_id << std::endl;
			if(r_parent_id != m_parent_id)
			{
				m_log->warning() << "Received AI channel from " << r_parent_id
				                 << " but my parent_id is " << m_parent_id << std::endl;
				break;
			}

			channel_t new_ai = dgi.read_channel();
			if(m_ai_explicitly_set)
			{
				break;
			}
			handle_ai_change(new_ai, sender, false);

			break;
		}
		case STATESERVER_OBJECT_CHANGING_LOCATION:
		{
			doid_t child_id = dgi.read_doid();
			doid_t new_parent = dgi.read_doid();
			zone_t new_zone = dgi.read_zone();
			doid_t r_do_id = dgi.read_doid();
			zone_t r_zone = dgi.read_zone();
			if(new_parent == m_do_id)
			{
				if(new_parent != r_do_id)
				{
					m_child_count++;
				}
				else
				{
					if(new_zone == r_zone)
					{
						break; // No change, so do nothing.
					}

					m_zone_count[r_zone] = m_zone_count[r_zone] - 1;
				}

				m_zone_count[new_zone] = m_zone_count[new_zone] + 1;
			}
			else if(r_do_id == m_do_id)
			{
				m_zone_count[r_zone] = m_zone_count[r_zone] - 1;
				m_child_count--;
			}
			else
			{
				m_log->warning() << "Received changing location from " << child_id
				                 << " for " << r_do_id << ", but my id is " << m_do_id << std::endl;
			}

			break;
		}
		case STATESERVER_OBJECT_SET_LOCATION:
		{
			doid_t new_parent = dgi.read_doid();
			zone_t new_zone = dgi.read_zone();
			m_log->trace() << "Updating location to Parent: " << new_parent
			              << ", Zone: " << new_zone << std::endl;

			handle_location_change(new_parent, new_zone, sender);

			break;
		}
		case STATESERVER_OBJECT_GET_LOCATION:
		{
			uint32_t context = dgi.read_uint32();

			Datagram dg(sender, m_do_id, STATESERVER_OBJECT_GET_LOCATION_RESP);
			dg.add_uint32(context);
			dg.add_doid(m_do_id);
			dg.add_location(m_parent_id, m_zone_id);
			route_datagram(dg);

			break;
		}
		case STATESERVER_OBJECT_GET_LOCATION_RESP:
		{
			// This case occurs immediately after object creation.
			// A parent expects to receive a location_resp from each
			// of its pre-existing children.

			if(dgi.read_uint32() != STATESERVER_CONTEXT_WAKE_CHILDREN)
			{
				m_log->warning() << "Received unexpected GetLocationResp from "
				                 << dgi.read_uint32() << "." << std::endl;
                break;
			}

			// Discard do_id
			dgi.skip(sizeof(doid_t));

			// Get location
			doid_t r_parent = dgi.read_doid();
			zone_t r_zone = dgi.read_zone();

			// Update the child count
			if(r_parent == m_do_id)
			{
				m_child_count += 1;
				m_zone_count[r_zone] += 1;
			}
			break;
		}
		case STATESERVER_OBJECT_GET_ALL:
		{
			uint32_t context = dgi.read_uint32();
			if(dgi.read_doid() != m_do_id)
			{
				return;    // Not meant for this object!
			}
			Datagram dg(sender, m_do_id, STATESERVER_OBJECT_GET_ALL_RESP);
			dg.add_uint32(context);
			append_required_data(dg);
			append_other_data(dg);
			route_datagram(dg);

			break;
		}
		case STATESERVER_OBJECT_GET_FIELD:
		{
			uint32_t context = dgi.read_uint32();
			if(dgi.read_doid() != m_do_id)
			{
				return;    // Not meant for this object!
			}
			uint16_t field_id = dgi.read_uint16();

			Datagram raw_field;
			bool success = handle_one_get(raw_field, field_id);

			Datagram dg(sender, m_do_id, STATESERVER_OBJECT_GET_FIELD_RESP);
			dg.add_uint32(context);
			dg.add_bool(success);
			if(success)
			{
				dg.add_data(raw_field);
			}
			route_datagram(dg);

			break;
		}
		case STATESERVER_OBJECT_GET_FIELDS:
		{
			uint32_t context = dgi.read_uint32();
			if(dgi.read_doid() != m_do_id)
			{
				return;    // Not meant for this object!
			}
			uint16_t field_count = dgi.read_uint16();

			Datagram raw_fields;
			bool success = true;
			uint16_t fields_found = 0;
			for(int i = 0; i < field_count; ++i)
			{
				uint16_t field_id = dgi.read_uint16();
				uint16_t length = raw_fields.size();
				if(!handle_one_get(raw_fields, field_id, true))
				{
					success = false;
					break;
				}
				if(raw_fields.size() > length)
				{
					fields_found++;
				}
			}

			Datagram dg(sender, m_do_id, STATESERVER_OBJECT_GET_FIELDS_RESP);
			dg.add_uint32(context);
			dg.add_bool(success);
			if(success)
			{
				dg.add_uint16(fields_found);
				dg.add_data(raw_fields);
			}
			route_datagram(dg);

			break;
		}
		case STATESERVER_OBJECT_SET_OWNER:
		{
			channel_t new_owner = dgi.read_channel();
			m_log->trace() << "Updating owner to " << new_owner << "..." << std::endl;
			if(new_owner == m_owner_channel)
			{
				m_log->trace() << "... owner is the same, do nothing." << std::endl;
				return;
			}

			if(m_owner_channel)
			{
				m_log->trace() << "... broadcasting changing owner..." << std::endl;
				Datagram dg(m_owner_channel, sender, STATESERVER_OBJECT_CHANGING_OWNER);
				dg.add_doid(m_do_id);
				dg.add_channel(new_owner);
				dg.add_channel(m_owner_channel);
				route_datagram(dg);
			}

			m_owner_channel = new_owner;

			if(new_owner)
			{
				m_log->trace() << "... sending owner entry..." << std::endl;
				send_owner_entry(new_owner);
			}

			m_log->trace() << "... updated owner." << std::endl;
			break;
		}
		case STATESERVER_OBJECT_GET_ZONES_OBJECTS:
		{
			uint32_t context  = dgi.read_uint32();
			doid_t queried_parent = dgi.read_doid();


			m_log->trace() << "Handling get_zones_objects with parent '" << queried_parent << "'"
			              << ".  My id is " << m_do_id << " and my parent is " << m_parent_id
			              << "." << std::endl;

			if(queried_parent == m_parent_id)
			{
				// Query was relayed from parent! See if we match any of the zones
				// and if so, reply:
				uint16_t zone_count = dgi.read_uint16();
				for(uint16_t i = 0; i < zone_count; ++i)
				{
					if(dgi.read_doid() == m_zone_id)
					{
						send_location_entry(sender);
						break;
					}
				}

				break;
			}

			if(queried_parent == m_do_id)
			{
				doid_t child_count = 0;
				uint16_t zone_count = dgi.read_uint16();

				// Start datagram to relay to children
				Datagram child_dg(PARENT2CHILDREN(m_do_id), sender,
				                  STATESERVER_OBJECT_GET_ZONES_OBJECTS);
				child_dg.add_uint32(context);
				child_dg.add_doid(queried_parent);
				child_dg.add_uint16(zone_count);

				// Get all zones requested
				for(int i = 0; i < zone_count; ++i)
				{
					zone_t zone = dgi.read_zone();
					child_count += m_zone_count[zone];
					child_dg.add_zone(zone);
				}

				// Reply to requestor with count of objects expected
				Datagram count_dg(sender, m_do_id, STATESERVER_OBJECT_GET_ZONES_COUNT_RESP);
				count_dg.add_uint32(context);
				count_dg.add_doid(child_count);
				route_datagram(count_dg);

				// Bounce the message down to all children and have them decide
				// whether or not to reply.
				// TODO: Is this really that efficient?
				if(child_count > 0)
				{
					route_datagram(child_dg);
				}

				break;
			}

			break;
		}
		default:
			if(msgtype < STATESERVER_MSGTYPE_MIN || msgtype > STATESERVER_MSGTYPE_MAX)
			{
				m_log->warning() << "Received unknown message of type " << msgtype << std::endl;
			}
			else
			{
				m_log->trace() << "Ignoring stateserver message of type " << msgtype << std::endl;
			}
	}
}<|MERGE_RESOLUTION|>--- conflicted
+++ resolved
@@ -88,15 +88,9 @@
 {
 	dg.add_doid(m_do_id);
 	dg.add_location(m_parent_id, m_zone_id);
-<<<<<<< HEAD
 	dg.add_uint16(m_dclass->get_id());
-	uint32_t field_count = m_dclass->get_num_fields();
-	for(uint32_t i = 0; i < field_count; ++i)
-=======
-	dg.add_uint16(m_dclass->get_number());
-	size_t field_count = m_dclass->get_num_inherited_fields();
+	size_t field_count = m_dclass->get_num_fields();
 	for(size_t i = 0; i < field_count; ++i)
->>>>>>> 913c2174
 	{
 		const Field *field = m_dclass->get_field(i);
 		if(field->has_keyword("required") && !field->as_molecular() && (!client_only
