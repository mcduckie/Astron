--- conflicted
+++ resolved
@@ -153,14 +153,9 @@
 			// Get fields from database
 			if(!unpack_db_fields(dgi, r_dclass, m_required_fields, m_ram_fields))
 			{
-<<<<<<< HEAD
-				m_log->error() << "Error while unpacking fields from database." << std::endl;
-				m_dbss->discard_loader(m_do_id);
-=======
 				m_log->error() << "Error while unpacking fields from database.\n";
 				m_dbss->discard_loader(m_do_id);
 				forward_datagrams();
->>>>>>> e1379303
 				break;
 			}
 
