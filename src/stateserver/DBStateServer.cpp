--- conflicted
+++ resolved
@@ -543,27 +543,11 @@
 	// Get context for db query, and remember caller with it
 	uint32_t db_context = m_next_context++;
 
-	if(m_context_datagrams.find(db_context) == m_context_datagrams.end())
-	{
-<<<<<<< HEAD
-		m_context_datagrams[db_context] = Datagram::create(sender, r_do_id,
-		                                                   STATESERVER_OBJECT_GET_ALL_RESP);
-	}
-
-	m_context_datagrams[db_context]->add_uint32(r_context);
-	m_context_datagrams[db_context]->add_doid(r_do_id);
-	m_context_datagrams[db_context]->add_channel(INVALID_CHANNEL); // Location
-=======
-		m_context_datagrams[db_context].add_server_header(sender, r_do_id,
-		                                                  STATESERVER_OBJECT_GET_ALL_RESP);
-	}
-
-	Datagram& resp_dg = m_context_datagrams[db_context];
-	resp_dg.add_uint32(r_context);
-	resp_dg.add_doid(r_do_id);
-	resp_dg.add_channel(INVALID_CHANNEL); // Location
-	m_context_datagrams[db_context] = resp_dg;
->>>>>>> 9ac28055
+	Datagram_ptr resp_dg = Datagram::create(sender, r_do_id, STATESERVER_OBJECT_GET_ALL_RESP);
+	resp_dg->add_uint32(r_context);
+	resp_dg->add_doid(r_do_id);
+	resp_dg->add_channel(INVALID_CHANNEL); // Location
+	m_context_context[db_context] = resp_dg
 
 	// Cache the do_id --> context in case we get a dbss_activate
 	m_inactive_loads[r_do_id].insert(db_context);
