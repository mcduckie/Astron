#include "core/global.h"
#include "core/msgtypes.h"
#include "config/constraints.h"
#include "dclass/dc/Class.h"
#include "dclass/dc/Field.h"
#include <unordered_set>

#include "DBStateServer.h"
#include "LoadingObject.h"

using dclass::Class;
using dclass::Field;

static RoleFactoryItem<DBStateServer> dbss_fact("dbss");

static RoleConfigGroup dbss_config("dbss");
static ConfigVariable<channel_t> database_channel("database", INVALID_CHANNEL, dbss_config);
static InvalidChannelConstraint db_channel_not_invalid(database_channel);
static ReservedChannelConstraint db_channel_not_reserved(database_channel);

static ConfigList ranges_config("ranges", dbss_config);
static ConfigVariable<doid_t> range_min("min", INVALID_DO_ID, ranges_config);
static ConfigVariable<doid_t> range_max("max", DOID_MAX, ranges_config);
static InvalidDoidConstraint min_not_invalid(range_min);
static InvalidDoidConstraint max_not_invalid(range_max);
static ReservedDoidConstraint min_not_reserved(range_min);
static ReservedDoidConstraint max_not_reserved(range_max);

DBStateServer::DBStateServer(RoleConfig roleconfig) : StateServer(roleconfig),
	m_db_channel(database_channel.get_rval(m_roleconfig)), m_next_context(0)
{
	ConfigNode ranges = dbss_config.get_child_node(ranges_config, roleconfig);
	for(auto it = ranges.begin(); it != ranges.end(); ++it)
	{
		channel_t min = range_min.get_rval(*it);
		channel_t max = range_max.get_rval(*it);
		MessageDirector::singleton.subscribe_range(this, min, max);
	}

	std::stringstream name;
	name << "DBSS(Database: " << m_db_channel << ")";
	m_log = new LogCategory("dbss", name.str());
	set_con_name(name.str());
}

DBStateServer::~DBStateServer()
{
	delete m_log;
}

void DBStateServer::handle_datagram(Datagram&, DatagramIterator &dgi)
{
	channel_t sender = dgi.read_channel();
	uint16_t msgtype = dgi.read_uint16();
	switch(msgtype)
	{
		case DBSS_OBJECT_ACTIVATE_WITH_DEFAULTS:
			handle_activate(dgi, false);
			break;
		case DBSS_OBJECT_ACTIVATE_WITH_DEFAULTS_OTHER:
			handle_activate(dgi, true);
			break;
		case DBSS_OBJECT_DELETE_DISK:
			handle_delete_disk(sender, dgi);
			break;
		case STATESERVER_OBJECT_SET_FIELD:
			handle_set_field(dgi);
			break;
		case STATESERVER_OBJECT_SET_FIELDS:
			handle_set_fields(dgi);
			break;
		case STATESERVER_OBJECT_GET_FIELD:
			handle_get_field(sender, dgi);
			break;
		case DBSERVER_OBJECT_GET_FIELD_RESP:
			handle_get_field_resp(dgi);
			break;
		case STATESERVER_OBJECT_GET_FIELDS:
			handle_get_fields(sender, dgi);
			break;
		case DBSERVER_OBJECT_GET_FIELDS_RESP:
			handle_get_fields_resp(dgi);
			break;
		case STATESERVER_OBJECT_GET_ALL:
			handle_get_all(sender, dgi);
			break;
		case DBSERVER_OBJECT_GET_ALL_RESP:
			handle_get_all_resp(dgi);
			break;
		case DBSS_OBJECT_GET_ACTIVATED:
			handle_get_activated(sender, dgi);
			break;
		default:
			m_log->trace() << "Ignoring message of type '" << msgtype << "'.\n";
	}
}

void DBStateServer::handle_activate(DatagramIterator &dgi, bool has_other)
{
	doid_t do_id = dgi.read_doid();
	doid_t parent_id = dgi.read_doid();
	zone_t zone_id = dgi.read_zone();

	// Check object is not already active
	if(m_objs.find(do_id) != m_objs.end() || m_loading.find(do_id) != m_loading.end())
	{
		m_log->warning() << "Received activate for already-active object with id " << do_id << "\n";
		return;
	}

	if(!has_other)
	{
		auto load_it = m_inactive_loads.find(do_id);
		if(load_it == m_inactive_loads.end())
		{
			m_loading[do_id] = new LoadingObject(this, do_id, parent_id, zone_id);
			m_loading[do_id]->begin();
		}
		else
		{
			m_loading[do_id] = new LoadingObject(this, do_id, parent_id, zone_id, load_it->second);
		}
	}
	else
	{
		uint16_t dc_id = dgi.read_uint16();

		// Check id is a valid type id
		if(dc_id >= g_dcf->get_num_types())
		{
			m_log->error() << "Received activate_other with unknown dclass"
			                  " with id " << dc_id << "\n";
			return;
		}

		const Class *dcc = g_dcf->get_class_by_id(dc_id);
		if(!dcc)
		{
			m_log->error() << "Tried to activate_other with non-class distributed_type '"
			               << g_dcf->get_class_by_id(dc_id)->get_name() << "'\n";
		}
		auto load_it = m_inactive_loads.find(do_id);
		if(load_it == m_inactive_loads.end())
		{
			m_loading[do_id] = new LoadingObject(this, do_id, parent_id, zone_id, dcc, dgi);
			m_loading[do_id]->begin();
		}
		else
		{
			m_loading[do_id] = new LoadingObject(this, do_id, parent_id, zone_id, dcc, dgi, load_it->second);
		}
	}
}

void DBStateServer::handle_get_activated(channel_t sender, DatagramIterator& dgi)
{
	uint32_t r_context = dgi.read_uint32();
	doid_t r_do_id = dgi.read_doid();
	if(m_loading.find(r_do_id) != m_loading.end())
	{
		return;
	}

	m_log->trace() << "Received GetActivated for id " << r_do_id << "\n";

	if(m_objs.find(r_do_id) != m_objs.end())
	{
		// If object is active return true
		Datagram dg(sender, r_do_id, DBSS_OBJECT_GET_ACTIVATED_RESP);
		dg.add_uint32(r_context);
		dg.add_doid(r_do_id);
		dg.add_bool(true);
		route_datagram(dg);
	}
	else
	{
		// If object isn't active or loading, we can return false
		Datagram dg(sender, r_do_id, DBSS_OBJECT_GET_ACTIVATED_RESP);
		dg.add_uint32(r_context);
		dg.add_doid(r_do_id);
		dg.add_bool(false);
		route_datagram(dg);
	}
}

void DBStateServer::handle_delete_disk(channel_t sender, DatagramIterator& dgi)
{
	doid_t do_id = dgi.read_doid();
	if(m_loading.find(do_id) != m_loading.end())
	{
		// Ignore this message for now, it'll be bounced back to us
		// from the loading object if it succeeds or fails at loading.
		return;
	}

	// If object exists broadcast the delete message
	auto obj_keyval = m_objs.find(do_id);
	if(obj_keyval != m_objs.end())
	{
		DistributedObject* obj = obj_keyval->second;
		std::set<channel_t> targets;

		// Add location to broadcast
		if(obj->get_location())
		{
			targets.insert(obj->get_location());
		}

<<<<<<< HEAD
			const Field* field = g_dcf->get_field_by_id(field_id);
			if(field && field->has_keyword("db"))
			{
				m_log->trace() << "Forwarding SetField for field with id " << field_id
				               << ", on object " << do_id << " to database." << std::endl;

				Datagram dg(m_db_channel, do_id, DBSERVER_OBJECT_SET_FIELD);
				dg.add_doid(do_id);
				dg.add_uint16(field_id);
				dg.add_data(dgi.read_remainder());
				route_datagram(dg);
			}
			break;
=======
		// Add AI to broadcast
		if(obj->get_ai())
		{
			targets.insert(obj->get_ai());
>>>>>>> e1379303
		}

		// Add owner to broadcast
		if(obj->get_owner())
		{
			targets.insert(obj->get_owner());
		}

		// Build and send datagram
		Datagram dg(targets, sender, DBSS_OBJECT_DELETE_DISK);
		dg.add_doid(do_id);
		route_datagram(dg);
	}

	// Send delete to database
	Datagram dg(m_db_channel, do_id, DBSERVER_OBJECT_DELETE);
	dg.add_doid(do_id);
	route_datagram(dg);

}

void DBStateServer::handle_set_field(DatagramIterator &dgi)
{
	doid_t do_id = dgi.read_doid();
	if(m_loading.find(do_id) != m_loading.end())
	{
		// Ignore this message for now, it'll be bounced back to us
		// from the loading object if it succeeds or fails at loading.
		return;
	}

	uint16_t field_id = dgi.read_uint16();

<<<<<<< HEAD
			// Check field is "ram db" or "required"
			const Field* field = g_dcf->get_field_by_id(field_id);
			if(!field || !(field->has_keyword("required") ||
			               (field->has_keyword("ram") && field->has_keyword("db"))))
			{
				Datagram dg(sender, r_do_id, STATESERVER_OBJECT_GET_FIELD_RESP);
				dg.add_uint32(r_context);
				dg.add_bool(false);
				route_datagram(dg);
				break;
			}
=======
	const Field* field = g_dcf->get_field_by_id(field_id);
	if(field && field->has_keyword("db"))
	{
		m_log->trace() << "Forwarding SetField for field \"" << field->get_name()
		              << "\" on object with id " << do_id << " to database.\n";

		Datagram dg(m_db_channel, do_id, DBSERVER_OBJECT_SET_FIELD);
		dg.add_doid(do_id);
		dg.add_uint16(field_id);
		dg.add_data(dgi.read_remainder());
		route_datagram(dg);
	}
}
>>>>>>> e1379303

void DBStateServer::handle_set_fields(DatagramIterator &dgi)
{
	doid_t do_id = dgi.read_doid();
	if(m_loading.find(do_id) != m_loading.end())
	{
		// Ignore this message for now, it'll be bounced back to us
		// from the loading object if it succeeds or fails at loading.
		return;
	}

	uint16_t field_count = dgi.read_uint16();

	std::unordered_map<const Field*, std::vector<uint8_t> > db_fields;
	for(uint16_t i = 0; i < field_count; ++i)
	{
		uint16_t field_id = dgi.read_uint16();
		const Field* field = g_dcf->get_field_by_id(field_id);
		if(!field)
		{
			m_log->warning() << "Received invalid field in SetFields"
			                 " with id " << field_id << "\n";
			return;
		}
		if(field->has_keyword("db"))
		{
			dgi.unpack_field(field, db_fields[field]);
		}
		else
		{
			dgi.skip_field(field);
		}
	}

	if(db_fields.size() > 0)
	{
		m_log->trace() << "Forwarding SetFields on object with id " << do_id << " to database.\n";

		Datagram dg(m_db_channel, do_id, DBSERVER_OBJECT_SET_FIELDS);
		dg.add_doid(do_id);
		dg.add_uint16(db_fields.size());
		for(auto it = db_fields.begin(); it != db_fields.end(); ++it)
		{
			dg.add_uint16(it->first->get_id());
			dg.add_data(it->second);
		}
		route_datagram(dg);
	}
}

void DBStateServer::handle_get_field(channel_t sender, DatagramIterator &dgi)
{
	uint32_t r_context = dgi.read_uint32();
	doid_t r_do_id = dgi.read_doid();
	uint16_t field_id = dgi.read_uint16();
	if(is_activated_object(r_do_id))
	{
		return;
	}

	m_log->trace() << "Received GetField for field with id " << field_id
	               << " on inactive object with id " << r_do_id << "\n";

	// Check field is "ram db" or "required"
	const Field* field = g_dcf->get_field_by_id(field_id);
	if(!field || !(field->has_keyword("required") ||
	               (field->has_keyword("ram") && field->has_keyword("db"))))
	{
		Datagram dg(sender, r_do_id, STATESERVER_OBJECT_GET_FIELD_RESP);
		dg.add_uint32(r_context);
		dg.add_bool(false);
		route_datagram(dg);
	}

	if(field->has_keyword("db"))
	{
		// Get context for db query
		uint32_t db_context = m_next_context++;

		// Prepare reponse datagram
		if(m_context_datagrams.find(db_context) == m_context_datagrams.end())
		{
			m_context_datagrams[db_context].add_server_header(sender, r_do_id,
			        STATESERVER_OBJECT_GET_FIELD_RESP);
		}

		m_context_datagrams[db_context].add_uint32(r_context);

		// Send query to database
		Datagram dg(m_db_channel, r_do_id, DBSERVER_OBJECT_GET_FIELD);
		dg.add_uint32(db_context);
		dg.add_doid(r_do_id);
		dg.add_uint16(field_id);
		route_datagram(dg);
	}
	else // Field is required and not-db
	{
		Datagram dg = Datagram(sender, r_do_id, STATESERVER_OBJECT_GET_FIELD_RESP);
		dg.add_uint32(r_context);
		dg.add_bool(true);
		dg.add_uint16(field_id);
		dg.add_data(field->get_default_value());
		route_datagram(dg);
	}
}

void DBStateServer::handle_get_field_resp(DatagramIterator& dgi)
{
	uint32_t db_context = dgi.read_uint32();
	if(!is_expected_context(db_context))
	{
		return;
	}

	// Get the datagram from the db_context
	Datagram dg = m_context_datagrams[db_context];
	m_context_datagrams.erase(db_context);

	// Check to make sure the datagram is appropriate
	DatagramIterator check_dgi = DatagramIterator(dg);
	uint16_t resp_type = check_dgi.get_msg_type();
	if(resp_type != STATESERVER_OBJECT_GET_FIELD_RESP)
	{
		if(resp_type == STATESERVER_OBJECT_GET_FIELDS_RESP)
		{
			m_log->warning() << "Received GetFieldsResp, but expecting GetFieldResp." << std::endl;
		}
		else if(resp_type == STATESERVER_OBJECT_GET_ALL_RESP)
		{
			m_log->warning() << "Received GetAllResp, but expecting GetFieldResp." << std::endl;
		}
		return;
	}

	m_log->trace() << "Received GetFieldResp from database." << std::endl;

	// Add database field payload to response (don't know dclass, so must copy payload) and send
	dg.add_data(dgi.read_remainder());
	route_datagram(dg);
}

void DBStateServer::handle_get_fields(channel_t sender, DatagramIterator &dgi)
{
	uint32_t r_context = dgi.read_uint32();
	doid_t r_do_id = dgi.read_doid();
	uint16_t field_count = dgi.read_uint16();
	if(is_activated_object(r_do_id))
	{
		return;
	}

	m_log->trace() << "Received GetFields for inactive object with id " << r_do_id << std::endl;

	// Read requested fields from datagram
	std::list<const Field*> db_fields; // Ram|required db fields in request
	std::list<const Field*> ram_fields; // Ram|required but not-db fields in request
	for(uint16_t i = 0; i < field_count; ++i)
	{
		uint16_t field_id = dgi.read_uint16();
		const Field* field = g_dcf->get_field_by_id(field_id);
		if(!field)
		{
			Datagram dg(sender, r_do_id, STATESERVER_OBJECT_GET_FIELDS_RESP);
			dg.add_uint32(r_context);
			dg.add_uint8(false);
			route_datagram(dg);
		}
		else if(field->has_keyword("ram") || field->has_keyword("required"))
		{
			if(field->has_keyword("db"))
			{
				db_fields.push_back(field);
			}
			else
			{
				ram_fields.push_back(field);
			}
		}
	}

<<<<<<< HEAD
			m_context_datagrams[db_context].add_uint32(r_context);
			m_context_datagrams[db_context].add_doid(r_do_id);
			m_context_datagrams[db_context].add_channel(INVALID_CHANNEL); // Location

			// Cache the do_id --> context in case we get a dbss_activate
			m_inactive_loads[r_do_id].insert(db_context);
=======
	if(db_fields.size())
	{
		// Get context for db query
		uint32_t db_context = m_next_context++;
>>>>>>> e1379303

		// Prepare reponse datagram
		if(m_context_datagrams.find(db_context) == m_context_datagrams.end())
		{
			m_context_datagrams[db_context].add_server_header(sender, r_do_id,
			        STATESERVER_OBJECT_GET_FIELDS_RESP);
		}
		m_context_datagrams[db_context].add_uint32(r_context);
		m_context_datagrams[db_context].add_bool(true);
		m_context_datagrams[db_context].add_uint16(ram_fields.size() + db_fields.size());
		for(auto it = ram_fields.begin(); it != ram_fields.end(); ++it)
		{
			m_context_datagrams[db_context].add_uint16((*it)->get_id());
			m_context_datagrams[db_context].add_data((*it)->get_default_value());
		}

		// Send query to database
		Datagram dg(m_db_channel, r_do_id, DBSERVER_OBJECT_GET_FIELDS);
		dg.add_uint32(db_context);
		dg.add_doid(r_do_id);
		dg.add_uint16(db_fields.size());
		for(auto it = db_fields.begin(); it != db_fields.end(); ++it)
		{
			dg.add_uint16((*it)->get_id());
		}
		route_datagram(dg);
	}
	else // If no database fields exist
	{
		Datagram dg = Datagram(sender, r_do_id, STATESERVER_OBJECT_GET_FIELDS_RESP);
		dg.add_uint32(r_context);
		dg.add_bool(true);
		dg.add_uint16(ram_fields.size());
		for(auto it = ram_fields.begin(); it != ram_fields.end(); ++it)
		{
			dg.add_uint16((*it)->get_id());
			dg.add_data((*it)->get_default_value());
		}
		route_datagram(dg);
	}
}

void DBStateServer::handle_get_fields_resp(DatagramIterator& dgi)
{
	uint32_t db_context = dgi.read_uint32();
	if(!is_expected_context(db_context))
	{
		return;
	}

	// Get the datagram from the db_context
	Datagram dg = m_context_datagrams[db_context];
	m_context_datagrams.erase(db_context);

	// Check to make sure the datagram is appropriate
	DatagramIterator check_dgi = DatagramIterator(dg);
	uint16_t resp_type = check_dgi.get_msg_type();
	if(resp_type != STATESERVER_OBJECT_GET_FIELDS_RESP)
	{
		if(resp_type == STATESERVER_OBJECT_GET_FIELD_RESP)
		{
			m_log->warning() << "Received GetFieldResp, but expecting GetFieldsResp." << std::endl;
		}
		else if(resp_type == STATESERVER_OBJECT_GET_ALL_RESP)
		{
			m_log->warning() << "Received GetAllResp, but expecting GetFieldsResp." << std::endl;
		}
		return;
	}

	m_log->trace() << "Received GetFieldResp from database." << std::endl;

	// Add database field payload to response (don't know dclass, so must copy payload).
	if(dgi.read_bool() == true)
	{
		dgi.read_uint16(); // Discard field count
		dg.add_data(dgi.read_remainder());
	}
	route_datagram(dg);
}


void DBStateServer::handle_get_all(channel_t sender, DatagramIterator &dgi)
{
	uint32_t r_context = dgi.read_uint32();
	doid_t r_do_id = dgi.read_doid();
	if(is_activated_object(r_do_id))
	{
		return;
	}

	m_log->trace() << "Received GetAll for inactive object with id " << r_do_id << std::endl;

	// Get context for db query, and remember caller with it
	uint32_t db_context = m_next_context++;

	if(m_context_datagrams.find(db_context) == m_context_datagrams.end())
	{
		m_context_datagrams[db_context].add_server_header(sender, r_do_id,
		        STATESERVER_OBJECT_GET_ALL_RESP);
	}

	m_context_datagrams[db_context].add_uint32(r_context);
	m_context_datagrams[db_context].add_doid(r_do_id);
	m_context_datagrams[db_context].add_channel(INVALID_CHANNEL); // Location

	// Cache the do_id --> context in case we get a dbss_activate
	m_inactive_loads[r_do_id].insert(r_context);

	// Send query to database
	Datagram dg(m_db_channel, r_do_id, DBSERVER_OBJECT_GET_ALL);
	dg.add_uint32(db_context);
	dg.add_doid(r_do_id);
	route_datagram(dg);
}

void DBStateServer::handle_get_all_resp(DatagramIterator& dgi)
{
	uint32_t db_context = dgi.read_uint32();
	if(!is_expected_context(db_context))
	{
		return;
	}

	// Get the datagram from the db_context
	Datagram dg = m_context_datagrams[db_context];
	m_context_datagrams.erase(db_context);

	// Check to make sure the datagram is appropriate
	DatagramIterator check_dgi = DatagramIterator(dg);
	uint16_t resp_type = check_dgi.get_msg_type();
	if(resp_type != STATESERVER_OBJECT_GET_ALL_RESP)
	{
		if(resp_type == STATESERVER_OBJECT_GET_FIELD_RESP)
		{
			m_log->warning() << "Received GetFieldResp, but expecting GetAllResp." << std::endl;
		}
		else if(resp_type == STATESERVER_OBJECT_GET_FIELDS_RESP)
		{
			m_log->warning() << "Received GetFieldsResp, but expecting GetAllResp." << std::endl;
		}
		return;
	}

	// Get do_id from datagram
	check_dgi.seek_payload();
	check_dgi.skip(sizeof(channel_t) + sizeof(doid_t)); // skip over sender and context to do_id;
	doid_t do_id = check_dgi.read_doid();

	// Remove cached loading operation
	if(m_inactive_loads[do_id].size() > 1)
	{
		m_inactive_loads[do_id].erase(db_context);
	}
	else
	{
		m_inactive_loads.erase(do_id);
	}

	m_log->trace() << "Received GetAllResp from database." << std::endl;

	// If object not found, just cleanup the context map
	if(dgi.read_bool() != true)
	{
		return; // Object not found
	}

	// Read object class
	uint16_t dc_id = dgi.read_uint16();
	if(!dc_id)
	{
		m_log->error() << "Received object from database with unknown dclass"
		               << " - id:" << dc_id << std::endl;
		return;
	}
	const Class* r_class = g_dcf->get_class_by_id(dc_id);

	// Get fields from database
	std::unordered_map<const Field*, std::vector<uint8_t> > required_fields;
	std::map<const Field*, std::vector<uint8_t> > ram_fields;
	if(!unpack_db_fields(dgi, r_class, required_fields, ram_fields))
	{
		m_log->error() << "Error while unpacking fields from database." << std::endl;
		return;
	}

	// Add class to response
	dg.add_uint16(r_class->get_id());

	// Add required fields to datagram
	int dcc_field_count = r_class->get_num_fields();
	for(int i = 0; i < dcc_field_count; ++i)
	{
		const Field *field = r_class->get_field(i);
		if(!field->as_molecular() && field->has_keyword("required"))
		{
			auto req_it = required_fields.find(field);
			if(req_it != required_fields.end())
			{
				dg.add_data(req_it->second);
			}
			else
			{
				dg.add_data(field->get_default_value());
			}
		}
	}

	// Add ram fields to datagram
	dg.add_uint16(ram_fields.size());
	for(auto it = ram_fields.begin(); it != ram_fields.end(); ++it)
	{
		dg.add_uint16(it->first->get_id());
		dg.add_data(it->second);
	}

	// Send response back to caller
	route_datagram(dg);
}

void DBStateServer::receive_object(DistributedObject* obj)
{
	m_objs[obj->get_id()] = obj;
}

void DBStateServer::discard_loader(doid_t do_id)
{
	m_loading.erase(do_id);
}

bool DBStateServer::is_expected_context(uint32_t context)
{
	return m_context_datagrams.find(context) != m_context_datagrams.end();
}

bool DBStateServer::is_activated_object(doid_t do_id)
{
	return m_objs.find(do_id) != m_objs.end() || m_loading.find(do_id) != m_loading.end();
}


bool unpack_db_fields(DatagramIterator &dgi, const Class* dc_class,
                      std::unordered_map<const Field*, std::vector<uint8_t> > &required,
                      std::map<const Field*, std::vector<uint8_t> > &ram)
{
	// Unload ram and required fields from database resp
	uint16_t db_field_count = dgi.read_uint16();
	for(uint16_t i = 0; i < db_field_count; ++i)
	{
		uint16_t field_id = dgi.read_uint16();
		const Field *field = dc_class->get_field_by_id(field_id);
		if(!field)
		{
			return false;
		}
		if(field->has_keyword("ram"))
		{
			dgi.unpack_field(field, ram[field]);
		}
		else if(field->has_keyword("required"))
		{
			dgi.unpack_field(field, required[field]);
		}
		else
		{
			dgi.skip_field(field);
		}
	}

	return true;
}<|MERGE_RESOLUTION|>--- conflicted
+++ resolved
@@ -206,26 +206,10 @@
 			targets.insert(obj->get_location());
 		}
 
-<<<<<<< HEAD
-			const Field* field = g_dcf->get_field_by_id(field_id);
-			if(field && field->has_keyword("db"))
-			{
-				m_log->trace() << "Forwarding SetField for field with id " << field_id
-				               << ", on object " << do_id << " to database." << std::endl;
-
-				Datagram dg(m_db_channel, do_id, DBSERVER_OBJECT_SET_FIELD);
-				dg.add_doid(do_id);
-				dg.add_uint16(field_id);
-				dg.add_data(dgi.read_remainder());
-				route_datagram(dg);
-			}
-			break;
-=======
 		// Add AI to broadcast
 		if(obj->get_ai())
 		{
 			targets.insert(obj->get_ai());
->>>>>>> e1379303
 		}
 
 		// Add owner to broadcast
@@ -259,19 +243,6 @@
 
 	uint16_t field_id = dgi.read_uint16();
 
-<<<<<<< HEAD
-			// Check field is "ram db" or "required"
-			const Field* field = g_dcf->get_field_by_id(field_id);
-			if(!field || !(field->has_keyword("required") ||
-			               (field->has_keyword("ram") && field->has_keyword("db"))))
-			{
-				Datagram dg(sender, r_do_id, STATESERVER_OBJECT_GET_FIELD_RESP);
-				dg.add_uint32(r_context);
-				dg.add_bool(false);
-				route_datagram(dg);
-				break;
-			}
-=======
 	const Field* field = g_dcf->get_field_by_id(field_id);
 	if(field && field->has_keyword("db"))
 	{
@@ -285,7 +256,6 @@
 		route_datagram(dg);
 	}
 }
->>>>>>> e1379303
 
 void DBStateServer::handle_set_fields(DatagramIterator &dgi)
 {
@@ -466,19 +436,10 @@
 		}
 	}
 
-<<<<<<< HEAD
-			m_context_datagrams[db_context].add_uint32(r_context);
-			m_context_datagrams[db_context].add_doid(r_do_id);
-			m_context_datagrams[db_context].add_channel(INVALID_CHANNEL); // Location
-
-			// Cache the do_id --> context in case we get a dbss_activate
-			m_inactive_loads[r_do_id].insert(db_context);
-=======
 	if(db_fields.size())
 	{
 		// Get context for db query
 		uint32_t db_context = m_next_context++;
->>>>>>> e1379303
 
 		// Prepare reponse datagram
 		if(m_context_datagrams.find(db_context) == m_context_datagrams.end())
