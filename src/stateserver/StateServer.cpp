#include "core/global.h"
#include "core/msgtypes.h"
#include "config/constraints.h"
#include "dclass/dc/Class.h"
#include <exception>
#include <stdexcept>

#include "DistributedObject.h"
#include "StateServer.h"

using dclass::Class;

static RoleConfigGroup stateserver_config("stateserver");
static ConfigVariable<channel_t> control_channel("control", INVALID_CHANNEL, stateserver_config);
static InvalidChannelConstraint control_not_invalid(control_channel);
static ReservedChannelConstraint control_not_reserved(control_channel);

StateServer::StateServer(RoleConfig roleconfig) : Role(roleconfig)
{
	channel_t channel = control_channel.get_rval(m_roleconfig);
	if(channel != INVALID_CHANNEL)
	{
		MessageDirector::singleton.subscribe_channel(this, channel);

		std::stringstream name;
		name << "StateServer(" << channel << ")";
		m_log = new LogCategory("stateserver", name.str());
		set_con_name(name.str());
	}
}

StateServer::~StateServer()
{
	delete m_log;
}

void StateServer::handle_generate(DatagramIterator &dgi, bool has_other)
{
	doid_t do_id = dgi.read_doid();
	doid_t parent_id = dgi.read_doid();
	zone_t zone_id = dgi.read_zone();
	uint16_t dc_id = dgi.read_uint16();

	// Make sure the object id is unique
	if(m_objs.find(do_id) != m_objs.end())
	{
		m_log->warning() << "Received generate for already-existing object ID=" << do_id << std::endl;
		return;
	}

	// Make sure the class exists in the file
	const Class *dc_class = g_dcf->get_class_by_id(dc_id);
	if(!dc_class)
	{
		m_log->error() << "Received create for unknown dclass with class id '" << dc_id << "'\n";
		return;
	}

	// Create the object
	DistributedObject *obj;
	try
	{
		obj = new DistributedObject(this, do_id, parent_id, zone_id, dc_class, dgi, has_other);
	}
	catch(std::exception&)
	{
		m_log->error() << "Received truncated generate for "
		               << dc_class->get_name() << "(" << do_id << ")" << std::endl;
		return;
	}
	m_objs[do_id] = obj;
}

<<<<<<< HEAD
void StateServer::handle_datagram(Datagram_ptr&, DatagramIterator &dgi)
=======
void StateServer::handle_delete_ai(DatagramIterator& dgi, channel_t sender)
{
	channel_t ai_channel = dgi.read_channel();
	std::set <channel_t> targets;
	for(auto it = m_objs.begin(); it != m_objs.end(); ++it)
		if(it->second && it->second->m_ai_channel == ai_channel && it->second->m_ai_explicitly_set)
		{
			targets.insert(it->second->m_do_id);
		}

	if(targets.size())
	{
		Datagram dg(targets, sender, STATESERVER_DELETE_AI_OBJECTS);
		dg.add_channel(ai_channel);
		route_datagram(dg);
	}
}

void StateServer::handle_datagram(Datagram&, DatagramIterator &dgi)
>>>>>>> 9ac28055
{
	channel_t sender = dgi.read_channel();
	uint16_t msgtype = dgi.read_uint16();
	switch(msgtype)
	{
		case STATESERVER_CREATE_OBJECT_WITH_REQUIRED:
		{
			handle_generate(dgi, false);
			break;
		}
		case STATESERVER_CREATE_OBJECT_WITH_REQUIRED_OTHER:
		{
			handle_generate(dgi, true);
			break;
		}
		case STATESERVER_DELETE_AI_OBJECTS:
		{
<<<<<<< HEAD
			channel_t ai_channel = dgi.read_channel();
			std::set <channel_t> targets;
			for(auto it = m_objs.begin(); it != m_objs.end(); ++it)
				if(it->second && it->second->m_ai_channel == ai_channel && it->second->m_ai_explicitly_set)
				{
					targets.insert(it->second->m_do_id);
				}

			if(targets.size())
			{
				Datagram_ptr dg = Datagram::create(targets, sender, STATESERVER_DELETE_AI_OBJECTS);
				dg->add_channel(ai_channel);
				route_datagram(dg);
			}
=======
			handle_delete_ai(dgi, sender);
>>>>>>> 9ac28055
			break;
		}
		default:
			m_log->warning() << "Received unknown message: msgtype=" << msgtype << std::endl;
	}
}

RoleFactoryItem<StateServer> ss_fact("stateserver");<|MERGE_RESOLUTION|>--- conflicted
+++ resolved
@@ -71,29 +71,27 @@
 	m_objs[do_id] = obj;
 }
 
-<<<<<<< HEAD
-void StateServer::handle_datagram(Datagram_ptr&, DatagramIterator &dgi)
-=======
 void StateServer::handle_delete_ai(DatagramIterator& dgi, channel_t sender)
 {
 	channel_t ai_channel = dgi.read_channel();
 	std::set <channel_t> targets;
 	for(auto it = m_objs.begin(); it != m_objs.end(); ++it)
+	{
 		if(it->second && it->second->m_ai_channel == ai_channel && it->second->m_ai_explicitly_set)
 		{
 			targets.insert(it->second->m_do_id);
 		}
+	}
 
 	if(targets.size())
 	{
-		Datagram dg(targets, sender, STATESERVER_DELETE_AI_OBJECTS);
-		dg.add_channel(ai_channel);
+		Datagram_ptr dg = Datagram::create(targets, sender, STATESERVER_DELETE_AI_OBJECTS);
+		dg->add_channel(ai_channel);
 		route_datagram(dg);
 	}
 }
 
-void StateServer::handle_datagram(Datagram&, DatagramIterator &dgi)
->>>>>>> 9ac28055
+void StateServer::handle_datagram(Datagram_ptr&, DatagramIterator &dgi)
 {
 	channel_t sender = dgi.read_channel();
 	uint16_t msgtype = dgi.read_uint16();
@@ -111,24 +109,7 @@
 		}
 		case STATESERVER_DELETE_AI_OBJECTS:
 		{
-<<<<<<< HEAD
-			channel_t ai_channel = dgi.read_channel();
-			std::set <channel_t> targets;
-			for(auto it = m_objs.begin(); it != m_objs.end(); ++it)
-				if(it->second && it->second->m_ai_channel == ai_channel && it->second->m_ai_explicitly_set)
-				{
-					targets.insert(it->second->m_do_id);
-				}
-
-			if(targets.size())
-			{
-				Datagram_ptr dg = Datagram::create(targets, sender, STATESERVER_DELETE_AI_OBJECTS);
-				dg->add_channel(ai_channel);
-				route_datagram(dg);
-			}
-=======
 			handle_delete_ai(dgi, sender);
->>>>>>> 9ac28055
 			break;
 		}
 		default:
