--- conflicted
+++ resolved
@@ -17,646 +17,6 @@
 
 class YAMLDatabase : public OldDatabaseBackend
 {
-<<<<<<< HEAD
-	private:
-		doid_t m_next_id;
-		list<doid_t> m_free_ids;
-		string m_foldername;
-		LogCategory *m_log;
-
-		inline string filename(doid_t do_id)
-		{
-			stringstream filename;
-			filename << m_foldername << "/" << do_id << ".yaml";
-			return filename.str();
-		}
-
-		inline bool load(doid_t do_id, YAML::Node &document)
-		{
-			ifstream stream(filename(do_id));
-			document = YAML::Load(stream);
-			if(!document.IsDefined() || document.IsNull())
-			{
-				m_log->error() << "obj-" << do_id << " does not exist in database." << endl;
-				return false;
-			}
-			if(!document["class"].IsDefined() || document["class"].IsNull())
-			{
-				m_log->error() << filename(do_id) << " does not contain the 'class' key." << endl;
-				return false;
-			}
-			if(!document["fields"].IsDefined() || document["fields"].IsNull())
-			{
-				m_log->error() << filename(do_id) << " does not contain the 'fields' key." << endl;
-				return false;
-			}
-			// Read object's DistributedClass
-			string dc_name = document["class"].as<string>();
-			if(!g_dcf->get_class_by_name(dc_name))
-			{
-				m_log->error() << "Class '" << dc_name << "', loaded from '" << filename(do_id)
-				               << "', does not exist." << endl;
-				return false;
-			}
-
-			return true;
-		}
-
-		// update_info writes m_next_id and m_free_ids to "info.yaml"
-		void update_info()
-		{
-			YAML::Emitter out;
-			out << YAML::BeginMap
-			    << YAML::Key << "next"
-			    << YAML::Value << m_next_id;
-			if(!m_free_ids.empty())
-			{
-				out << YAML::Key << "free"
-				    << YAML::Value << YAML::BeginSeq;
-				for(auto it = m_free_ids.begin(); it != m_free_ids.end(); ++it)
-				{
-					out << *it;
-				}
-				out << YAML::EndSeq;
-			}
-			out << YAML::EndMap;
-
-			fstream file;
-			file.open(m_foldername + "/info.yaml", ios_base::out);
-			if(file.is_open())
-			{
-				file << out.c_str();
-				file.close();
-			}
-		}
-
-		// get_next_id returns the next available id to be used in object creation
-		doid_t get_next_id()
-		{
-			doid_t do_id;
-			if(m_next_id <= m_max_id)
-			{
-				do_id = m_next_id++;
-			}
-			else
-			{
-				// Dequeue id from list
-				if(!m_free_ids.empty())
-				{
-					do_id = *m_free_ids.begin();
-					m_free_ids.remove(do_id);
-				}
-				else
-				{
-					return 0;
-				}
-			}
-
-			update_info();
-			return do_id;
-		}
-
-		vector<uint8_t> read_yaml_field(const Field* field, YAML::Node node, doid_t id)
-		{
-			bool error;
-			string packed_data = dclass::parse_value(field->get_type(), node.as<string>(), error);
-			if(error)
-			{
-				m_log->error() << "Failed parsing value for field '" << field->get_name()
-				               << "' of object " << id << "' from database.\n";
-				return vector<uint8_t>();
-			}
-
-			vector<uint8_t> result(packed_data.begin(), packed_data.end());
-			return result;
-		}
-
-		void write_yaml_field(YAML::Emitter& out, const Field* field, const vector<uint8_t>& value)
-		{
-			out << YAML::Key << field->get_name() << YAML::Value;
-			string packed_data(value.begin(), value.end());
-			out << dclass::format_value(field->get_type(), packed_data);
-		}
-
-		bool write_yaml_object(doid_t do_id, const Class* dcc, const ObjectData &dbo)
-		{
-			// Build object as YAMl output
-			YAML::Emitter out;
-			out << YAML::BeginMap
-			    << YAML::Key << "id"
-			    << YAML::Value << do_id
-			    << YAML::Key << "class"
-			    << YAML::Value << dcc->get_name()
-			    << YAML::Key << "fields"
-			    << YAML::Value << YAML::BeginMap;
-			for(auto it = dbo.fields.begin(); it != dbo.fields.end(); ++it)
-			{
-				write_yaml_field(out, it->first, it->second);
-			}
-			out << YAML::EndMap
-			    << YAML::EndMap;
-
-			// Print YAML to file
-			fstream file;
-			file.open(filename(do_id), ios_base::out);
-			if(file.is_open())
-			{
-				file << out.c_str();
-				file.close();
-				return true;
-			}
-			return false;
-		}
-	public:
-		YAMLDatabase(ConfigNode dbeconfig, doid_t min_id, doid_t max_id) :
-			OldDatabaseBackend(dbeconfig, min_id, max_id),
-			m_next_id(min_id),
-			m_free_ids(),
-			m_foldername(database_directory.get_rval(m_config))
-		{
-			stringstream log_name;
-			log_name << "Database-YAML" << "(Range: [" << min_id << ", " << max_id << "])";
-			m_log = new LogCategory("yamldb", log_name.str());
-
-			// Open database info file
-			ifstream infostream(m_foldername + "/info.yaml");
-			YAML::Node document = YAML::Load(infostream);
-
-			if(document.IsDefined() && !document.IsNull())
-			{
-				// Read next available id
-				YAML::Node key_next = document["next"];
-				if(key_next.IsDefined() && !key_next.IsNull())
-				{
-					m_next_id = document["next"].as<doid_t>();
-				}
-
-				// Read available freed ids
-				YAML::Node key_free = document["free"];
-				if(key_free.IsDefined() && !key_free.IsNull())
-				{
-					for(doid_t i = 0; i < key_free.size(); i++)
-					{
-						m_free_ids.push_back(key_free[i].as<doid_t>());
-					}
-				}
-			}
-
-			// Close database info file
-			infostream.close();
-		}
-
-		doid_t create_object(const ObjectData &dbo)
-		{
-			doid_t do_id = get_next_id();
-			if(do_id == 0)
-			{
-				return 0;
-			}
-
-			const Class *dcc = g_dcf->get_class_by_id(dbo.dc_id);
-
-			if(write_yaml_object(do_id, dcc, dbo))
-			{
-				return do_id;
-			}
-
-			return 0;
-		}
-
-		void delete_object(doid_t do_id)
-		{
-			m_log->debug() << "Deleting file: " << filename(do_id) << endl;
-			if(!remove(filename(do_id).c_str()))
-			{
-				m_free_ids.insert(m_free_ids.end(), do_id);
-				update_info();
-			}
-		}
-
-		bool get_object(doid_t do_id, ObjectData &dbo)
-		{
-			m_log->trace() << "Getting obj-" << do_id << " ..." << endl;
-
-			// Open file for object
-			YAML::Node document;
-			if(!load(do_id, document))
-			{
-				return false;
-			}
-
-			// Read object's DistributedClass
-			const Class* dcc = g_dcf->get_class_by_name(document["class"].as<string>());
-			dbo.dc_id = dcc->get_id();
-
-			// Read object's fields
-			YAML::Node fields = document["fields"];
-			for(auto it = fields.begin(); it != fields.end(); ++it)
-			{
-				const Field* field = dcc->get_field_by_name(it->first.as<string>());
-				if(!field)
-				{
-					m_log->warning() << "Field '" << it->first.as<string>()
-					                 << "', loaded from '" << filename(do_id)
-					                 << "', does not exist." << endl;
-					continue;
-				}
-
-				vector<uint8_t> value = read_yaml_field(field, it->second, do_id);
-				if(value.size() > 0)
-				{
-					dbo.fields[field] = value;
-				}
-			}
-
-			return true;
-		}
-
-		const Class* get_class(doid_t do_id)
-		{
-			m_log->trace() << "Getting dclass of obj-" << do_id << endl;
-
-			// Open file for object
-			YAML::Node document;
-			if(!load(do_id, document))
-			{
-				return NULL;
-			}
-
-			return g_dcf->get_class_by_name(document["class"].as<string>());
-		}
-
-		void del_field(doid_t do_id, const Field* field)
-		{
-			m_log->trace() << "Deleting field on obj-" << do_id << endl;
-
-			// Read object from database
-			YAML::Node document;
-			if(!load(do_id, document))
-			{
-				return;
-			}
-
-			// Get the fields from the file that are not being updated
-			const Class* dcc = g_dcf->get_class_by_name(document["class"].as<string>());
-			ObjectData dbo(dcc->get_id());
-			YAML::Node existing = document["fields"];
-			for(auto it = existing.begin(); it != existing.end(); ++it)
-			{
-				const Field* field = dcc->get_field_by_name(it->first.as<string>());
-				if(!field)
-				{
-					m_log->warning() << "Field '" << it->first.as<string>()
-					                 << "', loaded from '" << filename(do_id)
-					                 << "', does not exist." << endl;
-					continue;
-				}
-				vector<uint8_t> value = read_yaml_field(field, it->second, do_id);
-				if(value.size() > 0)
-				{
-					dbo.fields[field] = value;
-				}
-			}
-
-			// Remove field to be deleted from ObjectData
-			dbo.fields.erase(field);
-
-			// Write out new object to file
-			write_yaml_object(do_id, dcc, dbo);
-		}
-		void del_fields(doid_t do_id, const FieldList &fields)
-		{
-			m_log->trace() << "Deleting fields on obj-" << do_id << endl;
-
-			YAML::Node document;
-			if(!load(do_id, document))
-			{
-				return;
-			}
-
-			// Get the fields from the file that are not being updated
-			const Class* dcc = g_dcf->get_class_by_name(document["class"].as<string>());
-			ObjectData dbo(dcc->get_id());
-			YAML::Node existing = document["fields"];
-			for(auto it = existing.begin(); it != existing.end(); ++it)
-			{
-				const Field* field = dcc->get_field_by_name(it->first.as<string>());
-				if(!field)
-				{
-					m_log->warning() << "Field '" << it->first.as<string>()
-					                 << "', loaded from '" << filename(do_id)
-					                 << "', does not exist." << endl;
-					continue;
-				}
-				vector<uint8_t> value = read_yaml_field(field, it->second, do_id);
-				if(value.size() > 0)
-				{
-					dbo.fields[field] = value;
-				}
-			}
-
-			for(auto it = fields.begin(); it != fields.end(); ++it)
-			{
-				dbo.fields.erase(*it);
-			}
-			write_yaml_object(do_id, dcc, dbo);
-		}
-
-		void set_field(doid_t do_id, const Field* field, const FieldValue &value)
-		{
-			m_log->trace() << "Setting field on obj-" << do_id << endl;
-
-			YAML::Node document;
-			if(!load(do_id, document))
-			{
-				return;
-			}
-
-			// Get the fields from the file that are not being updated
-			const Class* dcc = g_dcf->get_class_by_name(document["class"].as<string>());
-			ObjectData dbo(dcc->get_id());
-			YAML::Node existing = document["fields"];
-			for(auto it = existing.begin(); it != existing.end(); ++it)
-			{
-				const Field* field = dcc->get_field_by_name(it->first.as<string>());
-				if(!field)
-				{
-					m_log->warning() << "Field '" << it->first.as<string>()
-					                 << "', loaded from '" << filename(do_id)
-					                 << "', does not exist." << endl;
-					continue;
-				}
-				vector<uint8_t> value = read_yaml_field(field, it->second, do_id);
-				if(value.size() > 0)
-				{
-					dbo.fields[field] = value;
-				}
-			}
-
-			dbo.fields[field] = value;
-			write_yaml_object(do_id, dcc, dbo);
-		}
-
-		void set_fields(doid_t do_id, const FieldValues &fields)
-		{
-			m_log->trace() << "Setting fields on obj-" << do_id << endl;
-
-			YAML::Node document;
-			if(!load(do_id, document))
-			{
-				return;
-			}
-
-			// Get the fields from the file that are not being updated
-			const Class* dcc = g_dcf->get_class_by_name(document["class"].as<string>());
-			ObjectData dbo(dcc->get_id());
-			YAML::Node existing = document["fields"];
-			for(auto it = existing.begin(); it != existing.end(); ++it)
-			{
-				const Field* field = dcc->get_field_by_name(it->first.as<string>());
-				if(!field)
-				{
-					m_log->warning() << "Field '" << it->first.as<string>()
-					                 << "', loaded from '" << filename(do_id)
-					                 << "', does not exist." << endl;
-					continue;
-				}
-
-				auto found = fields.find(field);
-				if(found == fields.end())
-				{
-					vector<uint8_t> value = read_yaml_field(field, it->second, do_id);
-					if(value.size() > 0)
-					{
-						dbo.fields[field] = value;
-					}
-				}
-			}
-
-			// Add in the fields that are being updated:
-			for(auto it = fields.begin(); it != fields.end(); ++it)
-			{
-				dbo.fields[it->first] = it->second;
-			}
-
-			write_yaml_object(do_id, dcc, dbo);
-		}
-
-		bool set_field_if_empty(doid_t do_id, const Field* field, FieldValue &value)
-		{
-			m_log->trace() << "Setting field if empty on obj-" << do_id << endl;
-
-			YAML::Node document;
-			if(!load(do_id, document))
-			{
-				value = vector<uint8_t>();
-				return false;
-			}
-
-			// Get current field values from the file
-			const Class* dcc = g_dcf->get_class_by_name(document["class"].as<string>());
-			ObjectData dbo(dcc->get_id());
-			YAML::Node existing = document["fields"];
-			for(auto it = existing.begin(); it != existing.end(); ++it)
-			{
-				const Field* field = dcc->get_field_by_name(it->first.as<string>());
-				if(!field)
-				{
-					m_log->warning() << "Field '" << it->first.as<string>()
-					                 << "', loaded from '" << filename(do_id)
-					                 << "', does not exist." << endl;
-					continue;
-				}
-				vector<uint8_t> value = read_yaml_field(field, it->second, do_id);
-				if(value.size() > 0)
-				{
-					dbo.fields[field] = value;
-				}
-			}
-
-			auto found = dbo.fields.find(field);
-			if(found != dbo.fields.end())
-			{
-				value = found->second;
-				return false;
-			}
-
-			dbo.fields[field] = value;
-			write_yaml_object(do_id, dcc, dbo);
-			return true;
-		}
-
-		bool set_field_if_equals(doid_t do_id, const Field* field,
-			                     const FieldValue &equal, FieldValue &value)
-		{
-			m_log->trace() << "Setting field if equal on obj-" << do_id << endl;
-
-			YAML::Node document;
-			if(!load(do_id, document))
-			{
-				value = vector<uint8_t>();
-				return false;
-			}
-
-			// Get current field values from the file
-			const Class* dcc = g_dcf->get_class_by_name(document["class"].as<string>());
-			ObjectData dbo(dcc->get_id());
-			YAML::Node existing = document["fields"];
-			for(auto it = existing.begin(); it != existing.end(); ++it)
-			{
-				const Field* field = dcc->get_field_by_name(it->first.as<string>());
-				if(!field)
-				{
-					m_log->warning() << "Field '" << it->first.as<string>()
-					                 << "', loaded from '" << filename(do_id)
-					                 << "', does not exist." << endl;
-					continue;
-				}
-				vector<uint8_t> value = read_yaml_field(field, it->second, do_id);
-				if(value.size() > 0)
-				{
-					dbo.fields[field] = value;
-				}
-			}
-
-			auto found = dbo.fields.find(field);
-			if(found == dbo.fields.end() || found->second != equal)
-			{
-				value = dbo.fields[field];
-				return false;
-			}
-
-			dbo.fields[field] = value;
-			write_yaml_object(do_id, dcc, dbo);
-			return true;
-		}
-		bool set_fields_if_equals(doid_t do_id, const FieldValues &equals, FieldValues &values)
-		{
-			m_log->trace() << "Setting fields if equals on obj-" << do_id << endl;
-
-			YAML::Node document;
-			if(!load(do_id, document))
-			{
-				values.clear();
-				return false;
-			}
-
-			// Get current field values from the file
-			const Class* dcc = g_dcf->get_class_by_name(document["class"].as<string>());
-			ObjectData dbo(dcc->get_id());
-			YAML::Node existing = document["fields"];
-			for(auto it = existing.begin(); it != existing.end(); ++it)
-			{
-				const Field* field = dcc->get_field_by_name(it->first.as<string>());
-				if(!field)
-				{
-					m_log->warning() << "Field '" << it->first.as<string>()
-					                 << "', loaded from '" << filename(do_id)
-					                 << "', does not exist." << endl;
-					continue;
-				}
-				vector<uint8_t> value = read_yaml_field(field, it->second, do_id);
-				if(value.size() > 0)
-				{
-					dbo.fields[field] = value;
-				}
-			}
-
-			// Check if equals matches current values
-			bool fail = false;
-			for(auto it = equals.begin(); it != equals.end(); ++it)
-			{
-				auto found = dbo.fields.find(it->first);
-				if(found == dbo.fields.end())
-				{
-					values.erase(it->first);
-					fail = true;
-				}
-				else if(it->second != found->second)
-				{
-					values.erase(it->first);
-					fail = true;
-				}
-			}
-
-			// Return current values on failure
-			if(fail)
-			{
-				for(auto it = values.begin(); it != values.end(); ++it)
-				{
-					it->second = dbo.fields[it->first];
-				}
-				return false;
-			}
-
-			// Update existing values on success
-			for(auto it = values.begin(); it != values.end(); ++it)
-			{
-				dbo.fields[it->first] = it->second;
-			}
-			write_yaml_object(do_id, dcc, dbo);
-			return true;
-		}
-		bool get_field(doid_t do_id, const Field* field, FieldValue &value)
-		{
-			m_log->trace() << "Getting field on obj-" << do_id << endl;
-
-			YAML::Node document;
-			if(!load(do_id, document))
-			{
-				return false;
-			}
-
-			// Get the fields from the file that are not being updated
-			YAML::Node node = document["fields"][field->get_name()];
-			if(!node.IsDefined() || node.IsNull())
-			{
-				return false;
-			}
-
-			m_log->trace() << "Found requested field: " + field->get_name() << endl;
-
-			value = read_yaml_field(field, node, do_id);
-			if(value.size() > 0)
-			{
-				return true;
-			}
-
-			return false;
-		}
-		bool get_fields(doid_t do_id, const FieldList &fields, FieldValues &values)
-		{
-			m_log->trace() << "Getting fields on obj-" << do_id << endl;
-
-			YAML::Node document;
-			if(!load(do_id, document))
-			{
-				return false;
-			}
-
-			// Get the fields from the file that are not being updated
-			for(auto it = fields.begin(); it != fields.end(); ++it)
-			{
-				const Field* field = *it;
-				m_log->trace() << "Searching for field: " << field->get_name() << endl;
-
-				YAML::Node existing = document["fields"];
-				for(auto it2 = existing.begin(); it2 != existing.end(); ++it2)
-				{
-					if(it2->first.as<string>() == field->get_name())
-					{
-						vector<uint8_t> value = read_yaml_field(field, it2->second, do_id);
-						if(value.size() > 0)
-						{
-							values[*it] = value;
-							m_log->trace() << "Found requested field: " + field->get_name() << endl;
-						}
-					}
-				}
-			}
-			return true;
-		}
-=======
   private:
     doid_t m_next_id;
     list<doid_t> m_free_ids;
@@ -670,7 +30,7 @@
         return filename.str();
     }
 
-    bool load(doid_t do_id, YAML::Node &document)
+    inline bool load(doid_t do_id, YAML::Node &document)
     {
         ifstream stream(filename(do_id));
         document = YAML::Load(stream);
@@ -795,7 +155,7 @@
         OldDatabaseBackend(dbeconfig, min_id, max_id),
         m_next_id(min_id),
         m_free_ids(),
-        m_foldername(foldername.get_rval(m_config))
+        m_foldername(database_directory.get_rval(m_config))
     {
         stringstream log_name;
         log_name << "Database-YAML" << "(Range: [" << min_id << ", " << max_id << "])";
@@ -1219,7 +579,6 @@
         }
         return true;
     }
->>>>>>> 418a17b4
 };
 
 DBBackendFactoryItem<YAMLDatabase> yamldb_factory("yaml");