--- conflicted
+++ resolved
@@ -15,25 +15,15 @@
 using dclass::Field;
 using namespace std;
 
-<<<<<<< HEAD
-static ConfigVariable<string> foldername("foldername", "yaml_db");
-LogCategory yamldb_log("yamldb", "YAML Database Engine");
-=======
-static ConfigVariable<std::string> foldername("foldername", "yaml_db", db_backend_config);
->>>>>>> 913c2174
+static ConfigVariable<string> foldername("foldername", "yaml_db", db_backend_config);
 
 class YAMLDatabase : public DatabaseBackend
 {
 	private:
 		doid_t m_next_id;
-<<<<<<< HEAD
 		list<doid_t> m_free_ids;
 		string m_foldername;
-=======
-		std::list<doid_t> m_free_ids;
-		std::string m_foldername;
 		LogCategory *m_log;
->>>>>>> 913c2174
 
 		inline string filename(doid_t do_id)
 		{
@@ -48,42 +38,25 @@
 			document = YAML::Load(stream);
 			if(!document.IsDefined() || document.IsNull())
 			{
-<<<<<<< HEAD
-				yamldb_log.error() << "obj-" << do_id << " does not exist in database." << endl;
-=======
-				m_log->error() << "obj-" << do_id << " does not exist in database." << std::endl;
->>>>>>> 913c2174
+				m_log->error() << "obj-" << do_id << " does not exist in database." << endl;
 				return false;
 			}
 			if(!document["class"].IsDefined() || document["class"].IsNull())
 			{
-<<<<<<< HEAD
-				yamldb_log.error() << filename(do_id) << " does not contain the 'class' key." << endl;
-=======
-				m_log->error() << filename(do_id) << " does not contain the 'class' key." << std::endl;
->>>>>>> 913c2174
+				m_log->error() << filename(do_id) << " does not contain the 'class' key." << endl;
 				return false;
 			}
 			if(!document["fields"].IsDefined() || document["fields"].IsNull())
 			{
-<<<<<<< HEAD
-				yamldb_log.error() << filename(do_id) << " does not contain the 'fields' key." << endl;
-=======
-				m_log->error() << filename(do_id) << " does not contain the 'fields' key." << std::endl;
->>>>>>> 913c2174
+				m_log->error() << filename(do_id) << " does not contain the 'fields' key." << endl;
 				return false;
 			}
 			// Read object's DistributedClass
 			string dc_name = document["class"].as<string>();
 			if(!g_dcf->get_class_by_name(dc_name))
 			{
-<<<<<<< HEAD
-				yamldb_log.error() << "Class '" << dc_name << "', loaded from '" << filename(do_id)
-				                   << "', does not exist." << endl;
-=======
 				m_log->error() << "Class '" << dc_name << "', loaded from '" << filename(do_id)
-				                   << "', does not exist." << std::endl;
->>>>>>> 913c2174
+				               << "', does not exist." << endl;
 				return false;
 			}
 
@@ -255,13 +228,8 @@
 
 		void delete_object(doid_t do_id)
 		{
-<<<<<<< HEAD
-			yamldb_log.debug() << "Deleting file: " << filename(do_id) << endl;
+			m_log->debug() << "Deleting file: " << filename(do_id) << endl;
 			if(!remove(filename(do_id).c_str()))
-=======
-			m_log->debug() << "Deleting file: " << filename(do_id) << std::endl;
-			if(!std::remove(filename(do_id).c_str()))
->>>>>>> 913c2174
 			{
 				m_free_ids.insert(m_free_ids.end(), do_id);
 				update_info();
@@ -270,11 +238,7 @@
 
 		bool get_object(doid_t do_id, ObjectData &dbo)
 		{
-<<<<<<< HEAD
-			yamldb_log.trace() << "Getting obj-" << do_id << " ..." << endl;
-=======
-			m_log->trace() << "Getting obj-" << do_id << " ..." << std::endl;
->>>>>>> 913c2174
+			m_log->trace() << "Getting obj-" << do_id << " ..." << endl;
 
 			// Open file for object
 			YAML::Node document;
@@ -294,13 +258,9 @@
 				const Field* field = dcc->get_field_by_name(it->first.as<string>());
 				if(!field)
 				{
-<<<<<<< HEAD
-					yamldb_log.warning() << "Field '" << it->first.as<string>()
-=======
-					m_log->warning() << "Field '" << it->first.as<std::string>()
->>>>>>> 913c2174
-					                     << "', loaded from '" << filename(do_id)
-					                     << "', does not exist." << endl;
+					m_log->warning() << "Field '" << it->first.as<string>()
+					                 << "', loaded from '" << filename(do_id)
+					                 << "', does not exist." << endl;
 					continue;
 				}
 
@@ -316,11 +276,7 @@
 
 		const Class* get_class(doid_t do_id)
 		{
-<<<<<<< HEAD
-			yamldb_log.trace() << "Getting dclass of obj-" << do_id << endl;
-=======
-			m_log->trace() << "Getting dclass of obj-" << do_id << std::endl;
->>>>>>> 913c2174
+			m_log->trace() << "Getting dclass of obj-" << do_id << endl;
 
 			// Open file for object
 			YAML::Node document;
@@ -337,11 +293,7 @@
 #define map_t map<const Field*, vector<uint8_t> >
 		void del_field(doid_t do_id, const Field* field)
 		{
-<<<<<<< HEAD
-			yamldb_log.trace() << "Deleting field on obj-" << do_id << endl;
-=======
-			m_log->trace() << "Deleting field on obj-" << do_id << std::endl;
->>>>>>> 913c2174
+			m_log->trace() << "Deleting field on obj-" << do_id << endl;
 
 			// Read object from database
 			YAML::Node document;
@@ -359,13 +311,9 @@
 				const Field* field = dcc->get_field_by_name(it->first.as<string>());
 				if(!field)
 				{
-<<<<<<< HEAD
-					yamldb_log.warning() << "Field '" << it->first.as<string>()
-=======
-					m_log->warning() << "Field '" << it->first.as<std::string>()
->>>>>>> 913c2174
-					                     << "', loaded from '" << filename(do_id)
-					                     << "', does not exist." << endl;
+					m_log->warning() << "Field '" << it->first.as<string>()
+					                 << "', loaded from '" << filename(do_id)
+					                 << "', does not exist." << endl;
 					continue;
 				}
 				vector<uint8_t> value = read_yaml_field(field, it->second);
@@ -383,11 +331,7 @@
 		}
 		void del_fields(doid_t do_id, const vector<const Field*> &fields)
 		{
-<<<<<<< HEAD
-			yamldb_log.trace() << "Deleting fields on obj-" << do_id << endl;
-=======
-			m_log->trace() << "Deleting fields on obj-" << do_id << std::endl;
->>>>>>> 913c2174
+			m_log->trace() << "Deleting fields on obj-" << do_id << endl;
 
 			YAML::Node document;
 			if(!load(do_id, document))
@@ -404,13 +348,9 @@
 				const Field* field = dcc->get_field_by_name(it->first.as<string>());
 				if(!field)
 				{
-<<<<<<< HEAD
-					yamldb_log.warning() << "Field '" << it->first.as<string>()
-=======
-					m_log->warning() << "Field '" << it->first.as<std::string>()
->>>>>>> 913c2174
-					                     << "', loaded from '" << filename(do_id)
-					                     << "', does not exist." << endl;
+					m_log->warning() << "Field '" << it->first.as<string>()
+					                 << "', loaded from '" << filename(do_id)
+					                 << "', does not exist." << endl;
 					continue;
 				}
 				vector<uint8_t> value = read_yaml_field(field, it->second);
@@ -428,11 +368,7 @@
 		}
 		void set_field(doid_t do_id, const Field* field, const val_t &value)
 		{
-<<<<<<< HEAD
-			yamldb_log.trace() << "Setting field on obj-" << do_id << endl;
-=======
-			m_log->trace() << "Setting field on obj-" << do_id << std::endl;
->>>>>>> 913c2174
+			m_log->trace() << "Setting field on obj-" << do_id << endl;
 
 			YAML::Node document;
 			if(!load(do_id, document))
@@ -449,13 +385,9 @@
 				const Field* field = dcc->get_field_by_name(it->first.as<string>());
 				if(!field)
 				{
-<<<<<<< HEAD
-					yamldb_log.warning() << "Field '" << it->first.as<string>()
-=======
-					m_log->warning() << "Field '" << it->first.as<std::string>()
->>>>>>> 913c2174
-					                     << "', loaded from '" << filename(do_id)
-					                     << "', does not exist." << endl;
+					m_log->warning() << "Field '" << it->first.as<string>()
+					                 << "', loaded from '" << filename(do_id)
+					                 << "', does not exist." << endl;
 					continue;
 				}
 				vector<uint8_t> value = read_yaml_field(field, it->second);
@@ -471,11 +403,7 @@
 
 		void set_fields(doid_t do_id, const map_t &fields)
 		{
-<<<<<<< HEAD
-			yamldb_log.trace() << "Setting fields on obj-" << do_id << endl;
-=======
-			m_log->trace() << "Setting fields on obj-" << do_id << std::endl;
->>>>>>> 913c2174
+			m_log->trace() << "Setting fields on obj-" << do_id << endl;
 
 			YAML::Node document;
 			if(!load(do_id, document))
@@ -492,13 +420,9 @@
 				const Field* field = dcc->get_field_by_name(it->first.as<string>());
 				if(!field)
 				{
-<<<<<<< HEAD
-					yamldb_log.warning() << "Field '" << it->first.as<string>()
-=======
-					m_log->warning() << "Field '" << it->first.as<std::string>()
->>>>>>> 913c2174
-					                     << "', loaded from '" << filename(do_id)
-					                     << "', does not exist." << endl;
+					m_log->warning() << "Field '" << it->first.as<string>()
+					                 << "', loaded from '" << filename(do_id)
+					                 << "', does not exist." << endl;
 					continue;
 				}
 
@@ -523,11 +447,7 @@
 		}
 		bool set_field_if_empty(doid_t do_id, const Field* field, val_t &value)
 		{
-<<<<<<< HEAD
-			yamldb_log.trace() << "Setting field if empty on obj-" << do_id << endl;
-=======
-			m_log->trace() << "Setting field if empty on obj-" << do_id << std::endl;
->>>>>>> 913c2174
+			m_log->trace() << "Setting field if empty on obj-" << do_id << endl;
 
 			YAML::Node document;
 			if(!load(do_id, document))
@@ -545,13 +465,9 @@
 				const Field* field = dcc->get_field_by_name(it->first.as<string>());
 				if(!field)
 				{
-<<<<<<< HEAD
-					yamldb_log.warning() << "Field '" << it->first.as<string>()
-=======
-					m_log->warning() << "Field '" << it->first.as<std::string>()
->>>>>>> 913c2174
-					                     << "', loaded from '" << filename(do_id)
-					                     << "', does not exist." << endl;
+					m_log->warning() << "Field '" << it->first.as<string>()
+					                 << "', loaded from '" << filename(do_id)
+					                 << "', does not exist." << endl;
 					continue;
 				}
 				vector<uint8_t> value = read_yaml_field(field, it->second);
@@ -574,11 +490,7 @@
 		}
 		bool set_field_if_equals(doid_t do_id, const Field* field, const val_t &equal, val_t &value)
 		{
-<<<<<<< HEAD
-			yamldb_log.trace() << "Setting field if equal on obj-" << do_id << endl;
-=======
-			m_log->trace() << "Setting field if equal on obj-" << do_id << std::endl;
->>>>>>> 913c2174
+			m_log->trace() << "Setting field if equal on obj-" << do_id << endl;
 
 			YAML::Node document;
 			if(!load(do_id, document))
@@ -596,13 +508,9 @@
 				const Field* field = dcc->get_field_by_name(it->first.as<string>());
 				if(!field)
 				{
-<<<<<<< HEAD
-					yamldb_log.warning() << "Field '" << it->first.as<string>()
-=======
-					m_log->warning() << "Field '" << it->first.as<std::string>()
->>>>>>> 913c2174
-					                     << "', loaded from '" << filename(do_id)
-					                     << "', does not exist." << endl;
+					m_log->warning() << "Field '" << it->first.as<string>()
+					                 << "', loaded from '" << filename(do_id)
+					                 << "', does not exist." << endl;
 					continue;
 				}
 				vector<uint8_t> value = read_yaml_field(field, it->second);
@@ -625,11 +533,7 @@
 		}
 		bool set_fields_if_equals(doid_t do_id, const map_t &equals, map_t &values)
 		{
-<<<<<<< HEAD
-			yamldb_log.trace() << "Setting fields if equals on obj-" << do_id << endl;
-=======
-			m_log->trace() << "Setting fields if equals on obj-" << do_id << std::endl;
->>>>>>> 913c2174
+			m_log->trace() << "Setting fields if equals on obj-" << do_id << endl;
 
 			YAML::Node document;
 			if(!load(do_id, document))
@@ -647,13 +551,9 @@
 				const Field* field = dcc->get_field_by_name(it->first.as<string>());
 				if(!field)
 				{
-<<<<<<< HEAD
-					yamldb_log.warning() << "Field '" << it->first.as<string>()
-=======
-					m_log->warning() << "Field '" << it->first.as<std::string>()
->>>>>>> 913c2174
-					                     << "', loaded from '" << filename(do_id)
-					                     << "', does not exist." << endl;
+					m_log->warning() << "Field '" << it->first.as<string>()
+					                 << "', loaded from '" << filename(do_id)
+					                 << "', does not exist." << endl;
 					continue;
 				}
 				vector<uint8_t> value = read_yaml_field(field, it->second);
@@ -700,11 +600,7 @@
 		}
 		bool get_field(doid_t do_id, const Field* field, val_t &value)
 		{
-<<<<<<< HEAD
-			yamldb_log.trace() << "Getting field on obj-" << do_id << endl;
-=======
-			m_log->trace() << "Getting field on obj-" << do_id << std::endl;
->>>>>>> 913c2174
+			m_log->trace() << "Getting field on obj-" << do_id << endl;
 
 			YAML::Node document;
 			if(!load(do_id, document))
@@ -719,11 +615,7 @@
 				return false;
 			}
 
-<<<<<<< HEAD
-			yamldb_log.trace() << "Found requested field: " + field->get_name() << endl;
-=======
-			m_log->trace() << "Found requested field: " + field->get_name() << std::endl;
->>>>>>> 913c2174
+			m_log->trace() << "Found requested field: " + field->get_name() << endl;
 
 			value = read_yaml_field(field, node);
 			if(value.size() > 0)
@@ -735,11 +627,7 @@
 		}
 		bool get_fields(doid_t do_id, const vector<const Field*> &fields, map_t &values)
 		{
-<<<<<<< HEAD
-			yamldb_log.trace() << "Getting fields on obj-" << do_id << endl;
-=======
-			m_log->trace() << "Getting fields on obj-" << do_id << std::endl;
->>>>>>> 913c2174
+			m_log->trace() << "Getting fields on obj-" << do_id << endl;
 
 			YAML::Node document;
 			if(!load(do_id, document))
@@ -750,13 +638,9 @@
 			// Get the fields from the file that are not being updated
 			for(auto it = fields.begin(); it != fields.end(); ++it)
 			{
-<<<<<<< HEAD
 				const Field* field = *it;
-				yamldb_log.trace() << "Searching for field: " << field->get_name() << endl;
-=======
-				DCField* field = *it;
-				m_log->trace() << "Searching for field: " << field->get_name() << std::endl;
->>>>>>> 913c2174
+				m_log->trace() << "Searching for field: " << field->get_name() << endl;
+
 				YAML::Node existing = document["fields"];
 				for(auto it2 = existing.begin(); it2 != existing.end(); ++it2)
 				{
@@ -766,11 +650,7 @@
 						if(value.size() > 0)
 						{
 							values[*it] = value;
-<<<<<<< HEAD
-							yamldb_log.trace() << "Found requested field: " + field->get_name() << endl;
-=======
-							m_log->trace() << "Found requested field: " + field->get_name() << std::endl;
->>>>>>> 913c2174
+							m_log->trace() << "Found requested field: " + field->get_name() << endl;
 						}
 					}
 				}
