--- conflicted
+++ resolved
@@ -123,20 +123,9 @@
 			string packed_data = dclass::parse_value(field->get_type(), node.as<string>(), error);
 			if(error)
 			{
-<<<<<<< HEAD
-				if(atomic->get_num_elements() == 1 && atomic->get_element_type(0) == ST_string)
-				{
-					std::string str = node.as<std::string>();
-					str = str.substr(2, str.length()-4);
-					Datagram_ptr dg = Datagram::create();
-					dg->add_string(str);
-					return std::vector<uint8_t>(dg->get_data(), dg->get_data()+dg->size());
-				}
-=======
 				m_log->error() << "Failed parsing value for field '" << field->get_name()
 				               << "' of object " << id << "' from database.\n";
 				return vector<uint8_t>();
->>>>>>> ba485c4b
 			}
 
 			vector<uint8_t> result(packed_data.begin(), packed_data.end());
