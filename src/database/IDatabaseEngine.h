#pragma once
#include "core/config.h"
#include "dcparser/dcField.h"
#include <vector>
<<<<<<< HEAD
#include <stdint.h>
=======
#include <cstdint>
>>>>>>> 655a14f9


struct DatabaseObject
{
	uint16_t dc_id;
	std::map<DCField*, std::vector<uint8_t>> fields;

	DatabaseObject()
	{
	}
	DatabaseObject(uint16_t dcid) : dc_id(dcid)
	{
	}
};

class IDatabaseEngine
{
	public:
		IDatabaseEngine(DBEngineConfig dbeconfig, uint32_t min_id, uint32_t max_id) :
			m_config(dbeconfig), m_min_id(min_id), m_max_id(max_id) {}

		virtual uint32_t create_object(const DatabaseObject &dbo) = 0;
		virtual void delete_object(uint32_t do_id) = 0;
		virtual bool get_object(uint32_t do_id, DatabaseObject &dbo) = 0;

		//virtual bool get_exists(uint32_t do_id) = 0;
		virtual DCClass* get_class(uint32_t do_id) = 0;

#define val_t std::vector<uint8_t>
#define map_t std::map<DCField*, std::vector<uint8_t>>
		virtual void del_field(uint32_t do_id, DCField* field) = 0;
		virtual void del_fields(uint32_t do_id, const std::vector<DCField*> &fields) = 0;

		virtual void set_field(uint32_t do_id, DCField* field, const val_t &value) = 0;
		virtual void set_fields(uint32_t do_id, const map_t &fields) = 0;

		// If not-equals/-empty, current are returned using value(s)
		virtual bool set_field_if_empty(uint32_t do_id, DCField* field, val_t &value) = 0;
		virtual bool set_field_if_equals(uint32_t do_id, DCField* field,
		                                 const val_t &equal, val_t &value) = 0;
		virtual bool set_fields_if_equals(uint32_t do_id, const map_t &equals, map_t &values) = 0;
		virtual bool get_field(uint32_t do_id, const DCField* field, val_t &value) = 0;
		virtual bool get_fields(uint32_t do_id,  const std::vector<DCField*> &fields, map_t &values) = 0;
#undef map_t
#undef val_t
	protected:
		DBEngineConfig m_config;
		uint32_t m_min_id;
		uint32_t m_max_id;
};<|MERGE_RESOLUTION|>--- conflicted
+++ resolved
@@ -2,11 +2,7 @@
 #include "core/config.h"
 #include "dcparser/dcField.h"
 #include <vector>
-<<<<<<< HEAD
-#include <stdint.h>
-=======
 #include <cstdint>
->>>>>>> 655a14f9
 
 
 struct DatabaseObject
