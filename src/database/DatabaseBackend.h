--- conflicted
+++ resolved
@@ -5,12 +5,9 @@
 #include "dclass/dc/Field.h"
 #include <vector>
 
-<<<<<<< HEAD
 extern ConfigGroup db_backend_config;
 extern ConfigVariable<std::string> db_backend_type;
 
-=======
->>>>>>> 429658cf
 struct ObjectData
 {
 	uint16_t dc_id;
