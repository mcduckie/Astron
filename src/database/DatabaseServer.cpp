--- conflicted
+++ resolved
@@ -3,17 +3,10 @@
 #include "DBEngineFactory.h"
 #include "IDatabaseEngine.h"
 
-<<<<<<< HEAD
-ConfigVariable<channel_t> control_channel("control", INVALID_CHANNEL);
-ConfigVariable<uint32_t> min_id("generate/min", INVALID_DO_ID);
-ConfigVariable<uint32_t> max_id("generate/max", UINT_MAX);
-ConfigVariable<std::string> engine_type("engine/type", "filesystem");
-=======
-static ConfigVariable<channel_t> control_channel("control", 0);
-static ConfigVariable<uint32_t> min_id("generate/min", 0);
+static ConfigVariable<channel_t> control_channel("control", INVALID_CHANNEL);
+static ConfigVariable<uint32_t> min_id("generate/min", INVALID_DO_ID);
 static ConfigVariable<uint32_t> max_id("generate/max", UINT_MAX);
 static ConfigVariable<std::string> engine_type("engine/type", "filesystem");
->>>>>>> fc1eaadd
 
 class DatabaseServer : public Role
 {
@@ -42,13 +35,8 @@
 			// Check to see the engine was instantiated
 			if(!m_db_engine)
 			{
-<<<<<<< HEAD
-				m_log->fatal() << "No database engine of type '" << engine_type.get_rval(
-				                   roleconfig) << "' exists." << std::endl;
-=======
 				m_log->fatal() << "No database engine of type '"
 				               << engine_type.get_rval(roleconfig) << "' exists." << std::endl;
->>>>>>> fc1eaadd
 				exit(1);
 			}
 
@@ -126,7 +114,6 @@
 						{
 							if(!field->has_default_value())
 							{
-<<<<<<< HEAD
 								m_log->error() << "Field " << field->get_name()
 								               << " missing when trying to create object"
 								               << " of type " << dcc->get_name() << std::endl;
@@ -138,7 +125,6 @@
 							{
 								std::string val = field->get_default_value();
 								dbo.fields[field] = vector<uint8_t>(val.begin(), val.end());
-=======
 								if(!field->has_default_value())
 								{
 									m_log->error() << "Field " << field->get_name() << " missing when trying to create "
@@ -153,7 +139,6 @@
 									std::string val = field->get_default_value();
 									dbo.fields[field] = vector<uint8_t>(val.begin(), val.end());
 								}
->>>>>>> fc1eaadd
 							}
 						}
 					}
@@ -197,11 +182,8 @@
 						{
 							resp.add_uint16(it->first->get_number());
 							resp.add_data(it->second);
-<<<<<<< HEAD
-=======
 							m_log->spam() << "Recieved field id-" << it->first->get_number() << ", value-" << std::string(
 							                  it->second.begin(), it->second.end()) << std::endl;
->>>>>>> fc1eaadd
 						}
 					}
 					else
