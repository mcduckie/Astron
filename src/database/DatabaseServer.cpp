#include "DatabaseServer.h"

#include "core/global.h"
#include "core/msgtypes.h"
#include "core/shutdown.h"
#include "config/constraints.h"
#include "DatabaseBackend.h"
#include "DBBackendFactory.h"

using namespace std;

static RoleFactoryItem<DatabaseServer> dbserver_fact("database");

RoleConfigGroup dbserver_config("database");
static ConfigVariable<channel_t> control_channel("control", INVALID_CHANNEL, dbserver_config);
static ConfigVariable<bool> broadcast_updates("broadcast", true, dbserver_config);
static InvalidChannelConstraint control_not_invalid(control_channel);
static ReservedChannelConstraint control_not_reserved(control_channel);
static BooleanValueConstraint broadcast_is_boolean(broadcast_updates);

static ConfigGroup generate_config("generate", dbserver_config);
static ConfigVariable<doid_t> min_id("min", INVALID_DO_ID, generate_config);
static ConfigVariable<doid_t> max_id("max", UINT_MAX, generate_config);
static InvalidDoidConstraint min_not_invalid(min_id);
static InvalidDoidConstraint max_not_invalid(max_id);
static ReservedDoidConstraint min_not_reserved(min_id);
static ReservedDoidConstraint max_not_reserved(max_id);

DatabaseServer::DatabaseServer(RoleConfig roleconfig) : Role(roleconfig),
	m_control_channel(control_channel.get_rval(roleconfig)),
	m_min_id(min_id.get_rval(roleconfig)),
	m_max_id(max_id.get_rval(roleconfig)),
	m_broadcast(broadcast_updates.get_rval(roleconfig))
{
	ConfigNode generate = dbserver_config.get_child_node(generate_config, roleconfig);
	ConfigNode backend = dbserver_config.get_child_node(db_backend_config, roleconfig);
	m_db_backend = DBBackendFactory::singleton().instantiate_backend(
		db_backend_type.get_rval(backend), backend,
		min_id.get_rval(generate), max_id.get_rval(generate));

	// Initialize DatabaseServer log
	stringstream log_title;
	log_title << "Database(" << m_control_channel << ")";
	m_log = new LogCategory("db", log_title.str());
	set_con_name(log_title.str());

	// Check to see the backend was instantiated
	if(!m_db_backend)
	{
		m_log->fatal() << "No database backend of type '"
		               << db_backend_type.get_rval(backend) << "' exists." << endl;
		astron_shutdown(1);
	}

	// Listen on control channel
	subscribe_channel(m_control_channel);
}

void DatabaseServer::handle_datagram(DatagramHandle, DatagramIterator &dgi)
{
	channel_t sender = dgi.read_channel();
	uint16_t msg_type = dgi.read_uint16();

	DBOperation *op;

	switch(msg_type)
	{
		case DBSERVER_CREATE_OBJECT:
		{
<<<<<<< HEAD
			op = new DBOperationCreate(this);
=======
			uint32_t context = dgi.read_uint32();

			// Start response with generic header
			DatagramPtr resp = Datagram::create();
			resp->add_server_header(sender, m_control_channel, DBSERVER_CREATE_OBJECT_RESP);
			resp->add_uint32(context);

			// Get DistributedClass
			uint16_t dc_id = dgi.read_uint16();
			const Class *dcc = g_dcf->get_class_by_id(dc_id);
			if(!dcc)
			{
				m_log->error() << "Received create_object with unknown dclass '"
				               << dc_id << "'.\n";
				resp->add_doid(INVALID_DO_ID);
				route_datagram(resp);
				return;
			}

			// Unpack fields to be passed to database
			ObjectData dbo(dc_id);
			uint16_t field_count = dgi.read_uint16();
			m_log->trace() << "Unpacking fields..." << endl;
			try
			{
				for(uint16_t i = 0; i < field_count; ++i)
				{
					uint16_t field_id = dgi.read_uint16();
					const Field *field = dcc->get_field_by_id(field_id);
					if(field)
					{
						if(field->has_keyword("db"))
						{
							dgi.unpack_field(field, dbo.fields[field]);
						}
						else
						{
							m_log->warning() << "Recieved non-db field in create_object.\n";
							dgi.skip_field(field);
						}
					}
				}
			}
			catch(const DatagramIteratorEOF &e)
			{
				m_log->error() << "Error while unpacking fields, message may be truncated. e.what(): "
				               << e.what() << endl;

				resp->add_doid(INVALID_DO_ID);
				route_datagram(resp);
				return;
			}

			// Populate with defaults
			m_log->trace() << "Checking all required fields exist..." << endl;
			for(unsigned int i = 0; i < dcc->get_num_fields(); ++i)
			{
				const Field *field = dcc->get_field(i);
				if(field->has_keyword("db") && !field->as_molecular()
				        && dbo.fields.find(field) == dbo.fields.end() && field->has_default_value())
				{
                    string val = field->get_default_value();
                    dbo.fields[field] = vector<uint8_t>(val.begin(), val.end());
				}
			}

			// Create object in database
			m_log->trace() << "Creating stored object..." << endl;
			doid_t do_id = m_db_backend->create_object(dbo);
			if(do_id == INVALID_DO_ID || do_id < m_min_id || do_id > m_max_id)
			{
				m_log->error() << "Ran out of DistributedObject ids while creating new object." << endl;
				resp->add_doid(INVALID_DO_ID);
				route_datagram(resp);
				return;
			}

			// Send the newly allocated doid back to caller
			m_log->trace() << "... created with ID: " << do_id << endl;
			resp->add_doid(do_id);
			route_datagram(resp);
		}
		break;
		case DBSERVER_OBJECT_GET_ALL:
		{
			uint32_t context = dgi.read_uint32();

			// Start the reply datagram
			DatagramPtr resp = Datagram::create();
			resp->add_server_header(sender, m_control_channel, DBSERVER_OBJECT_GET_ALL_RESP);
			resp->add_uint32(context);

			doid_t do_id = dgi.read_doid();

			m_log->trace() << "Selecting all from do_id: " << do_id << "... " << endl;

			// Get object from database
			ObjectData dbo;
			if(m_db_backend->get_object(do_id, dbo))
			{
				// Object found, serialize fields and send all data back
				m_log->trace() << "... object found!" << endl;
				resp->add_uint8(SUCCESS);
				resp->add_uint16(dbo.dc_id);
				resp->add_uint16(dbo.fields.size());
				for(auto it = dbo.fields.begin(); it != dbo.fields.end(); ++it)
				{
					resp->add_uint16(it->first->get_id());
					resp->add_data(it->second);
					m_log->trace() << "Recieved field id-" << it->first->get_id() << ", value-"
					               << string(it->second.begin(), it->second.end()) << "\n";
				}
			}
			else
			{
				// Object not found, send failure.
				m_log->trace() << "... object not found." << endl;
				resp->add_uint8(FAILURE);
			}

			// Send reply datagram
			route_datagram(resp);
>>>>>>> 74dfbc00
		}
		break;
		case DBSERVER_OBJECT_DELETE:
		{
			op = new DBOperationDelete(this);
		}
		break;
		case DBSERVER_OBJECT_GET_ALL:
		case DBSERVER_OBJECT_GET_FIELD:
		case DBSERVER_OBJECT_GET_FIELDS:
		{
			op = new DBOperationGet(this);
		}
		break;
		case DBSERVER_OBJECT_SET_FIELD:
		case DBSERVER_OBJECT_SET_FIELDS:
		case DBSERVER_OBJECT_DELETE_FIELD:
		case DBSERVER_OBJECT_DELETE_FIELDS:
		{
<<<<<<< HEAD
			op = new DBOperationSet(this);
=======
			// Check class so we can filter the fieldss
			doid_t do_id = dgi.read_doid();
			const Class *dcc = m_db_backend->get_class(do_id);
			if(!dcc)
			{
				return;
			}

			// Make sure field exists and are database fields, storing their values
			map<const Field*, vector<uint8_t> > fields;
			uint16_t field_count = dgi.read_uint16();
			m_log->trace() << "Unpacking fields..." << endl;
			try
			{
				for(uint16_t i = 0; i < field_count; ++i)
				{
					uint16_t field_id = dgi.read_uint16();
					const Field *field = dcc->get_field_by_id(field_id);
					if(field)
					{
						if(field->has_keyword("db"))
						{
							dgi.unpack_field(field, fields[field]);
						}
						else
						{
							dgi.skip_field(field);
						}
					}
				}
			}
			catch(const DatagramIteratorEOF &e)
			{
				m_log->error() << "Error while unpacking fields, msg may be truncated. e.what(): "
				               << e.what() << endl;
				return;
			}

			// Update the field values in the database
			m_db_backend->set_fields(do_id, fields);

			if(m_broadcast)
			{
				// Broadcast update to object's channel
				DatagramPtr update = Datagram::create();
				update->add_server_header(database_to_object(do_id), sender,
				                         DBSERVER_OBJECT_SET_FIELDS);

				// Seek to doid & field-data and copy it to update
				dgi.seek_payload();
				dgi.skip(sizeof(channel_t) + sizeof(uint16_t));
				update->add_data(dgi.read_remainder());
				route_datagram(update);
			}
>>>>>>> 74dfbc00
		}
		break;
		case DBSERVER_OBJECT_SET_FIELD_IF_EMPTY:
		case DBSERVER_OBJECT_SET_FIELD_IF_EQUALS:
		case DBSERVER_OBJECT_SET_FIELDS_IF_EQUALS:
		{
<<<<<<< HEAD
			op = new DBOperationUpdate(this);
=======
			uint32_t context = dgi.read_uint32();

			// Start response datagram
			DatagramPtr resp = Datagram::create();
			resp->add_server_header(sender, m_control_channel,
			                       DBSERVER_OBJECT_SET_FIELDS_IF_EQUALS_RESP);
			resp->add_uint32(context);

			// Get class so we can filter the fields
			doid_t do_id = dgi.read_doid();
			const Class *dcc = m_db_backend->get_class(do_id);
			if(!dcc)
			{
				resp->add_uint8(FAILURE);
				route_datagram(resp);
				return;
			}

			// Unpack fields from datagram, validate that they are database fields
			map<const Field*, vector<uint8_t> > equals;
			map<const Field*, vector<uint8_t> > values;

			// We're going to use this to track the order locally, updates are handled in order
			// already for the database because later updates overwrite newer updates.
			list<const Field*> ordered;

			uint16_t field_count = dgi.read_uint16();
			try
			{
				for(uint16_t i = 0; i < field_count; ++i)
				{
					uint16_t field_id = dgi.read_uint16();
					const Field *field = dcc->get_field_by_id(field_id);
					if(field)
					{
						if(field->has_keyword("db"))
						{
							ordered.push_back(field);
							dgi.unpack_field(field, equals[field]);
							dgi.unpack_field(field, values[field]);
						}
						else
						{
							resp->add_uint8(FAILURE);
							route_datagram(resp);
							return;
						}
					}
				}
			}
			catch(const DatagramIteratorEOF &e)
			{
				m_log->error() << "Error while unpacking fields, msg may be truncated."
				               << " e.what(): " << e.what() << endl;
				resp->add_uint8(FAILURE);
				route_datagram(resp);
				return;
			}

			// Try to update the values
			if(m_db_backend->set_fields_if_equals(do_id, equals, values))
			{
				// Update was successful, send reply
				resp->add_uint8(SUCCESS);
				route_datagram(resp);

				if(m_broadcast)
				{
					// Broadcast update to object's channel
					DatagramPtr update = Datagram::create();
					update->add_server_header(database_to_object(do_id), sender,
					                         DBSERVER_OBJECT_SET_FIELDS);
					update->add_doid(do_id);
					update->add_uint16(field_count);
					for(auto it = ordered.begin(); it != ordered.end(); ++it)
					{
						const Field* field = *it;
						update->add_uint16(field->get_id());
						update->add_data(values[field]);
					}
					route_datagram(update);
				}
				return;
			}

			// Update failed, send back current object values
			resp->add_uint8(FAILURE);
			if(values.size() > 0)
			{
				resp->add_uint16(values.size());
				for(auto it = values.begin(); it != values.end(); ++it)
				{
					resp->add_uint16(it->first->get_id());
					resp->add_data(it->second);
				}
			}
			route_datagram(resp);
		}
		break;
		case DBSERVER_OBJECT_GET_FIELD:
		{
			uint32_t context = dgi.read_uint32();

			// Start response datagram
			DatagramPtr resp = Datagram::create();
			resp->add_server_header(sender, m_control_channel, DBSERVER_OBJECT_GET_FIELD_RESP);
			resp->add_uint32(context);

			// Get object id from datagram
			doid_t do_id = dgi.read_doid();
			m_log->trace() << "Reading field from obj-" << do_id << "..." << endl;

			// Get object class from db
			const Class *dcc = m_db_backend->get_class(do_id);
			if(!dcc)
			{
				m_log->trace() << "... object not found in database." << endl;
				resp->add_uint8(FAILURE);
				route_datagram(resp);
				return;
			}

			// Get field from datagram
			uint16_t field_id = dgi.read_uint16();
			const Field *field = dcc->get_field_by_id(field_id);
			if(!field)
			{
				m_log->error() << "Asked for invalid field,"
				               << " reading from obj-" << do_id << endl;
				resp->add_uint8(FAILURE);
				route_datagram(resp);
				return;
			}

			// Get value from database
			vector<uint8_t> value;
			if(!m_db_backend->get_field(do_id, field, value))
			{
				m_log->trace() << "... field not set." << endl;
				resp->add_uint8(FAILURE);
				route_datagram(resp);
				return;
			}

			// Send value in response
			resp->add_uint8(SUCCESS);
			resp->add_uint16(field_id);
			resp->add_data(value);
			route_datagram(resp);
			m_log->trace() << "... success." << endl;
		}
		break;
		case DBSERVER_OBJECT_GET_FIELDS:
		{
			uint32_t context = dgi.read_uint32();

			// Start response datagram
			DatagramPtr resp = Datagram::create();
			resp->add_server_header(sender, m_control_channel, DBSERVER_OBJECT_GET_FIELDS_RESP);
			resp->add_uint32(context);

			// Get object id from datagram
			doid_t do_id = dgi.read_doid();
			m_log->trace() << "Reading fields from obj-" << do_id << "..." << endl;

			// Get object class from db
			const Class *dcc = m_db_backend->get_class(do_id);
			if(!dcc)
			{
				resp->add_uint8(FAILURE);
				route_datagram(resp);
				return;
			}

			// Get fields from datagram
			uint16_t field_count = dgi.read_uint16();
			vector<const Field*> fields(field_count);
			for(uint16_t i = 0; i < field_count; ++i)
			{
				uint16_t field_id = dgi.read_uint16();
				const Field *field = dcc->get_field_by_id(field_id);
				if(!field)
				{
					m_log->error() << "Asked for invalid field(s),"
					               << " reading from object #" << do_id << endl;
					resp->add_uint8(FAILURE);
					route_datagram(resp);
					return;
				}
				fields[i] = field;
			}

			// Get values from database
			map<const Field*, vector<uint8_t> > values;
			if(!m_db_backend->get_fields(do_id, fields, values))
			{
				m_log->trace() << "... failure." << endl;
				resp->add_uint8(FAILURE);
				route_datagram(resp);
				return;
			}

			// Send values in response
			resp->add_uint8(SUCCESS);
			resp->add_uint16(values.size());
			for(auto it = values.begin(); it != values.end(); ++it)
			{
				resp->add_uint16(it->first->get_id());
				resp->add_data(it->second);
			}
			route_datagram(resp);
			m_log->trace() << "... success." << endl;
		}
		break;
		case DBSERVER_OBJECT_DELETE_FIELD:
		{
			doid_t do_id = dgi.read_doid();
			m_log->trace() << "Deleting field of obj-" << do_id << "..." << endl;

			// Get class so we can validate the field
			const Class* dcc = m_db_backend->get_class(do_id);
			if(!dcc)
			{
				m_log->trace() << "... object does not exist." << endl;
				return;
			}

			// Check the field exists
			uint16_t field_id = dgi.read_uint16();
			const Field* field = dcc->get_field_by_id(field_id);
			if(!field)
			{
				m_log->error() << "Tried to delete an invalid field:" << field_id
				               << " on obj-" << do_id << "." << endl;
				return;
			}

			// Check the field is a database field
			if(field->has_keyword("db"))
			{
				// If field has a default, use it
				if(field->has_default_value())
				{
					string str = field->get_default_value();
					vector<uint8_t> value(str.begin(), str.end());
					/* TODO: Alternate implementation for performance compare */
					//vector<uint8_t> value(str.length());
					//memcpy(&value[0], str.c_str(), str.length());
					m_db_backend->set_field(do_id, field, value);

					m_log->trace() << "... field set to default.\n";

					if(m_broadcast)
					{
						DatagramPtr update = Datagram::create();
						update->add_server_header(database_to_object(do_id), sender,
						                         DBSERVER_OBJECT_SET_FIELD);
						update->add_doid(do_id);
						update->add_uint16(field_id);
						update->add_data(value);
						route_datagram(update);
					}
				}

				// Otherwise just delete the field
				else
				{
					m_db_backend->del_field(do_id, field);

					m_log->trace() << "... field deleted.\n";

					if(m_broadcast)
					{
						DatagramPtr update = Datagram::create();
						update->add_server_header(database_to_object(do_id), sender,
						                         DBSERVER_OBJECT_DELETE_FIELD);
						update->add_doid(do_id);
						update->add_uint16(field_id);
						route_datagram(update);
					}
				}
			}
			else
			{
				m_log->warning() << "Cannot delete non-db field of obj-" << do_id
				                 << "." << endl;
			}
		}
		break;
		case DBSERVER_OBJECT_DELETE_FIELDS:
		{
			doid_t do_id = dgi.read_doid();
			m_log->trace() << "Deleting field of obj-" << do_id << "..." << endl;

			// Get class to validate fields
			const Class* dcc = m_db_backend->get_class(do_id);
			if(!dcc)
			{
				m_log->trace() << "... object does not exist." << endl;
				return;
			}

			vector<const Field*> del_fields; // deleted fields
			map<const Field*, vector<uint8_t> > set_fields; // set to default

			// Iterate through all the fields
			uint16_t field_count = dgi.read_uint16();
			for(uint16_t i = 0; i < field_count; ++i)
			{
				// Check that field actually exists
				uint16_t field_id = dgi.read_uint16();
				const Field* field = dcc->get_field_by_id(field_id);
				if(!field)
				{
					m_log->error() << "Tried to delete an invalid field:" << field_id
					               << " on obj-" << do_id << "." << endl;
					return;
				}

				// Check the field is actually a database field
				if(field->has_keyword("db"))
				{
					// If field has a default, use it
					if(field->has_default_value())
					{
						string str = field->get_default_value();
						vector<uint8_t> value(str.begin(), str.end());
						/* Alternate implementation for performance compare */
						//vector<uint8_t> value(str.length());
						//memcpy(&value[0], str.c_str(), str.length());
						set_fields[field] = value;
						m_log->trace() << "... field set to default ..." << endl;
					}

					// Otherwise just delete the field
					else
					{
						del_fields.push_back(field);
						m_log->trace() << "... field deleted ..." << endl;
					}
				}
				else
				{
					m_log->warning() << "Cannot delete non-db field of obj-" << do_id
					                 << "." << endl;
				}
			}

			// Delete fields marked for deltion
			if(del_fields.size() > 0)
			{
				m_db_backend->del_fields(do_id, del_fields);

				m_log->trace() << "... fields deleted.\n";

				if(m_broadcast)
				{
					DatagramPtr update = Datagram::create();
					update->add_server_header(database_to_object(do_id), sender,
					                         DBSERVER_OBJECT_DELETE_FIELDS);
					update->add_doid(do_id);
					update->add_uint16(del_fields.size());
					for(auto it = del_fields.begin(); it != del_fields.end(); ++it)
					{
						update->add_uint16((*it)->get_id());
					}
					route_datagram(update);
				}
			}

			// Update fields with default values
			if(set_fields.size() > 0)
			{
				m_db_backend->set_fields(do_id, set_fields);

				m_log->trace() << "... fields deleted.\n";

				if(m_broadcast)
				{
					DatagramPtr update = Datagram::create();
					update->add_server_header(database_to_object(do_id), sender,
					                         DBSERVER_OBJECT_SET_FIELDS);
					update->add_doid(do_id);
					update->add_uint16(set_fields.size());
					for(auto it = set_fields.begin(); it != set_fields.end(); ++it)
					{
						update->add_uint16(it->first->get_id());
						update->add_data(it->second);
					}
					route_datagram(update);
				}
			}
>>>>>>> 74dfbc00
		}
		break;
		default:
			m_log->error() << "Recieved unknown MsgType: " << msg_type << endl;
			return;
	};

	if(op->initialize(sender, msg_type, dgi))
	{
		m_db_backend->submit(op);
	}
}<|MERGE_RESOLUTION|>--- conflicted
+++ resolved
@@ -67,132 +67,7 @@
 	{
 		case DBSERVER_CREATE_OBJECT:
 		{
-<<<<<<< HEAD
 			op = new DBOperationCreate(this);
-=======
-			uint32_t context = dgi.read_uint32();
-
-			// Start response with generic header
-			DatagramPtr resp = Datagram::create();
-			resp->add_server_header(sender, m_control_channel, DBSERVER_CREATE_OBJECT_RESP);
-			resp->add_uint32(context);
-
-			// Get DistributedClass
-			uint16_t dc_id = dgi.read_uint16();
-			const Class *dcc = g_dcf->get_class_by_id(dc_id);
-			if(!dcc)
-			{
-				m_log->error() << "Received create_object with unknown dclass '"
-				               << dc_id << "'.\n";
-				resp->add_doid(INVALID_DO_ID);
-				route_datagram(resp);
-				return;
-			}
-
-			// Unpack fields to be passed to database
-			ObjectData dbo(dc_id);
-			uint16_t field_count = dgi.read_uint16();
-			m_log->trace() << "Unpacking fields..." << endl;
-			try
-			{
-				for(uint16_t i = 0; i < field_count; ++i)
-				{
-					uint16_t field_id = dgi.read_uint16();
-					const Field *field = dcc->get_field_by_id(field_id);
-					if(field)
-					{
-						if(field->has_keyword("db"))
-						{
-							dgi.unpack_field(field, dbo.fields[field]);
-						}
-						else
-						{
-							m_log->warning() << "Recieved non-db field in create_object.\n";
-							dgi.skip_field(field);
-						}
-					}
-				}
-			}
-			catch(const DatagramIteratorEOF &e)
-			{
-				m_log->error() << "Error while unpacking fields, message may be truncated. e.what(): "
-				               << e.what() << endl;
-
-				resp->add_doid(INVALID_DO_ID);
-				route_datagram(resp);
-				return;
-			}
-
-			// Populate with defaults
-			m_log->trace() << "Checking all required fields exist..." << endl;
-			for(unsigned int i = 0; i < dcc->get_num_fields(); ++i)
-			{
-				const Field *field = dcc->get_field(i);
-				if(field->has_keyword("db") && !field->as_molecular()
-				        && dbo.fields.find(field) == dbo.fields.end() && field->has_default_value())
-				{
-                    string val = field->get_default_value();
-                    dbo.fields[field] = vector<uint8_t>(val.begin(), val.end());
-				}
-			}
-
-			// Create object in database
-			m_log->trace() << "Creating stored object..." << endl;
-			doid_t do_id = m_db_backend->create_object(dbo);
-			if(do_id == INVALID_DO_ID || do_id < m_min_id || do_id > m_max_id)
-			{
-				m_log->error() << "Ran out of DistributedObject ids while creating new object." << endl;
-				resp->add_doid(INVALID_DO_ID);
-				route_datagram(resp);
-				return;
-			}
-
-			// Send the newly allocated doid back to caller
-			m_log->trace() << "... created with ID: " << do_id << endl;
-			resp->add_doid(do_id);
-			route_datagram(resp);
-		}
-		break;
-		case DBSERVER_OBJECT_GET_ALL:
-		{
-			uint32_t context = dgi.read_uint32();
-
-			// Start the reply datagram
-			DatagramPtr resp = Datagram::create();
-			resp->add_server_header(sender, m_control_channel, DBSERVER_OBJECT_GET_ALL_RESP);
-			resp->add_uint32(context);
-
-			doid_t do_id = dgi.read_doid();
-
-			m_log->trace() << "Selecting all from do_id: " << do_id << "... " << endl;
-
-			// Get object from database
-			ObjectData dbo;
-			if(m_db_backend->get_object(do_id, dbo))
-			{
-				// Object found, serialize fields and send all data back
-				m_log->trace() << "... object found!" << endl;
-				resp->add_uint8(SUCCESS);
-				resp->add_uint16(dbo.dc_id);
-				resp->add_uint16(dbo.fields.size());
-				for(auto it = dbo.fields.begin(); it != dbo.fields.end(); ++it)
-				{
-					resp->add_uint16(it->first->get_id());
-					resp->add_data(it->second);
-					m_log->trace() << "Recieved field id-" << it->first->get_id() << ", value-"
-					               << string(it->second.begin(), it->second.end()) << "\n";
-				}
-			}
-			else
-			{
-				// Object not found, send failure.
-				m_log->trace() << "... object not found." << endl;
-				resp->add_uint8(FAILURE);
-			}
-
-			// Send reply datagram
-			route_datagram(resp);
->>>>>>> 74dfbc00
 		}
 		break;
 		case DBSERVER_OBJECT_DELETE:
@@ -212,466 +87,14 @@
 		case DBSERVER_OBJECT_DELETE_FIELD:
 		case DBSERVER_OBJECT_DELETE_FIELDS:
 		{
-<<<<<<< HEAD
 			op = new DBOperationSet(this);
-=======
-			// Check class so we can filter the fieldss
-			doid_t do_id = dgi.read_doid();
-			const Class *dcc = m_db_backend->get_class(do_id);
-			if(!dcc)
-			{
-				return;
-			}
-
-			// Make sure field exists and are database fields, storing their values
-			map<const Field*, vector<uint8_t> > fields;
-			uint16_t field_count = dgi.read_uint16();
-			m_log->trace() << "Unpacking fields..." << endl;
-			try
-			{
-				for(uint16_t i = 0; i < field_count; ++i)
-				{
-					uint16_t field_id = dgi.read_uint16();
-					const Field *field = dcc->get_field_by_id(field_id);
-					if(field)
-					{
-						if(field->has_keyword("db"))
-						{
-							dgi.unpack_field(field, fields[field]);
-						}
-						else
-						{
-							dgi.skip_field(field);
-						}
-					}
-				}
-			}
-			catch(const DatagramIteratorEOF &e)
-			{
-				m_log->error() << "Error while unpacking fields, msg may be truncated. e.what(): "
-				               << e.what() << endl;
-				return;
-			}
-
-			// Update the field values in the database
-			m_db_backend->set_fields(do_id, fields);
-
-			if(m_broadcast)
-			{
-				// Broadcast update to object's channel
-				DatagramPtr update = Datagram::create();
-				update->add_server_header(database_to_object(do_id), sender,
-				                         DBSERVER_OBJECT_SET_FIELDS);
-
-				// Seek to doid & field-data and copy it to update
-				dgi.seek_payload();
-				dgi.skip(sizeof(channel_t) + sizeof(uint16_t));
-				update->add_data(dgi.read_remainder());
-				route_datagram(update);
-			}
->>>>>>> 74dfbc00
 		}
 		break;
 		case DBSERVER_OBJECT_SET_FIELD_IF_EMPTY:
 		case DBSERVER_OBJECT_SET_FIELD_IF_EQUALS:
 		case DBSERVER_OBJECT_SET_FIELDS_IF_EQUALS:
 		{
-<<<<<<< HEAD
 			op = new DBOperationUpdate(this);
-=======
-			uint32_t context = dgi.read_uint32();
-
-			// Start response datagram
-			DatagramPtr resp = Datagram::create();
-			resp->add_server_header(sender, m_control_channel,
-			                       DBSERVER_OBJECT_SET_FIELDS_IF_EQUALS_RESP);
-			resp->add_uint32(context);
-
-			// Get class so we can filter the fields
-			doid_t do_id = dgi.read_doid();
-			const Class *dcc = m_db_backend->get_class(do_id);
-			if(!dcc)
-			{
-				resp->add_uint8(FAILURE);
-				route_datagram(resp);
-				return;
-			}
-
-			// Unpack fields from datagram, validate that they are database fields
-			map<const Field*, vector<uint8_t> > equals;
-			map<const Field*, vector<uint8_t> > values;
-
-			// We're going to use this to track the order locally, updates are handled in order
-			// already for the database because later updates overwrite newer updates.
-			list<const Field*> ordered;
-
-			uint16_t field_count = dgi.read_uint16();
-			try
-			{
-				for(uint16_t i = 0; i < field_count; ++i)
-				{
-					uint16_t field_id = dgi.read_uint16();
-					const Field *field = dcc->get_field_by_id(field_id);
-					if(field)
-					{
-						if(field->has_keyword("db"))
-						{
-							ordered.push_back(field);
-							dgi.unpack_field(field, equals[field]);
-							dgi.unpack_field(field, values[field]);
-						}
-						else
-						{
-							resp->add_uint8(FAILURE);
-							route_datagram(resp);
-							return;
-						}
-					}
-				}
-			}
-			catch(const DatagramIteratorEOF &e)
-			{
-				m_log->error() << "Error while unpacking fields, msg may be truncated."
-				               << " e.what(): " << e.what() << endl;
-				resp->add_uint8(FAILURE);
-				route_datagram(resp);
-				return;
-			}
-
-			// Try to update the values
-			if(m_db_backend->set_fields_if_equals(do_id, equals, values))
-			{
-				// Update was successful, send reply
-				resp->add_uint8(SUCCESS);
-				route_datagram(resp);
-
-				if(m_broadcast)
-				{
-					// Broadcast update to object's channel
-					DatagramPtr update = Datagram::create();
-					update->add_server_header(database_to_object(do_id), sender,
-					                         DBSERVER_OBJECT_SET_FIELDS);
-					update->add_doid(do_id);
-					update->add_uint16(field_count);
-					for(auto it = ordered.begin(); it != ordered.end(); ++it)
-					{
-						const Field* field = *it;
-						update->add_uint16(field->get_id());
-						update->add_data(values[field]);
-					}
-					route_datagram(update);
-				}
-				return;
-			}
-
-			// Update failed, send back current object values
-			resp->add_uint8(FAILURE);
-			if(values.size() > 0)
-			{
-				resp->add_uint16(values.size());
-				for(auto it = values.begin(); it != values.end(); ++it)
-				{
-					resp->add_uint16(it->first->get_id());
-					resp->add_data(it->second);
-				}
-			}
-			route_datagram(resp);
-		}
-		break;
-		case DBSERVER_OBJECT_GET_FIELD:
-		{
-			uint32_t context = dgi.read_uint32();
-
-			// Start response datagram
-			DatagramPtr resp = Datagram::create();
-			resp->add_server_header(sender, m_control_channel, DBSERVER_OBJECT_GET_FIELD_RESP);
-			resp->add_uint32(context);
-
-			// Get object id from datagram
-			doid_t do_id = dgi.read_doid();
-			m_log->trace() << "Reading field from obj-" << do_id << "..." << endl;
-
-			// Get object class from db
-			const Class *dcc = m_db_backend->get_class(do_id);
-			if(!dcc)
-			{
-				m_log->trace() << "... object not found in database." << endl;
-				resp->add_uint8(FAILURE);
-				route_datagram(resp);
-				return;
-			}
-
-			// Get field from datagram
-			uint16_t field_id = dgi.read_uint16();
-			const Field *field = dcc->get_field_by_id(field_id);
-			if(!field)
-			{
-				m_log->error() << "Asked for invalid field,"
-				               << " reading from obj-" << do_id << endl;
-				resp->add_uint8(FAILURE);
-				route_datagram(resp);
-				return;
-			}
-
-			// Get value from database
-			vector<uint8_t> value;
-			if(!m_db_backend->get_field(do_id, field, value))
-			{
-				m_log->trace() << "... field not set." << endl;
-				resp->add_uint8(FAILURE);
-				route_datagram(resp);
-				return;
-			}
-
-			// Send value in response
-			resp->add_uint8(SUCCESS);
-			resp->add_uint16(field_id);
-			resp->add_data(value);
-			route_datagram(resp);
-			m_log->trace() << "... success." << endl;
-		}
-		break;
-		case DBSERVER_OBJECT_GET_FIELDS:
-		{
-			uint32_t context = dgi.read_uint32();
-
-			// Start response datagram
-			DatagramPtr resp = Datagram::create();
-			resp->add_server_header(sender, m_control_channel, DBSERVER_OBJECT_GET_FIELDS_RESP);
-			resp->add_uint32(context);
-
-			// Get object id from datagram
-			doid_t do_id = dgi.read_doid();
-			m_log->trace() << "Reading fields from obj-" << do_id << "..." << endl;
-
-			// Get object class from db
-			const Class *dcc = m_db_backend->get_class(do_id);
-			if(!dcc)
-			{
-				resp->add_uint8(FAILURE);
-				route_datagram(resp);
-				return;
-			}
-
-			// Get fields from datagram
-			uint16_t field_count = dgi.read_uint16();
-			vector<const Field*> fields(field_count);
-			for(uint16_t i = 0; i < field_count; ++i)
-			{
-				uint16_t field_id = dgi.read_uint16();
-				const Field *field = dcc->get_field_by_id(field_id);
-				if(!field)
-				{
-					m_log->error() << "Asked for invalid field(s),"
-					               << " reading from object #" << do_id << endl;
-					resp->add_uint8(FAILURE);
-					route_datagram(resp);
-					return;
-				}
-				fields[i] = field;
-			}
-
-			// Get values from database
-			map<const Field*, vector<uint8_t> > values;
-			if(!m_db_backend->get_fields(do_id, fields, values))
-			{
-				m_log->trace() << "... failure." << endl;
-				resp->add_uint8(FAILURE);
-				route_datagram(resp);
-				return;
-			}
-
-			// Send values in response
-			resp->add_uint8(SUCCESS);
-			resp->add_uint16(values.size());
-			for(auto it = values.begin(); it != values.end(); ++it)
-			{
-				resp->add_uint16(it->first->get_id());
-				resp->add_data(it->second);
-			}
-			route_datagram(resp);
-			m_log->trace() << "... success." << endl;
-		}
-		break;
-		case DBSERVER_OBJECT_DELETE_FIELD:
-		{
-			doid_t do_id = dgi.read_doid();
-			m_log->trace() << "Deleting field of obj-" << do_id << "..." << endl;
-
-			// Get class so we can validate the field
-			const Class* dcc = m_db_backend->get_class(do_id);
-			if(!dcc)
-			{
-				m_log->trace() << "... object does not exist." << endl;
-				return;
-			}
-
-			// Check the field exists
-			uint16_t field_id = dgi.read_uint16();
-			const Field* field = dcc->get_field_by_id(field_id);
-			if(!field)
-			{
-				m_log->error() << "Tried to delete an invalid field:" << field_id
-				               << " on obj-" << do_id << "." << endl;
-				return;
-			}
-
-			// Check the field is a database field
-			if(field->has_keyword("db"))
-			{
-				// If field has a default, use it
-				if(field->has_default_value())
-				{
-					string str = field->get_default_value();
-					vector<uint8_t> value(str.begin(), str.end());
-					/* TODO: Alternate implementation for performance compare */
-					//vector<uint8_t> value(str.length());
-					//memcpy(&value[0], str.c_str(), str.length());
-					m_db_backend->set_field(do_id, field, value);
-
-					m_log->trace() << "... field set to default.\n";
-
-					if(m_broadcast)
-					{
-						DatagramPtr update = Datagram::create();
-						update->add_server_header(database_to_object(do_id), sender,
-						                         DBSERVER_OBJECT_SET_FIELD);
-						update->add_doid(do_id);
-						update->add_uint16(field_id);
-						update->add_data(value);
-						route_datagram(update);
-					}
-				}
-
-				// Otherwise just delete the field
-				else
-				{
-					m_db_backend->del_field(do_id, field);
-
-					m_log->trace() << "... field deleted.\n";
-
-					if(m_broadcast)
-					{
-						DatagramPtr update = Datagram::create();
-						update->add_server_header(database_to_object(do_id), sender,
-						                         DBSERVER_OBJECT_DELETE_FIELD);
-						update->add_doid(do_id);
-						update->add_uint16(field_id);
-						route_datagram(update);
-					}
-				}
-			}
-			else
-			{
-				m_log->warning() << "Cannot delete non-db field of obj-" << do_id
-				                 << "." << endl;
-			}
-		}
-		break;
-		case DBSERVER_OBJECT_DELETE_FIELDS:
-		{
-			doid_t do_id = dgi.read_doid();
-			m_log->trace() << "Deleting field of obj-" << do_id << "..." << endl;
-
-			// Get class to validate fields
-			const Class* dcc = m_db_backend->get_class(do_id);
-			if(!dcc)
-			{
-				m_log->trace() << "... object does not exist." << endl;
-				return;
-			}
-
-			vector<const Field*> del_fields; // deleted fields
-			map<const Field*, vector<uint8_t> > set_fields; // set to default
-
-			// Iterate through all the fields
-			uint16_t field_count = dgi.read_uint16();
-			for(uint16_t i = 0; i < field_count; ++i)
-			{
-				// Check that field actually exists
-				uint16_t field_id = dgi.read_uint16();
-				const Field* field = dcc->get_field_by_id(field_id);
-				if(!field)
-				{
-					m_log->error() << "Tried to delete an invalid field:" << field_id
-					               << " on obj-" << do_id << "." << endl;
-					return;
-				}
-
-				// Check the field is actually a database field
-				if(field->has_keyword("db"))
-				{
-					// If field has a default, use it
-					if(field->has_default_value())
-					{
-						string str = field->get_default_value();
-						vector<uint8_t> value(str.begin(), str.end());
-						/* Alternate implementation for performance compare */
-						//vector<uint8_t> value(str.length());
-						//memcpy(&value[0], str.c_str(), str.length());
-						set_fields[field] = value;
-						m_log->trace() << "... field set to default ..." << endl;
-					}
-
-					// Otherwise just delete the field
-					else
-					{
-						del_fields.push_back(field);
-						m_log->trace() << "... field deleted ..." << endl;
-					}
-				}
-				else
-				{
-					m_log->warning() << "Cannot delete non-db field of obj-" << do_id
-					                 << "." << endl;
-				}
-			}
-
-			// Delete fields marked for deltion
-			if(del_fields.size() > 0)
-			{
-				m_db_backend->del_fields(do_id, del_fields);
-
-				m_log->trace() << "... fields deleted.\n";
-
-				if(m_broadcast)
-				{
-					DatagramPtr update = Datagram::create();
-					update->add_server_header(database_to_object(do_id), sender,
-					                         DBSERVER_OBJECT_DELETE_FIELDS);
-					update->add_doid(do_id);
-					update->add_uint16(del_fields.size());
-					for(auto it = del_fields.begin(); it != del_fields.end(); ++it)
-					{
-						update->add_uint16((*it)->get_id());
-					}
-					route_datagram(update);
-				}
-			}
-
-			// Update fields with default values
-			if(set_fields.size() > 0)
-			{
-				m_db_backend->set_fields(do_id, set_fields);
-
-				m_log->trace() << "... fields deleted.\n";
-
-				if(m_broadcast)
-				{
-					DatagramPtr update = Datagram::create();
-					update->add_server_header(database_to_object(do_id), sender,
-					                         DBSERVER_OBJECT_SET_FIELDS);
-					update->add_doid(do_id);
-					update->add_uint16(set_fields.size());
-					for(auto it = set_fields.begin(); it != set_fields.end(); ++it)
-					{
-						update->add_uint16(it->first->get_id());
-						update->add_data(it->second);
-					}
-					route_datagram(update);
-				}
-			}
->>>>>>> 74dfbc00
 		}
 		break;
 		default:
