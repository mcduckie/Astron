#include "DatabaseServer.h"

#include "core/global.h"
#include "core/msgtypes.h"
#include "config/constraints.h"
#include "DBBackendFactory.h"
#include "DatabaseBackend.h"

using namespace std;
using dclass::Field;
using dclass::Class;

static RoleFactoryItem<DatabaseServer> dbserver_fact("database");

RoleConfigGroup dbserver_config("database");
static ConfigVariable<channel_t> control_channel("control", INVALID_CHANNEL, dbserver_config);
static ConfigVariable<bool> broadcast_updates("broadcast", true, dbserver_config);
static InvalidChannelConstraint control_not_invalid(control_channel);
static ReservedChannelConstraint control_not_reserved(control_channel);
static BooleanValueConstraint broadcast_is_boolean(broadcast_updates);

static ConfigGroup generate_config("generate", dbserver_config);
static ConfigVariable<doid_t> min_id("min", INVALID_DO_ID, generate_config);
static ConfigVariable<doid_t> max_id("max", UINT_MAX, generate_config);
static InvalidDoidConstraint min_not_invalid(min_id);
static InvalidDoidConstraint max_not_invalid(max_id);
static ReservedDoidConstraint min_not_reserved(min_id);
static ReservedDoidConstraint max_not_reserved(max_id);

DatabaseServer::DatabaseServer(RoleConfig roleconfig) : Role(roleconfig),
	m_control_channel(control_channel.get_rval(roleconfig)),
	m_min_id(min_id.get_rval(roleconfig)),
	m_max_id(max_id.get_rval(roleconfig)),
	m_broadcast(broadcast_updates.get_rval(roleconfig))
{
	ConfigNode generate = dbserver_config.get_child_node(generate_config, roleconfig);
	ConfigNode backend = dbserver_config.get_child_node(db_backend_config, roleconfig);
	m_db_backend = DBBackendFactory::singleton().instantiate_backend(
		db_backend_type.get_rval(backend), backend,
		min_id.get_rval(generate), max_id.get_rval(generate));

	// Initialize DatabaseServer log
	stringstream log_title;
	log_title << "Database(" << m_control_channel << ")";
	m_log = new LogCategory("db", log_title.str());
	set_con_name(log_title.str());

	// Check to see the backend was instantiated
	if(!m_db_backend)
	{
		m_log->fatal() << "No database backend of type '"
		               << db_backend_type.get_rval(backend) << "' exists." << endl;
		exit(1);
	}

	// Listen on control channel
	subscribe_channel(m_control_channel);
}

void DatabaseServer::handle_datagram(Datagram_ptr &dg, DatagramIterator &dgi)
{
	channel_t sender = dgi.read_channel();
	uint16_t msg_type = dgi.read_uint16();
	switch(msg_type)
	{
		case DBSERVER_CREATE_OBJECT:
		{
			uint32_t context = dgi.read_uint32();

			// Start response with generic header
			Datagram_ptr resp = Datagram::create();
			resp->add_server_header(sender, m_control_channel, DBSERVER_CREATE_OBJECT_RESP);
			resp->add_uint32(context);

			// Get DistributedClass
			uint16_t dc_id = dgi.read_uint16();
			const Class *dcc = g_dcf->get_class_by_id(dc_id);
			if(!dcc)
			{
<<<<<<< HEAD
				m_log->error() << "Invalid DCClass when creating object: #" << dc_id << std::endl;
				resp->add_doid(INVALID_DO_ID);
=======
				m_log->error() << "Received create_object with unknown dclass '"
				               << dc_id << "'.\n";
				resp.add_doid(INVALID_DO_ID);
>>>>>>> ba485c4b
				route_datagram(resp);
				return;
			}

			// Unpack fields to be passed to database
			ObjectData dbo(dc_id);
			uint16_t field_count = dgi.read_uint16();
			m_log->trace() << "Unpacking fields..." << endl;
			try
			{
				for(uint16_t i = 0; i < field_count; ++i)
				{
					uint16_t field_id = dgi.read_uint16();
					const Field *field = dcc->get_field_by_id(field_id);
					if(field)
					{
						if(field->has_keyword("db"))
						{
							dgi.unpack_field(field, dbo.fields[field]);
						}
						else
						{
							m_log->warning() << "Recieved non-db field in create_object.\n";
							dgi.skip_field(field);
						}
					}
				}
			}
			catch(exception &e)
			{
				m_log->error() << "Error while unpacking fields, msg may be truncated. e.what(): "
				               << e.what() << endl;

				resp->add_doid(INVALID_DO_ID);
				route_datagram(resp);
				return;
			}

			// Populate with defaults
			m_log->trace() << "Checking all required fields exist..." << endl;
			for(unsigned int i = 0; i < dcc->get_num_fields(); ++i)
			{
				const Field *field = dcc->get_field(i);
				if(field->has_keyword("db") && !field->as_molecular()
				        && dbo.fields.find(field) == dbo.fields.end() && field->has_default_value())
				{
                    string val = field->get_default_value();
                    dbo.fields[field] = vector<uint8_t>(val.begin(), val.end());
				}
			}

			// Create object in database
			m_log->trace() << "Creating stored object..." << endl;
			doid_t do_id = m_db_backend->create_object(dbo);
			if(do_id == INVALID_DO_ID || do_id < m_min_id || do_id > m_max_id)
			{
<<<<<<< HEAD
				m_log->error() << "Ran out of DistributedObject ids while creating new object." << std::endl;
				resp->add_doid(INVALID_DO_ID);
=======
				m_log->error() << "Ran out of DistributedObject ids while creating new object." << endl;
				resp.add_doid(INVALID_DO_ID);
>>>>>>> ba485c4b
				route_datagram(resp);
				return;
			}

			// Send the newly allocated doid back to caller
<<<<<<< HEAD
			m_log->trace() << "... created with ID: " << do_id << std::endl;
			resp->add_doid(do_id);
=======
			m_log->trace() << "... created with ID: " << do_id << endl;
			resp.add_doid(do_id);
>>>>>>> ba485c4b
			route_datagram(resp);
		}
		break;
		case DBSERVER_OBJECT_GET_ALL:
		{
			uint32_t context = dgi.read_uint32();

			// Start the reply datagram
			Datagram_ptr resp = Datagram::create();
			resp->add_server_header(sender, m_control_channel, DBSERVER_OBJECT_GET_ALL_RESP);
			resp->add_uint32(context);

			doid_t do_id = dgi.read_doid();

			m_log->trace() << "Selecting all from do_id: " << do_id << "... " << endl;

			// Get object from database
			ObjectData dbo;
			if(m_db_backend->get_object(do_id, dbo))
			{
				// Object found, serialize fields and send all data back
<<<<<<< HEAD
				m_log->trace() << "... object found!" << std::endl;
				resp->add_uint8(SUCCESS);
				resp->add_uint16(dbo.dc_id);
				resp->add_uint16(dbo.fields.size());
				for(auto it = dbo.fields.begin(); it != dbo.fields.end(); ++it)
				{
					resp->add_uint16(it->first->get_number());
					resp->add_data(it->second);
					m_log->trace() << "Recieved field id-" << it->first->get_number() << ", value-" << std::string(
					                  it->second.begin(), it->second.end()) << std::endl;
=======
				m_log->trace() << "... object found!" << endl;
				resp.add_uint8(SUCCESS);
				resp.add_uint16(dbo.dc_id);
				resp.add_uint16(dbo.fields.size());
				for(auto it = dbo.fields.begin(); it != dbo.fields.end(); ++it)
				{
					resp.add_uint16(it->first->get_id());
					resp.add_data(it->second);
					m_log->trace() << "Recieved field id-" << it->first->get_id() << ", value-"
					               << string(it->second.begin(), it->second.end()) << "\n";
>>>>>>> ba485c4b
				}
			}
			else
			{
				// Object not found, send failure.
<<<<<<< HEAD
				m_log->trace() << "... object not found." << std::endl;
				resp->add_uint8(FAILURE);
=======
				m_log->trace() << "... object not found." << endl;
				resp.add_uint8(FAILURE);
>>>>>>> ba485c4b
			}

			// Send reply datagram
			route_datagram(resp);
		}
		break;
		case DBSERVER_OBJECT_DELETE:
		{
			// Just delete the object
			doid_t do_id = dgi.read_doid();
			m_db_backend->delete_object(do_id);

			m_log->debug() << "Deleted object with ID: " << do_id << endl;

			// Broadcast update to object's channel
			if(m_broadcast)
			{
				Datagram update;
				update.add_server_header(DATABASE2OBJECT(do_id), sender, DBSERVER_OBJECT_DELETE);
				update.add_doid(do_id);
				route_datagram(update);
			}
		}
		break;
		case DBSERVER_OBJECT_SET_FIELD:
		{
			// Check class so we can filter the field
			doid_t do_id = dgi.read_doid();
			const Class *dcc = m_db_backend->get_class(do_id);
			if(!dcc)
			{
				return;
			}

			uint16_t field_id = dgi.read_uint16();
			const Field *field = dcc->get_field_by_id(field_id);

			// Make sure field exists and is a database field
			if(!field || !field->has_keyword("db"))
			{
				return;
			}

			// Update the field value
			vector<uint8_t> value;
			dgi.unpack_field(field, value);
			m_db_backend->set_field(do_id, field, value);

			// Broadcast update to object's channel
			if(m_broadcast)
			{
				Datagram update;
				update.add_server_header(DATABASE2OBJECT(do_id), sender, DBSERVER_OBJECT_SET_FIELD);
				update.add_doid(do_id);
				update.add_uint16(field_id);
				update.add_data(value);
				route_datagram(update);
			}
		}
		break;
		case DBSERVER_OBJECT_SET_FIELDS:
		{
			// Check class so we can filter the fieldss
			doid_t do_id = dgi.read_doid();
			const Class *dcc = m_db_backend->get_class(do_id);
			if(!dcc)
			{
				return;
			}

			// Make sure field exists and are database fields, storing their values
			map<const Field*, vector<uint8_t> > fields;
			uint16_t field_count = dgi.read_uint16();
			m_log->trace() << "Unpacking fields..." << endl;
			try
			{
				for(uint16_t i = 0; i < field_count; ++i)
				{
					uint16_t field_id = dgi.read_uint16();
					const Field *field = dcc->get_field_by_id(field_id);
					if(field)
					{
						if(field->has_keyword("db"))
						{
							dgi.unpack_field(field, fields[field]);
						}
						else
						{
							dgi.skip_field(field);
						}
					}
				}
			}
			catch(exception &e)
			{
				m_log->error() << "Error while unpacking fields, msg may be truncated. e.what(): "
				               << e.what() << endl;
				return;
			}

			// Update the field values in the database
			m_db_backend->set_fields(do_id, fields);

			if(m_broadcast)
			{
				// Broadcast update to object's channel
				Datagram update;
				update.add_server_header(DATABASE2OBJECT(do_id), sender,
				                         DBSERVER_OBJECT_SET_FIELDS);

				// Seek to doid & field-data and copy it to update
				dgi.seek_payload();
				dgi.skip(sizeof(channel_t) + sizeof(uint16_t));
				update.add_data(dgi.read_remainder());
				route_datagram(update);
			}
		}
		break;
		case DBSERVER_OBJECT_SET_FIELD_IF_EMPTY:
		{
			uint32_t context = dgi.read_uint32();

			// Start response datagram
<<<<<<< HEAD
			Datagram_ptr resp = Datagram::create();
			resp->add_server_header(sender, m_control_channel, DBSERVER_OBJECT_SET_FIELD_IF_EMPTY_RESP);
			resp->add_uint32(context);
=======
			Datagram resp;
			resp.add_server_header(sender, m_control_channel,
			                       DBSERVER_OBJECT_SET_FIELD_IF_EMPTY_RESP);
			resp.add_uint32(context);
>>>>>>> ba485c4b

			// Get class so we can filter the field
			doid_t do_id = dgi.read_doid();
			const Class *dcc = m_db_backend->get_class(do_id);
			if(!dcc)
			{
				resp->add_uint8(FAILURE);
				route_datagram(resp);
				return;
			}

			// Verify the field is a database field
			uint16_t field_id = dgi.read_uint16();
			const Field *field = dcc->get_field_by_id(field_id);
			if(!field->has_keyword("db"))
			{
				resp->add_uint8(FAILURE);
				route_datagram(resp);
				return;
			}

			// Try to set the field
			vector<uint8_t> value;
			dgi.unpack_field(field, value);
			if(m_db_backend->set_field_if_empty(do_id, field, value))
			{
				// Update was successful, send reply
				resp->add_uint8(SUCCESS);
				route_datagram(resp);

				if(m_broadcast)
				{
					Datagram update;
					update.add_server_header(DATABASE2OBJECT(do_id), sender,
					                         DBSERVER_OBJECT_SET_FIELD);
					update.add_doid(do_id);
					update.add_uint16(field_id);
					update.add_data(value);
					route_datagram(update);
				}
				return;
			}

			// Update failed, send back current object values
			resp->add_uint8(FAILURE);
			if(value.size() > 0)
			{
				resp->add_uint16(field_id);
				resp->add_data(value);
			}
			route_datagram(resp);
		}
		break;
		case DBSERVER_OBJECT_SET_FIELD_IF_EQUALS:
		{
			uint32_t context = dgi.read_uint32();

			// Start response datagram
<<<<<<< HEAD
			Datagram_ptr resp = Datagram::create();
			resp->add_server_header(sender, m_control_channel, DBSERVER_OBJECT_SET_FIELD_IF_EQUALS_RESP);
			resp->add_uint32(context);
=======
			Datagram resp;
			resp.add_server_header(sender, m_control_channel,
			                       DBSERVER_OBJECT_SET_FIELD_IF_EQUALS_RESP);
			resp.add_uint32(context);
>>>>>>> ba485c4b

			// Get class so we can filter the field
			doid_t do_id = dgi.read_doid();
			const Class *dcc = m_db_backend->get_class(do_id);
			if(!dcc)
			{
				resp->add_uint8(FAILURE);
				route_datagram(resp);
				return;
			}

			// Verify the field is a database field
			uint16_t field_id = dgi.read_uint16();
			const Field *field = dcc->get_field_by_id(field_id);
			if(!field->has_keyword("db"))
			{
				resp->add_uint8(FAILURE);
				route_datagram(resp);
				return;
			}

			vector<uint8_t> equal;
			vector<uint8_t> value;
			dgi.unpack_field(field, equal);
			dgi.unpack_field(field, value);

			// Try to set the field
			if(m_db_backend->set_field_if_equals(do_id, field, equal, value))
			{
				// Update was successful, send reply
				resp->add_uint8(SUCCESS);
				route_datagram(resp);

				if(m_broadcast)
				{
					Datagram update;
					update.add_server_header(DATABASE2OBJECT(do_id), sender,
					                         DBSERVER_OBJECT_SET_FIELD);
					update.add_doid(do_id);
					update.add_uint16(field_id);
					update.add_data(value);
					route_datagram(update);
				}
				return;
			}

			// Update failed, send back current object values
			resp->add_uint8(FAILURE);
			if(value.size() > 0)
			{
				resp->add_uint16(field_id);
				resp->add_data(value);
			}
			route_datagram(resp);
		}
		break;
		case DBSERVER_OBJECT_SET_FIELDS_IF_EQUALS:
		{
			uint32_t context = dgi.read_uint32();

			// Start response datagram
<<<<<<< HEAD
			Datagram_ptr resp = Datagram::create();
			resp->add_server_header(sender, m_control_channel, DBSERVER_OBJECT_SET_FIELDS_IF_EQUALS_RESP);
			resp->add_uint32(context);
=======
			Datagram resp;
			resp.add_server_header(sender, m_control_channel,
			                       DBSERVER_OBJECT_SET_FIELDS_IF_EQUALS_RESP);
			resp.add_uint32(context);
>>>>>>> ba485c4b

			// Get class so we can filter the fields
			doid_t do_id = dgi.read_doid();
			const Class *dcc = m_db_backend->get_class(do_id);
			if(!dcc)
			{
				resp->add_uint8(FAILURE);
				route_datagram(resp);
				return;
			}

			// Unpack fields from datagram, validate that they are database fields
			map<const Field*, vector<uint8_t> > equals;
			map<const Field*, vector<uint8_t> > values;
			uint16_t field_count = dgi.read_uint16();
			try
			{
				for(uint16_t i = 0; i < field_count; ++i)
				{
					uint16_t field_id = dgi.read_uint16();
					const Field *field = dcc->get_field_by_id(field_id);
					if(field)
					{
						if(field->has_keyword("db"))
						{
							dgi.unpack_field(field, equals[field]);
							dgi.unpack_field(field, values[field]);
						}
						else
						{
							resp->add_uint8(FAILURE);
							route_datagram(resp);
							return;
						}
					}
				}
			}
			catch(exception &e)
			{
				m_log->error() << "Error while unpacking fields, msg may be truncated."
<<<<<<< HEAD
				               << " e.what(): " << e.what() << std::endl;
				resp->add_uint8(FAILURE);
=======
				               << " e.what(): " << e.what() << endl;
				resp.add_uint8(FAILURE);
>>>>>>> ba485c4b
				route_datagram(resp);
				return;
			}

			// Try to update the values
			if(m_db_backend->set_fields_if_equals(do_id, equals, values))
			{
				// Update was successful, send reply
				resp->add_uint8(SUCCESS);
				route_datagram(resp);

				if(m_broadcast)
				{
					// Broadcast update to object's channel
					Datagram update;
					update.add_server_header(DATABASE2OBJECT(do_id), sender,
					                         DBSERVER_OBJECT_SET_FIELDS);
					update.add_doid(do_id);
					update.add_uint16(field_count);
					for(auto it = values.begin(); it != values.end(); ++it) {
						update.add_uint16(it->first->get_id());
						update.add_data(it->second);
					}
					route_datagram(update);
				}
				return;
			}

			// Update failed, send back current object values
			resp->add_uint8(FAILURE);
			if(values.size() > 0)
			{
				resp->add_uint16(values.size());
				for(auto it = values.begin(); it != values.end(); ++it)
				{
<<<<<<< HEAD
					resp->add_uint16(it->first->get_number());
					resp->add_data(it->second);
=======
					resp.add_uint16(it->first->get_id());
					resp.add_data(it->second);
>>>>>>> ba485c4b
				}
			}
			route_datagram(resp);
		}
		break;
		case DBSERVER_OBJECT_GET_FIELD:
		{
			uint32_t context = dgi.read_uint32();

			// Start response datagram
			Datagram_ptr resp = Datagram::create();
			resp->add_server_header(sender, m_control_channel, DBSERVER_OBJECT_GET_FIELD_RESP);
			resp->add_uint32(context);

			// Get object id from datagram
			doid_t do_id = dgi.read_doid();
			m_log->trace() << "Reading field from obj-" << do_id << "..." << endl;

			// Get object class from db
			const Class *dcc = m_db_backend->get_class(do_id);
			if(!dcc)
			{
<<<<<<< HEAD
				m_log->trace() << "... object not found in database." << std::endl;
				resp->add_uint8(FAILURE);
=======
				m_log->trace() << "... object not found in database." << endl;
				resp.add_uint8(FAILURE);
>>>>>>> ba485c4b
				route_datagram(resp);
				return;
			}

			// Get field from datagram
			uint16_t field_id = dgi.read_uint16();
			const Field *field = dcc->get_field_by_id(field_id);
			if(!field)
			{
				m_log->error() << "Asked for invalid field,"
<<<<<<< HEAD
				               << " reading from obj-" << do_id << std::endl;
				resp->add_uint8(FAILURE);
=======
				               << " reading from obj-" << do_id << endl;
				resp.add_uint8(FAILURE);
>>>>>>> ba485c4b
				route_datagram(resp);
				return;
			}

			// Get value from database
			vector<uint8_t> value;
			if(!m_db_backend->get_field(do_id, field, value))
			{
<<<<<<< HEAD
				m_log->trace() << "... field not set." << std::endl;
				resp->add_uint8(FAILURE);
=======
				m_log->trace() << "... field not set." << endl;
				resp.add_uint8(FAILURE);
>>>>>>> ba485c4b
				route_datagram(resp);
				return;
			}

			// Send value in response
			resp->add_uint8(SUCCESS);
			resp->add_uint16(field_id);
			resp->add_data(value);
			route_datagram(resp);
			m_log->trace() << "... success." << endl;
		}
		break;
		case DBSERVER_OBJECT_GET_FIELDS:
		{
			uint32_t context = dgi.read_uint32();

			// Start response datagram
			Datagram_ptr resp = Datagram::create();
			resp->add_server_header(sender, m_control_channel, DBSERVER_OBJECT_GET_FIELDS_RESP);
			resp->add_uint32(context);

			// Get object id from datagram
			doid_t do_id = dgi.read_doid();
			m_log->trace() << "Reading fields from obj-" << do_id << "..." << endl;

			// Get object class from db
			const Class *dcc = m_db_backend->get_class(do_id);
			if(!dcc)
			{
				resp->add_uint8(FAILURE);
				route_datagram(resp);
				return;
			}

			// Get fields from datagram
			uint16_t field_count = dgi.read_uint16();
			vector<const Field*> fields(field_count);
			for(uint16_t i = 0; i < field_count; ++i)
			{
				uint16_t field_id = dgi.read_uint16();
				const Field *field = dcc->get_field_by_id(field_id);
				if(!field)
				{
					m_log->error() << "Asked for invalid field(s),"
<<<<<<< HEAD
					               << " reading from object #" << do_id << std::endl;
					resp->add_uint8(FAILURE);
=======
					               << " reading from object #" << do_id << endl;
					resp.add_uint8(FAILURE);
>>>>>>> ba485c4b
					route_datagram(resp);
					return;
				}
				fields[i] = field;
			}

			// Get values from database
			map<const Field*, vector<uint8_t> > values;
			if(!m_db_backend->get_fields(do_id, fields, values))
			{
<<<<<<< HEAD
				m_log->trace() << "... failure." << std::endl;
				resp->add_uint8(FAILURE);
=======
				m_log->trace() << "... failure." << endl;
				resp.add_uint8(FAILURE);
>>>>>>> ba485c4b
				route_datagram(resp);
				return;
			}

			// Send values in response
			resp->add_uint8(SUCCESS);
			resp->add_uint16(values.size());
			for(auto it = values.begin(); it != values.end(); ++it)
			{
<<<<<<< HEAD
				resp->add_uint16(it->first->get_number());
				resp->add_data(it->second);
=======
				resp.add_uint16(it->first->get_id());
				resp.add_data(it->second);
>>>>>>> ba485c4b
			}
			route_datagram(resp);
			m_log->trace() << "... success." << endl;
		}
		break;
		case DBSERVER_OBJECT_DELETE_FIELD:
		{
			doid_t do_id = dgi.read_doid();
			m_log->trace() << "Deleting field of obj-" << do_id << "..." << endl;

			// Get class so we can validate the field
			const Class* dcc = m_db_backend->get_class(do_id);
			if(!dcc)
			{
				m_log->trace() << "... object does not exist." << endl;
				return;
			}

			// Check the field exists
			uint16_t field_id = dgi.read_uint16();
			const Field* field = dcc->get_field_by_id(field_id);
			if(!field)
			{
				m_log->error() << "Tried to delete an invalid field:" << field_id
				               << " on obj-" << do_id << "." << endl;
				return;
			}

			// Check the field is a database field
			if(field->has_keyword("db"))
			{
				// If field has a default, use it
				if(field->has_default_value())
				{
					string str = field->get_default_value();
					vector<uint8_t> value(str.begin(), str.end());
					/* TODO: Alternate implementation for performance compare */
					//vector<uint8_t> value(str.length());
					//memcpy(&value[0], str.c_str(), str.length());
					m_db_backend->set_field(do_id, field, value);

					m_log->trace() << "... field set to default.\n";

					if(m_broadcast)
					{
						Datagram update;
						update.add_server_header(DATABASE2OBJECT(do_id), sender,
						                         DBSERVER_OBJECT_SET_FIELD);
						update.add_doid(do_id);
						update.add_uint16(field_id);
						update.add_data(value);
						route_datagram(update);
					}
				}

				// Otherwise just delete the field
				else
				{
					m_db_backend->del_field(do_id, field);

					m_log->trace() << "... field deleted.\n";

					if(m_broadcast)
					{
						Datagram update;
						update.add_server_header(DATABASE2OBJECT(do_id), sender,
						                         DBSERVER_OBJECT_DELETE_FIELD);
						update.add_doid(do_id);
						update.add_uint16(field_id);
						route_datagram(update);
					}
				}
			}
			else
			{
				m_log->warning() << "Cannot delete non-db field of obj-" << do_id
				                 << "." << endl;
			}
		}
		break;
		case DBSERVER_OBJECT_DELETE_FIELDS:
		{
			doid_t do_id = dgi.read_doid();
			m_log->trace() << "Deleting field of obj-" << do_id << "..." << endl;

			// Get class to validate fields
			const Class* dcc = m_db_backend->get_class(do_id);
			if(!dcc)
			{
				m_log->trace() << "... object does not exist." << endl;
				return;
			}

			vector<const Field*> del_fields; // deleted fields
			map<const Field*, vector<uint8_t> > set_fields; // set to default

			// Iterate through all the fields
			uint16_t field_count = dgi.read_uint16();
			for(uint16_t i = 0; i < field_count; ++i)
			{
				// Check that field actually exists
				uint16_t field_id = dgi.read_uint16();
				const Field* field = dcc->get_field_by_id(field_id);
				if(!field)
				{
					m_log->error() << "Tried to delete an invalid field:" << field_id
					               << " on obj-" << do_id << "." << endl;
					return;
				}

				// Check the field is actually a database field
				if(field->has_keyword("db"))
				{
					// If field has a default, use it
					if(field->has_default_value())
					{
						string str = field->get_default_value();
						vector<uint8_t> value(str.begin(), str.end());
						/* Alternate implementation for performance compare */
						//vector<uint8_t> value(str.length());
						//memcpy(&value[0], str.c_str(), str.length());
						set_fields[field] = value;
						m_log->trace() << "... field set to default ..." << endl;
					}

					// Otherwise just delete the field
					else
					{
						del_fields.push_back(field);
						m_log->trace() << "... field deleted ..." << endl;
					}
				}
				else
				{
					m_log->warning() << "Cannot delete non-db field of obj-" << do_id
					                 << "." << endl;
				}
			}

			// Delete fields marked for deltion
			if(del_fields.size() > 0)
			{
				m_db_backend->del_fields(do_id, del_fields);

				m_log->trace() << "... fields deleted.\n";

				if(m_broadcast)
				{
					Datagram update;
					update.add_server_header(DATABASE2OBJECT(do_id), sender,
					                         DBSERVER_OBJECT_DELETE_FIELDS);
					update.add_doid(do_id);
					update.add_uint16(del_fields.size());
					for(auto it = del_fields.begin(); it != del_fields.end(); ++it)
					{
						update.add_uint16((*it)->get_id());
					}
					route_datagram(update);
				}
			}

			// Update fields with default values
			if(set_fields.size() > 0)
			{
				m_db_backend->set_fields(do_id, set_fields);

				m_log->trace() << "... fields deleted.\n";

				if(m_broadcast)
				{
					Datagram update;
					update.add_server_header(DATABASE2OBJECT(do_id), sender,
					                         DBSERVER_OBJECT_SET_FIELDS);
					update.add_doid(do_id);
					update.add_uint16(del_fields.size());
					for(auto it = set_fields.begin(); it != set_fields.end(); ++it)
					{
						update.add_uint16(it->first->get_id());
						update.add_data(it->second);
					}
					route_datagram(update);
				}
			}
		}
		break;
		default:
			m_log->error() << "Recieved unknown MsgType: " << msg_type << endl;
	};
}<|MERGE_RESOLUTION|>--- conflicted
+++ resolved
@@ -57,7 +57,7 @@
 	subscribe_channel(m_control_channel);
 }
 
-void DatabaseServer::handle_datagram(Datagram_ptr &dg, DatagramIterator &dgi)
+void DatabaseServer::handle_datagram(Datagram &in_dg, DatagramIterator &dgi)
 {
 	channel_t sender = dgi.read_channel();
 	uint16_t msg_type = dgi.read_uint16();
@@ -68,23 +68,18 @@
 			uint32_t context = dgi.read_uint32();
 
 			// Start response with generic header
-			Datagram_ptr resp = Datagram::create();
-			resp->add_server_header(sender, m_control_channel, DBSERVER_CREATE_OBJECT_RESP);
-			resp->add_uint32(context);
+			Datagram resp;
+			resp.add_server_header(sender, m_control_channel, DBSERVER_CREATE_OBJECT_RESP);
+			resp.add_uint32(context);
 
 			// Get DistributedClass
 			uint16_t dc_id = dgi.read_uint16();
 			const Class *dcc = g_dcf->get_class_by_id(dc_id);
 			if(!dcc)
 			{
-<<<<<<< HEAD
-				m_log->error() << "Invalid DCClass when creating object: #" << dc_id << std::endl;
-				resp->add_doid(INVALID_DO_ID);
-=======
 				m_log->error() << "Received create_object with unknown dclass '"
 				               << dc_id << "'.\n";
 				resp.add_doid(INVALID_DO_ID);
->>>>>>> ba485c4b
 				route_datagram(resp);
 				return;
 			}
@@ -118,7 +113,7 @@
 				m_log->error() << "Error while unpacking fields, msg may be truncated. e.what(): "
 				               << e.what() << endl;
 
-				resp->add_doid(INVALID_DO_ID);
+				resp.add_doid(INVALID_DO_ID);
 				route_datagram(resp);
 				return;
 			}
@@ -141,25 +136,15 @@
 			doid_t do_id = m_db_backend->create_object(dbo);
 			if(do_id == INVALID_DO_ID || do_id < m_min_id || do_id > m_max_id)
 			{
-<<<<<<< HEAD
-				m_log->error() << "Ran out of DistributedObject ids while creating new object." << std::endl;
-				resp->add_doid(INVALID_DO_ID);
-=======
 				m_log->error() << "Ran out of DistributedObject ids while creating new object." << endl;
 				resp.add_doid(INVALID_DO_ID);
->>>>>>> ba485c4b
 				route_datagram(resp);
 				return;
 			}
 
 			// Send the newly allocated doid back to caller
-<<<<<<< HEAD
-			m_log->trace() << "... created with ID: " << do_id << std::endl;
-			resp->add_doid(do_id);
-=======
 			m_log->trace() << "... created with ID: " << do_id << endl;
 			resp.add_doid(do_id);
->>>>>>> ba485c4b
 			route_datagram(resp);
 		}
 		break;
@@ -168,9 +153,9 @@
 			uint32_t context = dgi.read_uint32();
 
 			// Start the reply datagram
-			Datagram_ptr resp = Datagram::create();
-			resp->add_server_header(sender, m_control_channel, DBSERVER_OBJECT_GET_ALL_RESP);
-			resp->add_uint32(context);
+			Datagram resp;
+			resp.add_server_header(sender, m_control_channel, DBSERVER_OBJECT_GET_ALL_RESP);
+			resp.add_uint32(context);
 
 			doid_t do_id = dgi.read_doid();
 
@@ -181,18 +166,6 @@
 			if(m_db_backend->get_object(do_id, dbo))
 			{
 				// Object found, serialize fields and send all data back
-<<<<<<< HEAD
-				m_log->trace() << "... object found!" << std::endl;
-				resp->add_uint8(SUCCESS);
-				resp->add_uint16(dbo.dc_id);
-				resp->add_uint16(dbo.fields.size());
-				for(auto it = dbo.fields.begin(); it != dbo.fields.end(); ++it)
-				{
-					resp->add_uint16(it->first->get_number());
-					resp->add_data(it->second);
-					m_log->trace() << "Recieved field id-" << it->first->get_number() << ", value-" << std::string(
-					                  it->second.begin(), it->second.end()) << std::endl;
-=======
 				m_log->trace() << "... object found!" << endl;
 				resp.add_uint8(SUCCESS);
 				resp.add_uint16(dbo.dc_id);
@@ -203,19 +176,13 @@
 					resp.add_data(it->second);
 					m_log->trace() << "Recieved field id-" << it->first->get_id() << ", value-"
 					               << string(it->second.begin(), it->second.end()) << "\n";
->>>>>>> ba485c4b
 				}
 			}
 			else
 			{
 				// Object not found, send failure.
-<<<<<<< HEAD
-				m_log->trace() << "... object not found." << std::endl;
-				resp->add_uint8(FAILURE);
-=======
 				m_log->trace() << "... object not found." << endl;
 				resp.add_uint8(FAILURE);
->>>>>>> ba485c4b
 			}
 
 			// Send reply datagram
@@ -339,23 +306,17 @@
 			uint32_t context = dgi.read_uint32();
 
 			// Start response datagram
-<<<<<<< HEAD
-			Datagram_ptr resp = Datagram::create();
-			resp->add_server_header(sender, m_control_channel, DBSERVER_OBJECT_SET_FIELD_IF_EMPTY_RESP);
-			resp->add_uint32(context);
-=======
 			Datagram resp;
 			resp.add_server_header(sender, m_control_channel,
 			                       DBSERVER_OBJECT_SET_FIELD_IF_EMPTY_RESP);
 			resp.add_uint32(context);
->>>>>>> ba485c4b
 
 			// Get class so we can filter the field
 			doid_t do_id = dgi.read_doid();
 			const Class *dcc = m_db_backend->get_class(do_id);
 			if(!dcc)
 			{
-				resp->add_uint8(FAILURE);
+				resp.add_uint8(FAILURE);
 				route_datagram(resp);
 				return;
 			}
@@ -365,7 +326,7 @@
 			const Field *field = dcc->get_field_by_id(field_id);
 			if(!field->has_keyword("db"))
 			{
-				resp->add_uint8(FAILURE);
+				resp.add_uint8(FAILURE);
 				route_datagram(resp);
 				return;
 			}
@@ -376,7 +337,7 @@
 			if(m_db_backend->set_field_if_empty(do_id, field, value))
 			{
 				// Update was successful, send reply
-				resp->add_uint8(SUCCESS);
+				resp.add_uint8(SUCCESS);
 				route_datagram(resp);
 
 				if(m_broadcast)
@@ -393,11 +354,11 @@
 			}
 
 			// Update failed, send back current object values
-			resp->add_uint8(FAILURE);
+			resp.add_uint8(FAILURE);
 			if(value.size() > 0)
 			{
-				resp->add_uint16(field_id);
-				resp->add_data(value);
+				resp.add_uint16(field_id);
+				resp.add_data(value);
 			}
 			route_datagram(resp);
 		}
@@ -407,23 +368,17 @@
 			uint32_t context = dgi.read_uint32();
 
 			// Start response datagram
-<<<<<<< HEAD
-			Datagram_ptr resp = Datagram::create();
-			resp->add_server_header(sender, m_control_channel, DBSERVER_OBJECT_SET_FIELD_IF_EQUALS_RESP);
-			resp->add_uint32(context);
-=======
 			Datagram resp;
 			resp.add_server_header(sender, m_control_channel,
 			                       DBSERVER_OBJECT_SET_FIELD_IF_EQUALS_RESP);
 			resp.add_uint32(context);
->>>>>>> ba485c4b
 
 			// Get class so we can filter the field
 			doid_t do_id = dgi.read_doid();
 			const Class *dcc = m_db_backend->get_class(do_id);
 			if(!dcc)
 			{
-				resp->add_uint8(FAILURE);
+				resp.add_uint8(FAILURE);
 				route_datagram(resp);
 				return;
 			}
@@ -433,7 +388,7 @@
 			const Field *field = dcc->get_field_by_id(field_id);
 			if(!field->has_keyword("db"))
 			{
-				resp->add_uint8(FAILURE);
+				resp.add_uint8(FAILURE);
 				route_datagram(resp);
 				return;
 			}
@@ -447,7 +402,7 @@
 			if(m_db_backend->set_field_if_equals(do_id, field, equal, value))
 			{
 				// Update was successful, send reply
-				resp->add_uint8(SUCCESS);
+				resp.add_uint8(SUCCESS);
 				route_datagram(resp);
 
 				if(m_broadcast)
@@ -464,11 +419,11 @@
 			}
 
 			// Update failed, send back current object values
-			resp->add_uint8(FAILURE);
+			resp.add_uint8(FAILURE);
 			if(value.size() > 0)
 			{
-				resp->add_uint16(field_id);
-				resp->add_data(value);
+				resp.add_uint16(field_id);
+				resp.add_data(value);
 			}
 			route_datagram(resp);
 		}
@@ -478,23 +433,17 @@
 			uint32_t context = dgi.read_uint32();
 
 			// Start response datagram
-<<<<<<< HEAD
-			Datagram_ptr resp = Datagram::create();
-			resp->add_server_header(sender, m_control_channel, DBSERVER_OBJECT_SET_FIELDS_IF_EQUALS_RESP);
-			resp->add_uint32(context);
-=======
 			Datagram resp;
 			resp.add_server_header(sender, m_control_channel,
 			                       DBSERVER_OBJECT_SET_FIELDS_IF_EQUALS_RESP);
 			resp.add_uint32(context);
->>>>>>> ba485c4b
 
 			// Get class so we can filter the fields
 			doid_t do_id = dgi.read_doid();
 			const Class *dcc = m_db_backend->get_class(do_id);
 			if(!dcc)
 			{
-				resp->add_uint8(FAILURE);
+				resp.add_uint8(FAILURE);
 				route_datagram(resp);
 				return;
 			}
@@ -518,7 +467,7 @@
 						}
 						else
 						{
-							resp->add_uint8(FAILURE);
+							resp.add_uint8(FAILURE);
 							route_datagram(resp);
 							return;
 						}
@@ -528,13 +477,8 @@
 			catch(exception &e)
 			{
 				m_log->error() << "Error while unpacking fields, msg may be truncated."
-<<<<<<< HEAD
-				               << " e.what(): " << e.what() << std::endl;
-				resp->add_uint8(FAILURE);
-=======
 				               << " e.what(): " << e.what() << endl;
 				resp.add_uint8(FAILURE);
->>>>>>> ba485c4b
 				route_datagram(resp);
 				return;
 			}
@@ -543,7 +487,7 @@
 			if(m_db_backend->set_fields_if_equals(do_id, equals, values))
 			{
 				// Update was successful, send reply
-				resp->add_uint8(SUCCESS);
+				resp.add_uint8(SUCCESS);
 				route_datagram(resp);
 
 				if(m_broadcast)
@@ -564,19 +508,14 @@
 			}
 
 			// Update failed, send back current object values
-			resp->add_uint8(FAILURE);
+			resp.add_uint8(FAILURE);
 			if(values.size() > 0)
 			{
-				resp->add_uint16(values.size());
+				resp.add_uint16(values.size());
 				for(auto it = values.begin(); it != values.end(); ++it)
 				{
-<<<<<<< HEAD
-					resp->add_uint16(it->first->get_number());
-					resp->add_data(it->second);
-=======
 					resp.add_uint16(it->first->get_id());
 					resp.add_data(it->second);
->>>>>>> ba485c4b
 				}
 			}
 			route_datagram(resp);
@@ -587,9 +526,9 @@
 			uint32_t context = dgi.read_uint32();
 
 			// Start response datagram
-			Datagram_ptr resp = Datagram::create();
-			resp->add_server_header(sender, m_control_channel, DBSERVER_OBJECT_GET_FIELD_RESP);
-			resp->add_uint32(context);
+			Datagram resp;
+			resp.add_server_header(sender, m_control_channel, DBSERVER_OBJECT_GET_FIELD_RESP);
+			resp.add_uint32(context);
 
 			// Get object id from datagram
 			doid_t do_id = dgi.read_doid();
@@ -599,13 +538,8 @@
 			const Class *dcc = m_db_backend->get_class(do_id);
 			if(!dcc)
 			{
-<<<<<<< HEAD
-				m_log->trace() << "... object not found in database." << std::endl;
-				resp->add_uint8(FAILURE);
-=======
 				m_log->trace() << "... object not found in database." << endl;
 				resp.add_uint8(FAILURE);
->>>>>>> ba485c4b
 				route_datagram(resp);
 				return;
 			}
@@ -616,13 +550,8 @@
 			if(!field)
 			{
 				m_log->error() << "Asked for invalid field,"
-<<<<<<< HEAD
-				               << " reading from obj-" << do_id << std::endl;
-				resp->add_uint8(FAILURE);
-=======
 				               << " reading from obj-" << do_id << endl;
 				resp.add_uint8(FAILURE);
->>>>>>> ba485c4b
 				route_datagram(resp);
 				return;
 			}
@@ -631,21 +560,16 @@
 			vector<uint8_t> value;
 			if(!m_db_backend->get_field(do_id, field, value))
 			{
-<<<<<<< HEAD
-				m_log->trace() << "... field not set." << std::endl;
-				resp->add_uint8(FAILURE);
-=======
 				m_log->trace() << "... field not set." << endl;
 				resp.add_uint8(FAILURE);
->>>>>>> ba485c4b
 				route_datagram(resp);
 				return;
 			}
 
 			// Send value in response
-			resp->add_uint8(SUCCESS);
-			resp->add_uint16(field_id);
-			resp->add_data(value);
+			resp.add_uint8(SUCCESS);
+			resp.add_uint16(field_id);
+			resp.add_data(value);
 			route_datagram(resp);
 			m_log->trace() << "... success." << endl;
 		}
@@ -655,9 +579,9 @@
 			uint32_t context = dgi.read_uint32();
 
 			// Start response datagram
-			Datagram_ptr resp = Datagram::create();
-			resp->add_server_header(sender, m_control_channel, DBSERVER_OBJECT_GET_FIELDS_RESP);
-			resp->add_uint32(context);
+			Datagram resp;
+			resp.add_server_header(sender, m_control_channel, DBSERVER_OBJECT_GET_FIELDS_RESP);
+			resp.add_uint32(context);
 
 			// Get object id from datagram
 			doid_t do_id = dgi.read_doid();
@@ -667,7 +591,7 @@
 			const Class *dcc = m_db_backend->get_class(do_id);
 			if(!dcc)
 			{
-				resp->add_uint8(FAILURE);
+				resp.add_uint8(FAILURE);
 				route_datagram(resp);
 				return;
 			}
@@ -682,13 +606,8 @@
 				if(!field)
 				{
 					m_log->error() << "Asked for invalid field(s),"
-<<<<<<< HEAD
-					               << " reading from object #" << do_id << std::endl;
-					resp->add_uint8(FAILURE);
-=======
 					               << " reading from object #" << do_id << endl;
 					resp.add_uint8(FAILURE);
->>>>>>> ba485c4b
 					route_datagram(resp);
 					return;
 				}
@@ -699,29 +618,19 @@
 			map<const Field*, vector<uint8_t> > values;
 			if(!m_db_backend->get_fields(do_id, fields, values))
 			{
-<<<<<<< HEAD
-				m_log->trace() << "... failure." << std::endl;
-				resp->add_uint8(FAILURE);
-=======
 				m_log->trace() << "... failure." << endl;
 				resp.add_uint8(FAILURE);
->>>>>>> ba485c4b
 				route_datagram(resp);
 				return;
 			}
 
 			// Send values in response
-			resp->add_uint8(SUCCESS);
-			resp->add_uint16(values.size());
+			resp.add_uint8(SUCCESS);
+			resp.add_uint16(values.size());
 			for(auto it = values.begin(); it != values.end(); ++it)
 			{
-<<<<<<< HEAD
-				resp->add_uint16(it->first->get_number());
-				resp->add_data(it->second);
-=======
 				resp.add_uint16(it->first->get_id());
 				resp.add_data(it->second);
->>>>>>> ba485c4b
 			}
 			route_datagram(resp);
 			m_log->trace() << "... success." << endl;
