--- conflicted
+++ resolved
@@ -145,13 +145,8 @@
 					}
 
 					// Create object in database
-<<<<<<< HEAD
-					m_log->spam() << "Creating stored object..." << std::endl;
+					m_log->trace() << "Creating stored object..." << std::endl;
 					doid_t do_id = m_db_engine->create_object(dbo);
-=======
-					m_log->trace() << "Creating stored object..." << std::endl;
-					uint32_t do_id = m_db_engine->create_object(dbo);
->>>>>>> f4050d20
 					if(do_id == INVALID_DO_ID || do_id < m_min_id || do_id > m_max_id)
 					{
 						m_log->error() << "Ran out of DistributedObject ids while creating new object." << std::endl;
@@ -160,13 +155,8 @@
 						return;
 					}
 
-<<<<<<< HEAD
-					m_log->spam() << "... created with ID: " << do_id << std::endl;
+					m_log->trace() << "... created with ID: " << do_id << std::endl;
 					resp.add_doid(do_id);
-=======
-					m_log->trace() << "... created with ID: " << do_id << std::endl;
-					resp.add_uint32(do_id);
->>>>>>> f4050d20
 					send(resp);
 				}
 				break;
@@ -443,13 +433,8 @@
 					resp.add_uint32(context);
 
 					// Get object id from datagram
-<<<<<<< HEAD
-					doid_t do_id = dgi.read_doid();
-					m_log->spam() << "Reading field from obj-" << do_id << "..." << std::endl;
-=======
-					uint32_t do_id = dgi.read_uint32();
+					doid_t do_id = dgi.read_doid();
 					m_log->trace() << "Reading field from obj-" << do_id << "..." << std::endl;
->>>>>>> f4050d20
 
 					// Get object class from db
 					DCClass *dcc = m_db_engine->get_class(do_id);
@@ -500,13 +485,8 @@
 					resp.add_uint32(context);
 
 					// Get object id from datagram
-<<<<<<< HEAD
-					doid_t do_id = dgi.read_doid();
-					m_log->spam() << "Reading fields from obj-" << do_id << "..." << std::endl;
-=======
-					uint32_t do_id = dgi.read_uint32();
+					doid_t do_id = dgi.read_doid();
 					m_log->trace() << "Reading fields from obj-" << do_id << "..." << std::endl;
->>>>>>> f4050d20
 
 					// Get object class from db
 					DCClass *dcc = m_db_engine->get_class(do_id);
@@ -559,13 +539,8 @@
 				break;
 				case DBSERVER_OBJECT_DELETE_FIELD:
 				{
-<<<<<<< HEAD
-					doid_t do_id = dgi.read_doid();
-					m_log->spam() << "Deleting field of obj-" << do_id << "..." << std::endl;
-=======
-					uint32_t do_id = dgi.read_uint32();
+					doid_t do_id = dgi.read_doid();
 					m_log->trace() << "Deleting field of obj-" << do_id << "..." << std::endl;
->>>>>>> f4050d20
 
 					DCClass* dcc = m_db_engine->get_class(do_id);
 					if(!dcc)
@@ -615,13 +590,8 @@
 				break;
 				case DBSERVER_OBJECT_DELETE_FIELDS:
 				{
-<<<<<<< HEAD
-					doid_t do_id = dgi.read_doid();
-					m_log->spam() << "Deleting field of obj-" << do_id << "..." << std::endl;
-=======
-					uint32_t do_id = dgi.read_uint32();
+					doid_t do_id = dgi.read_doid();
 					m_log->trace() << "Deleting field of obj-" << do_id << "..." << std::endl;
->>>>>>> f4050d20
 
 					DCClass* dcc = m_db_engine->get_class(do_id);
 					if(!dcc)
