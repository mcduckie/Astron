--- conflicted
+++ resolved
@@ -27,12 +27,6 @@
 static ReservedDoidConstraint min_not_reserved(min_id);
 static ReservedDoidConstraint max_not_reserved(max_id);
 
-<<<<<<< HEAD
-=======
-ConfigGroup db_backend_config("backend", db_config);
-ConfigVariable<string> db_backend_type("type", "yaml", db_backend_config);
-
->>>>>>> 429658cf
 DatabaseServer::DatabaseServer(RoleConfig roleconfig) : Role(roleconfig),
 	m_control_channel(control_channel.get_rval(roleconfig)),
 	m_min_id(min_id.get_rval(roleconfig)),
@@ -180,13 +174,8 @@
 				{
 					resp.add_uint16(it->first->get_id());
 					resp.add_data(it->second);
-<<<<<<< HEAD
-					m_log->trace() << "Recieved field id-" << it->first->get_number() << ", value-"
-					               << std::string(it->second.begin(), it->second.end()) << "\n";
-=======
-					m_log->trace() << "Recieved field id-" << it->first->get_id() << ", value-" << string(
-					                  it->second.begin(), it->second.end()) << endl;
->>>>>>> 429658cf
+					m_log->trace() << "Recieved field id-" << it->first->get_id() << ", value-"
+					               << string(it->second.begin(), it->second.end()) << "\n";
 				}
 			}
 			else
@@ -205,8 +194,8 @@
 			// Just delete the object
 			doid_t do_id = dgi.read_doid();
 			m_db_backend->delete_object(do_id);
-<<<<<<< HEAD
-			m_log->debug() << "Deleted object with ID: " << do_id << std::endl;
+
+			m_log->debug() << "Deleted object with ID: " << do_id << endl;
 
 			// Broadcast update to object's channel
 			if(m_broadcast)
@@ -216,9 +205,6 @@
 				update.add_doid(do_id);
 				route_datagram(update);
 			}
-=======
-			m_log->debug() << "Deleted object with ID: " << do_id << endl;
->>>>>>> 429658cf
 		}
 		break;
 		case DBSERVER_OBJECT_SET_FIELD:
@@ -235,14 +221,13 @@
 			const Field *field = dcc->get_field_by_id(field_id);
 
 			// Make sure field exists and is a database field
-<<<<<<< HEAD
-			if(!field || !field->is_db())
+			if(!field || !field->has_keyword("db"))
 			{
 				return;
 			}
 
 			// Update the field value
-			std::vector<uint8_t> value;
+			vector<uint8_t> value;
 			dgi.unpack_field(field, value);
 			m_db_backend->set_field(do_id, field, value);
 
@@ -255,14 +240,6 @@
 				update.add_uint16(field_id);
 				update.add_data(value);
 				route_datagram(update);
-=======
-			if(field && field->has_keyword("db"))
-			{
-				// Update the field value
-				vector<uint8_t> value;
-				dgi.unpack_field(field, value);
-				m_db_backend->set_field(do_id, field, value);
->>>>>>> 429658cf
 			}
 		}
 		break;
@@ -522,7 +499,7 @@
 					update.add_doid(do_id);
 					update.add_uint16(field_count);
 					for(auto it = values.begin(); it != values.end(); ++it) {
-						update.add_uint16(it->first->get_number());
+						update.add_uint16(it->first->get_id());
 						update.add_data(it->second);
 					}
 					route_datagram(update);
@@ -690,12 +667,12 @@
 				{
 					string str = field->get_default_value();
 					vector<uint8_t> value(str.begin(), str.end());
-					/* Alternate implementation for performance compare */
+					/* TODO: Alternate implementation for performance compare */
 					//vector<uint8_t> value(str.length());
 					//memcpy(&value[0], str.c_str(), str.length());
 					m_db_backend->set_field(do_id, field, value);
-<<<<<<< HEAD
-					m_log->trace() << "... field set to default." << std::endl;
+
+					m_log->trace() << "... field set to default.\n";
 
 					if(m_broadcast)
 					{
@@ -707,17 +684,14 @@
 						update.add_data(value);
 						route_datagram(update);
 					}
-=======
-					m_log->trace() << "... field set to default." << endl;
->>>>>>> 429658cf
 				}
 
 				// Otherwise just delete the field
 				else
 				{
 					m_db_backend->del_field(do_id, field);
-<<<<<<< HEAD
-					m_log->trace() << "... field deleted." << std::endl;
+
+					m_log->trace() << "... field deleted.\n";
 
 					if(m_broadcast)
 					{
@@ -728,9 +702,6 @@
 						update.add_uint16(field_id);
 						route_datagram(update);
 					}
-=======
-					m_log->trace() << "... field deleted." << endl;
->>>>>>> 429658cf
 				}
 			}
 			else
@@ -803,8 +774,8 @@
 			if(del_fields.size() > 0)
 			{
 				m_db_backend->del_fields(do_id, del_fields);
-<<<<<<< HEAD
-				m_log->trace() << "... fields deleted." << std::endl;
+
+				m_log->trace() << "... fields deleted.\n";
 
 				if(m_broadcast)
 				{
@@ -815,21 +786,18 @@
 					update.add_uint16(del_fields.size());
 					for(auto it = del_fields.begin(); it != del_fields.end(); ++it)
 					{
-						update.add_uint16((*it)->get_number());
+						update.add_uint16((*it)->get_id());
 					}
 					route_datagram(update);
 				}
-=======
-				m_log->trace() << "... fields deleted." << endl;
->>>>>>> 429658cf
 			}
 
 			// Update fields with default values
 			if(set_fields.size() > 0)
 			{
 				m_db_backend->set_fields(do_id, set_fields);
-<<<<<<< HEAD
-				m_log->trace() << "... fields deleted." << std::endl;
+
+				m_log->trace() << "... fields deleted.\n";
 
 				if(m_broadcast)
 				{
@@ -840,14 +808,11 @@
 					update.add_uint16(del_fields.size());
 					for(auto it = set_fields.begin(); it != set_fields.end(); ++it)
 					{
-						update.add_uint16(it->first->get_number());
+						update.add_uint16(it->first->get_id());
 						update.add_data(it->second);
 					}
 					route_datagram(update);
 				}
-=======
-				m_log->trace() << "... fields deleted." << endl;
->>>>>>> 429658cf
 			}
 		}
 		break;
