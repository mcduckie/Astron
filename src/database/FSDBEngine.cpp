--- conflicted
+++ resolved
@@ -90,59 +90,10 @@
 				file >> m_next_id;
 				file.close();
 			}
-<<<<<<< HEAD
-		}
-	}
-
-	uint32_t create_object(const DatabaseObject &dbo)
-	{
-		uint32_t do_id = get_next_id();
-		if(do_id == 0)
-		{
-			return 0;
-		}
-
-		// Prepare object filename
-		std::stringstream filename;
-		filename << m_foldername << "/" << do_id << ".dat";
-
-		// Write object to file
-		std::fstream file;
-		file.open(filename.str(), std::ios_base::out | std::ios_base::binary);
-		if(file.is_open())
-		{
-			Datagram dg;
-			dg.add_uint16(dbo.dc_id);
-			dg.add_uint16(dbo.fields.size());
-			for(auto it = dbo.fields.begin(); it != dbo.fields.end(); ++it)
-			{
-				dg.add_uint16(it->first->get_number());
-				dg.add_string(std::string(it->second.begin(), it->second.end()));
-			}
-			file.write((char*)dg.get_data(), dg.size());
-			file.close();
-			return do_id;
-		}
-
-		return 0;
-	}
-
-	bool get_object(uint32_t do_id, DatabaseObject &dbo)
-	{
-		std::stringstream filename;
-		filename << m_foldername << "/" << do_id << ".dat";
-
-		std::fstream file;
-		file.open(filename.str(), std::ios_base::in | std::ios_base::binary);
-		if(file.is_open())
-		{
-			try
-=======
 
 			// Get list of free ids from "free.dat" in database
 			file.open(m_foldername + "/free.dat", std::ios_base::in | std::ios_base::binary);
 			if(file.is_open())
->>>>>>> fc1eaadd
 			{
 				file.seekg(0, std::ios_base::end);
 				uint32_t len = file.tellg();
@@ -253,16 +204,7 @@
 			return false;
 		}
 
-<<<<<<< HEAD
-	void delete_object(uint32_t do_id)
-	{
-		std::stringstream filename;
-		filename << foldername.get_rval(m_config) << "/" << do_id << ".dat";
-		fsdb_log.debug() << "Deleting file: " << filename.str() << std::endl;
-		if(!std::remove(filename.str().c_str()))
-=======
 		virtual void delete_object(uint32_t do_id)
->>>>>>> fc1eaadd
 		{
 			std::stringstream filename;
 			filename << foldername.get_rval(m_config) << "/" << do_id << ".dat";
@@ -273,56 +215,52 @@
 				update_free_ids();
 			}
 		}
-<<<<<<< HEAD
-	}
-
-	#define val_t std::vector<uint8_t>
-	#define map_t std::map<DCField*, std::vector<uint8_t>>
-	DCClass* get_class(uint32_t do_id)
-	{
-		return NULL;
-	}
-	void del_field(uint32_t do_id, DCField* field)
-	{
-	}
-	void del_fields(uint32_t do_id, const std::vector<DCField*> &fields)
-	{
-	}
-	void set_field(uint32_t do_id, DCField* field, const val_t &value)
-	{
-	}
-	void set_fields(uint32_t do_id, const map_t &fields)
-	{
-	}
-	bool set_field_if_empty(uint32_t do_id, DCField* field, val_t &value)
-	{
-		return false;
-	}
-	bool set_fields_if_empty(uint32_t do_id, map_t &values)
-	{
-		return false;
-	}
-	bool set_field_if_equals(uint32_t do_id, DCField* field, const val_t &equal, val_t &value)
-	{
-		return false;
-	}
-	bool set_fields_if_equals(uint32_t do_id, const map_t &equals, map_t &values)
-	{
-		return false;
-	}
-
-	bool get_field(uint32_t do_id, const DCField* field, val_t &value)
-	{
-		return false;
-	}
-	bool get_fields(uint32_t do_id,  const std::vector<DCField*> &fields, map_t &values)
-	{
-		return false;
-	}
-	#undef map_t
-	#undef val_t
-=======
->>>>>>> fc1eaadd
+
+		#define val_t std::vector<uint8_t>
+		#define map_t std::map<DCField*, std::vector<uint8_t>>
+		DCClass* get_class(uint32_t do_id)
+		{
+			return NULL;
+		}
+		void del_field(uint32_t do_id, DCField* field)
+		{
+		}
+		void del_fields(uint32_t do_id, const std::vector<DCField*> &fields)
+		{
+		}
+		void set_field(uint32_t do_id, DCField* field, const val_t &value)
+		{
+		}
+		void set_fields(uint32_t do_id, const map_t &fields)
+		{
+		}
+		bool set_field_if_empty(uint32_t do_id, DCField* field, val_t &value)
+		{
+			return false;
+		}
+		bool set_fields_if_empty(uint32_t do_id, map_t &values)
+		{
+			return false;
+		}
+		bool set_field_if_equals(uint32_t do_id, DCField* field, const val_t &equal, val_t &value)
+		{
+			return false;
+		}
+		bool set_fields_if_equals(uint32_t do_id, const map_t &equals, map_t &values)
+		{
+			return false;
+		}
+
+		bool get_field(uint32_t do_id, const DCField* field, val_t &value)
+		{
+			return false;
+		}
+		bool get_fields(uint32_t do_id,  const std::vector<DCField*> &fields, map_t &values)
+		{
+			return false;
+		}
+		#undef map_t
+		#undef val_t
 };
 
 DBEngineCreator<FSDBEngine> fsdbengine_creator("filesystem");