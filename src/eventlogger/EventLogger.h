--- conflicted
+++ resolved
@@ -20,11 +20,7 @@
 	public:
 		EventLogger(RoleConfig roleconfig);
 
-<<<<<<< HEAD
-		void handle_datagram(Datagram_ptr &in_dg, DatagramIterator &dgi) { } // Doesn't take DGs.
-=======
 		void handle_datagram(Datagram&, DatagramIterator&) { } // Doesn't take DGs.
->>>>>>> ba485c4b
 
 	private:
 		LogCategory m_log;
@@ -40,5 +36,5 @@
 		void write_log(const std::vector<std::string> &msg);
 		void start_receive();
 		void handle_receive(const boost::system::error_code &error, std::size_t bytes);
-		void process_packet(const Datagram_ptr &dg);
+		void process_packet(const Datagram &dg);
 };