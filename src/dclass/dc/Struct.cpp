// Filename: Struct.cpp
#include "util/HashGenerator.h"
#include "dc/File.h"
#include "dc/Field.h"

#include "Struct.h"
using namespace std;
namespace dclass   // open namespace dclass
{

// public constructor
Struct::Struct(File* file, const string& name) : m_file(file), m_id(0), m_name(name)
{
    m_type = T_STRUCT;
}

// protected constructor
Struct::Struct(File* file) : m_file(file), m_id(0)
{
    m_type = T_STRUCT;
}

// destructor
Struct::~Struct()
{
    for(auto it = m_fields.begin(); it != m_fields.end(); ++it) {
        delete(*it);
    }
}

// as_struct returns this as a Struct if it is a Struct, or NULL otherwise.
Struct* Struct::as_struct()
{
    return this;
}
const Struct* Struct::as_struct() const
{
    return this;
}

// as_class returns this Struct as a Class if it is a Class, or NULL otherwise.
Class* Struct::as_class()
{
    return (Class*)NULL;
}
const Class* Struct::as_class() const
{
    return (const Class*)NULL;
}

// add_field adds a new Field to the struct.
bool Struct::add_field(Field* field)
{
<<<<<<< HEAD
    // Field must not be null
    if(field == (Field*)NULL) {
        return false;
    }

    // Structs can't share a field
    if(field->get_struct() != NULL && field->get_struct() != this) {
        return false;
    }

    // Structs can't have moleculars
    if(field->as_molecular()) {
        return false;
    }
    // Structs can't have methods
    if(field->get_type()->as_method()) {
        return false;
    }

    // Struct fields are accessible by name
    if(!field->get_name().empty()) {
        // Structs can't have Constructors
        if(field->get_name() == m_name) {
            return false;
        }

        // Try to add the field
        bool inserted = m_fields_by_name.insert(
                            unordered_map<string, Field*>::value_type(field->get_name(), field)).second;

        if(!inserted) {
            // But the field had a name conflict
            return false;
        }
    }

    // Struct fields are accessible by id.
    m_file->add_field(field);
    m_fields_by_id.insert(unordered_map<int, Field*>::value_type(field->get_id(), field)).second;

    m_fields.push_back(field);
    if(has_fixed_size() || m_fields.size() == 1) {
        if(field->get_type()->has_fixed_size()) {
            m_size += field->get_type()->get_size();
        } else {
            m_size = 0;
        }
    }
    return true;
=======
	// Field must not be null
	if(field == (Field*)NULL)
	{
		return false;
	}

	// Structs can't share a field
	if(field->get_struct() != NULL && field->get_struct() != this)
	{
		return false;
	}

	// Structs can't have moleculars
	if(field->as_molecular())
	{
		return false;
	}
	// Structs can't have methods
	if(field->get_type()->as_method())
	{
		return false;
	}

	// Struct fields are accessible by name
	if(!field->get_name().empty())
	{
		// Structs can't have Constructors
		if(field->get_name() == m_name)
		{
			return false;
		}

		// Try to add the field
		bool inserted = m_fields_by_name.insert(
			unordered_map<string, Field*>::value_type(field->get_name(), field)).second;

		if(!inserted)
		{
			// But the field had a name conflict
			return false;
		}
	}

	// Struct fields are accessible by id.
	m_file->add_field(field);
	m_fields_by_id.insert(unordered_map<int, Field*>::value_type(field->get_id(), field));

	m_fields.push_back(field);
	if(has_fixed_size() || m_fields.size() == 1)
	{
		if(field->get_type()->has_fixed_size())
		{
			m_size += field->get_type()->get_size();
		}
		else
		{
			m_size = 0;
		}
	}
	return true;
>>>>>>> 19a4d885
}

// generate_hash accumulates the properties of this class into the hash.
void Struct::generate_hash(HashGenerator& hashgen) const
{
    DistributedType::generate_hash(hashgen);
    hashgen.add_string(m_name);
    hashgen.add_int(m_fields.size());
    for(auto it = m_fields.begin(); it != m_fields.end(); ++it) {
        (*it)->generate_hash(hashgen);
    }
}


} // close namespace dclass<|MERGE_RESOLUTION|>--- conflicted
+++ resolved
@@ -51,7 +51,6 @@
 // add_field adds a new Field to the struct.
 bool Struct::add_field(Field* field)
 {
-<<<<<<< HEAD
     // Field must not be null
     if(field == (Field*)NULL) {
         return false;
@@ -90,7 +89,7 @@
 
     // Struct fields are accessible by id.
     m_file->add_field(field);
-    m_fields_by_id.insert(unordered_map<int, Field*>::value_type(field->get_id(), field)).second;
+    m_fields_by_id.insert(unordered_map<int, Field*>::value_type(field->get_id(), field));
 
     m_fields.push_back(field);
     if(has_fixed_size() || m_fields.size() == 1) {
@@ -101,68 +100,6 @@
         }
     }
     return true;
-=======
-	// Field must not be null
-	if(field == (Field*)NULL)
-	{
-		return false;
-	}
-
-	// Structs can't share a field
-	if(field->get_struct() != NULL && field->get_struct() != this)
-	{
-		return false;
-	}
-
-	// Structs can't have moleculars
-	if(field->as_molecular())
-	{
-		return false;
-	}
-	// Structs can't have methods
-	if(field->get_type()->as_method())
-	{
-		return false;
-	}
-
-	// Struct fields are accessible by name
-	if(!field->get_name().empty())
-	{
-		// Structs can't have Constructors
-		if(field->get_name() == m_name)
-		{
-			return false;
-		}
-
-		// Try to add the field
-		bool inserted = m_fields_by_name.insert(
-			unordered_map<string, Field*>::value_type(field->get_name(), field)).second;
-
-		if(!inserted)
-		{
-			// But the field had a name conflict
-			return false;
-		}
-	}
-
-	// Struct fields are accessible by id.
-	m_file->add_field(field);
-	m_fields_by_id.insert(unordered_map<int, Field*>::value_type(field->get_id(), field));
-
-	m_fields.push_back(field);
-	if(has_fixed_size() || m_fields.size() == 1)
-	{
-		if(field->get_type()->has_fixed_size())
-		{
-			m_size += field->get_type()->get_size();
-		}
-		else
-		{
-			m_size = 0;
-		}
-	}
-	return true;
->>>>>>> 19a4d885
 }
 
 // generate_hash accumulates the properties of this class into the hash.
