#pragma once
#include "Datagram.h"
#include "dcparser/dcClass.h"
#include <exception>
#include <stdexcept>
#include <sstream>

#ifdef _DEBUG
#include <fstream>
#endif

class DatagramIteratorEOF : public std::runtime_error
{
	public:
		DatagramIteratorEOF(const string &what) : std::runtime_error(what) { }
};

class DatagramIterator
{
	protected:
		const Datagram &m_dg;
		dgsize_t m_offset;

		void check_read_length(dgsize_t length)
		{
			if(m_offset + length > m_dg.size())
			{
				std::stringstream error;
				error << "dgi tried to read past dg end, offset+length(" << m_offset + length << ")"
				      << " buf_size(" << m_dg.size() << ")" << std::endl;
				throw DatagramIteratorEOF(error.str());
			};
		}
	public:
		DatagramIterator(const Datagram &dg, dgsize_t offset = 0) : m_dg(dg), m_offset(offset)
		{
			check_read_length(0); //shortcuts, yay
		}

		bool read_bool()
		{
			uint8_t val = read_uint8();
			return val != false; // returns either 1 or 0
		}

		uint8_t read_uint8()
		{
			check_read_length(1);
			uint8_t r = *(uint8_t*)(m_dg.get_data() + m_offset);
			m_offset += 1;
			return r;
		}

		uint16_t read_uint16()
		{
			check_read_length(2);
			uint16_t r = *(uint16_t*)(m_dg.get_data() + m_offset);
			m_offset += 2;
			return r;
		}

		uint32_t read_uint32()
		{
			check_read_length(4);
			uint32_t r = *(uint32_t*)(m_dg.get_data() + m_offset);
			m_offset += 4;
			return r;
		}

		uint64_t read_uint64()
		{
			check_read_length(8);
			uint64_t r = *(uint64_t*)(m_dg.get_data() + m_offset);
			m_offset += 8;
			return r;
		}

<<<<<<< HEAD
		channel_t read_channel()
		{
			check_read_length(CHANNEL_SIZE_BYTES);
			channel_t r = *(channel_t*)(m_dg.get_data() + m_offset);
			m_offset += CHANNEL_SIZE_BYTES;
			return r;
		}

		doid_t read_doid()
		{
			check_read_length(DOID_SIZE_BYTES);
			doid_t r = *(doid_t*)(m_dg.get_data() + m_offset);
			m_offset += DOID_SIZE_BYTES;
			return r;
		}

		zone_t read_zone()
		{
			check_read_length(ZONE_SIZE_BYTES);
			zone_t r = *(zone_t*)(m_dg.get_data() + m_offset);
			m_offset += ZONE_SIZE_BYTES;
			return r;
		}

		// read_string reads a string from the datagram in the format
		//     {uint16 length; char[length] characters}.
=======
		double read_float64()
		{
			check_read_length(8);
			double r = *(double*)(m_dg.get_data() + m_offset);
			m_offset += 8;
			return r;
		}

		float read_float32()
		{
			check_read_length(4);
			float r = *(float*)(m_dg.get_data() + m_offset);
			m_offset += 4;
			return r;
		}



		// read_string reads a string from the datagram in format [len][<string-std::vector<uint8_t>>].
		// OTP messages are prefixed with a length, so this can be used to read the entire
		//     datagram, primarily useful to archive a datagram for later processing.
>>>>>>> f4050d20
		std::string read_string()
		{
			uint16_t length = read_uint16();
			check_read_length(length);
			std::string str((char*)(m_dg.get_data() + m_offset), length);
			m_offset += length;
			return str;
		}

<<<<<<< HEAD
		// read_blob reads a blob from the datagram in the format
		//     {uint16 length; uint8[length] binary}.
		std::vector<uint8_t> read_blob()
		{
			uint16_t length = read_uint16();
			return read_data(length);
		}

		// read_datagram reads a nested datagram from the datagram in the format
		//     {dgsize_t length; uint8[length] binary}.
		// This is also useful to read the whole datagram, because the beginning of the datagram
		// looks exactly the same as a nested datagram.
		std::vector<uint8_t> read_datagram()
		{
			check_read_length(DGSIZE_SIZE_BYTES);
			dgsize_t length = *(dgsize_t*)(m_dg.get_data() + m_offset);
			m_offset += DGSIZE_SIZE_BYTES;

			return read_data(length);
		}

		std::vector<uint8_t> read_data(dgsize_t length)
=======
		std::string read_string(uint32_t length)
		{
			check_read_length(length);
			std::string str((char*)(m_dg.get_data() + m_offset), length);
			m_offset += length;
			return str;
		}

		std::vector<uint8_t> read_data(uint32_t length)
>>>>>>> f4050d20
		{
			check_read_length(length);
			std::vector<uint8_t> data(m_dg.get_data() + m_offset, m_dg.get_data() + m_offset + length);
			m_offset += length;
			return data;
		}

		std::vector<uint8_t> read_remainder()
		{
			return read_data(m_dg.size() - m_offset);
		}

		void unpack_field(DCPackerInterface *field, std::vector<uint8_t> &buffer)
		{
			// If field is a fixed-sized type like uint, int, float, etc
			if(field->has_fixed_byte_size())
			{
				std::vector<uint8_t> data = read_data(field->get_fixed_byte_size());
				buffer.insert(buffer.end(), data.begin(), data.end());
				return;
			}

			// If field is a variable-sized type like string, blob, etc type with a "length" prefix
			size_t length = field->get_num_length_bytes();
			if(length > 0)
			{
				// Read length of field data
				switch(length)
				{
					case 2:
					{
						uint16_t l = read_uint16();
						buffer.insert(buffer.end(), (uint8_t*)&l, (uint8_t*)&l + 2);
						length = l;
					}
					break;
					case 4:
					{
						uint32_t l = read_uint32();
						buffer.insert(buffer.end(), (uint8_t*)&l, (uint8_t*)&l + 4);
						length = l;
					}
					break;
				}

				// Read field data into buffer
				std::vector<uint8_t> data = read_data(length);
				buffer.insert(buffer.end(), data.begin(), data.end());
				return;
			}

			// If field is non-atomic, process each nested field
			int num_nested = field->get_num_nested_fields();
			for(int i = 0; i < num_nested; ++i)
			{
				unpack_field(field->get_nested_field(i), buffer);
			}
		}

		void skip_field(DCPackerInterface *field)
		{
			// Skip over fields with fixed byte size
			if(field->has_fixed_byte_size())
			{
				check_read_length(field->get_fixed_byte_size());
				m_offset += field->get_fixed_byte_size();
				return;
			}

			// Skip over fields with variable byte size
			size_t length = field->get_num_length_bytes();
			if(length > 0)
			{
				// Get length of data
				switch(length)
				{
					case 2:
					{
						length = read_uint16();
					}
					break;
					case 4:
					{
						length = read_uint32();
					}
					break;
				}

				// Skip over data
				check_read_length(length);
				m_offset += length;
				return;
			}
			// If field is non-atomic, process each nested field
			int num_nested = field->get_num_nested_fields();
			for(int i = 0; i < num_nested; ++i)
			{
				skip_field(field->get_nested_field(i));
			}
		}

		// get_msg_type returns the datagram's recipient count. Does not advance the offset.
		// Should be used when the current offset needs to be saved and/or if the next field in the
		//     datagram is not the recipient_count. If stepping through a fresh datagram, use read_uint8().
		uint8_t get_recipient_count()
		{
			if(m_dg.size() > 0)
			{
				return *(uint8_t*)(m_dg.get_data());
			}
			else
			{
				throw DatagramIteratorEOF("Cannot read header from empty datagram.");
			}
		}

		// get_sender returns the datagram's sender. Does not advance the offset.
		// Should be used when the current offset needs to be saved and/or if the next field in the
		//     datagram is not the sender. If stepping through a fresh datagram, use read_uint64().
		channel_t get_sender()
		{
			uint16_t offset = m_offset; // save offset

			m_offset = 1 + get_recipient_count() * CHANNEL_SIZE_BYTES; // seek sender
			channel_t sender = read_channel(); // read sender

			m_offset = offset; // restore offset
			return sender;
		}

		// get_msg_type returns the datagram's message type. Does not advance the offset.
		// Should be used when the current offset needs to be saved and/or if the next field in the
		//     datagram is not the msg_type. If stepping through a fresh datagram, use read_uint16().
		uint16_t get_msg_type()
		{
			uint16_t offset = m_offset; // save offset

			m_offset = 9 + get_recipient_count() * CHANNEL_SIZE_BYTES; // seek message type
			uint16_t msg_type = read_uint16(); // read message type

			m_offset = offset; // restore offset
			return msg_type;
		}

		// tell returns the current message offset in std::vector<uint8_t>
		uint16_t tell()
		{
			return m_offset;
		}

		// get_remaining returns the number of unread bytes left
		uint16_t get_remaining() const
		{
			return m_dg.size() - m_offset;
		}

		// seek sets the current message offset in std::vector<uint8_t>
		void seek(dgsize_t to)
		{
			m_offset = to;
		}

		// seek_payload seeks to immediately after the list of receivers
		void seek_payload()
		{
			m_offset = 0; // Seek to start
			m_offset = 1 + get_recipient_count() * CHANNEL_SIZE_BYTES;
		}

		// skip increments the current message offset by a length.
		//     Throws DatagramIteratorEOF if it skips past the end of the datagram.
		void skip(dgsize_t length)
		{
			check_read_length(length);
			m_offset += length;
		}
};<|MERGE_RESOLUTION|>--- conflicted
+++ resolved
@@ -75,7 +75,6 @@
 			return r;
 		}
 
-<<<<<<< HEAD
 		channel_t read_channel()
 		{
 			check_read_length(CHANNEL_SIZE_BYTES);
@@ -100,9 +99,6 @@
 			return r;
 		}
 
-		// read_string reads a string from the datagram in the format
-		//     {uint16 length; char[length] characters}.
-=======
 		double read_float64()
 		{
 			check_read_length(8);
@@ -119,12 +115,8 @@
 			return r;
 		}
 
-
-
-		// read_string reads a string from the datagram in format [len][<string-std::vector<uint8_t>>].
-		// OTP messages are prefixed with a length, so this can be used to read the entire
-		//     datagram, primarily useful to archive a datagram for later processing.
->>>>>>> f4050d20
+		// read_string reads a string from the datagram in the format
+		//     {uint16 length; char[length] characters}.
 		std::string read_string()
 		{
 			uint16_t length = read_uint16();
@@ -134,7 +126,6 @@
 			return str;
 		}
 
-<<<<<<< HEAD
 		// read_blob reads a blob from the datagram in the format
 		//     {uint16 length; uint8[length] binary}.
 		std::vector<uint8_t> read_blob()
@@ -157,17 +148,6 @@
 		}
 
 		std::vector<uint8_t> read_data(dgsize_t length)
-=======
-		std::string read_string(uint32_t length)
-		{
-			check_read_length(length);
-			std::string str((char*)(m_dg.get_data() + m_offset), length);
-			m_offset += length;
-			return str;
-		}
-
-		std::vector<uint8_t> read_data(uint32_t length)
->>>>>>> f4050d20
 		{
 			check_read_length(length);
 			std::vector<uint8_t> data(m_dg.get_data() + m_offset, m_dg.get_data() + m_offset + length);
