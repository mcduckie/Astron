#pragma once
#include <string>
#include <set>
#include <string.h>
#include "core/messages.h"

class Datagram
{
<<<<<<< HEAD
	private:
		char* buf;
		unsigned int buf_size;
		unsigned int buf_end;

		void check_add_length(unsigned int len)
		{
			if(buf_end+len > buf_size)
			{
				char *tmp_buf = new char[buf_size+len+64];
				memcpy(tmp_buf, buf, buf_size);
				delete [] buf;
				buf = tmp_buf;
			}
		}
	public:
		Datagram() : buf(new char[64]), buf_size(64), buf_end(0)
		{
		}

		Datagram(const std::string &data) : buf(new char[data.length()]), buf_size(data.length()), buf_end(data.length())
		{
			memcpy(buf, data.c_str(), data.length());
		}

		Datagram(unsigned long long to_channel, unsigned long long from_channel, unsigned short message_type) : buf(new char[64]), buf_size(64), buf_end(0)
		{
			add_server_header(to_channel, from_channel, message_type);
		}

		Datagram(const std::set<unsigned long long> &to_channels, unsigned long long from_channel, unsigned short message_type) : buf(new char[64]), buf_size(64), buf_end(0)
		{
			add_server_header(to_channels, from_channel, message_type);
		}

		Datagram(unsigned short message_type) : buf(new char[64]), buf_size(64), buf_end(0)
		{
			add_control_header(message_type);
		}

		void add_uint8(const unsigned char &v)
		{
			check_add_length(1);
			memcpy(buf+buf_end, &v, 1);
			buf_end += 1;
		}

		void add_uint16(const unsigned short &v)
		{
			check_add_length(2);
			memcpy(buf+buf_end, &v, 2);
			buf_end += 2;
		}

		void add_uint32(const unsigned int &v)
		{
			check_add_length(4);
			memcpy(buf+buf_end, &v, 4);
			buf_end += 4;
		}

		void add_uint64(const unsigned long long &v)
		{
			check_add_length(8);
			memcpy(buf+buf_end, &v, 8);
			buf_end += 8;
		}

		void add_data(const std::string &data)
		{
			check_add_length(data.length());
			memcpy(buf+buf_end, data.c_str(), data.length());
			buf_end += data.length();
		}

		void add_datagram(const Datagram &dg)
		{
			check_add_length(dg.buf_end);
			memcpy(buf+buf_end, dg.buf, dg.buf_end);
			buf_end += dg.buf_end;
		}

		void add_string(const std::string &str)
		{
			add_uint16(str.length());
			add_data(str);
		}

		void add_server_header(unsigned long long to_channel, unsigned long long from_channel, unsigned short message_type)
		{
			add_uint8(1);
			add_uint64(to_channel);
			add_uint64(from_channel);
			add_uint16(message_type);
		}

		void add_server_header(const std::set<unsigned long long> &to_channels, unsigned long long from_channel, unsigned short message_type)
		{
			add_uint8(to_channels.size());
			for(auto it = to_channels.begin(); it != to_channels.end(); ++it)
				add_uint64(*it);
			add_uint64(from_channel);
			add_uint16(message_type);
		}

		void add_control_header(unsigned short message_type)
		{
			add_uint8(1);
			add_uint64(CONTROL_MESSAGE);
			add_uint16(message_type);
		}

		unsigned int get_buf_end()
		{
			return buf_end;
		}

		const char* get_data()
		{
			return buf;
		}
=======
private:
	char* buf;
	unsigned int buf_size;
	unsigned int buf_end;

	void check_add_length(unsigned int len)
	{
		if(buf_end+len > buf_size)
		{
			char *tmp_buf = new char[buf_size+len+64];
			memcpy(tmp_buf, buf, buf_size);
			delete [] buf;
			buf = tmp_buf;
		}
	}
public:
	Datagram() : buf(new char[64]), buf_size(64), buf_end(0)
	{
	}

	Datagram(const std::string &data) : buf(new char[data.length()]), buf_size(data.length()), buf_end(data.length())
	{
		memcpy(buf, data.c_str(), data.length());
	}

	Datagram(unsigned long long to_channel, unsigned long long from_channel, unsigned short message_type) : buf(new char[64]), buf_size(64), buf_end(0)
	{
		add_server_header(to_channel, from_channel, message_type);
	}

	Datagram(const std::set<unsigned long long> &to_channels, unsigned long long from_channel, unsigned short message_type) : buf(new char[64]), buf_size(64), buf_end(0)
	{
		add_server_header(to_channels, from_channel, message_type);
	}

	Datagram(unsigned short message_type) : buf(new char[64]), buf_size(64), buf_end(0)
	{
		add_control_header(message_type);
	}

	~Datagram()
	{
		delete [] buf;
	}

	void add_uint8(const unsigned char &v)
	{
		check_add_length(1);
		memcpy(buf+buf_end, &v, 1);
		buf_end += 1;
	}

	void add_uint16(const unsigned short &v)
	{
		check_add_length(2);
		memcpy(buf+buf_end, &v, 2);
		buf_end += 2;
	}

	void add_uint64(const unsigned long long &v)
	{
		check_add_length(8);
		memcpy(buf+buf_end, &v, 8);
		buf_end += 8;
	}

	void add_data(const std::string &data)
	{
		check_add_length(data.length());
		memcpy(buf+buf_end, data.c_str(), data.length());
		buf_end += data.length();
	}

	void add_datagram(const Datagram &dg)
	{
		check_add_length(dg.buf_end);
		memcpy(buf+buf_end, dg.buf, dg.buf_end);
		buf_end += dg.buf_end;
	}

	void add_string(const std::string &str)
	{
		add_uint16(str.length());
		add_data(str);
	}

	void add_server_header(unsigned long long to_channel, unsigned long long from_channel, unsigned short message_type)
	{
		add_uint8(1);
		add_uint64(to_channel);
		add_uint64(from_channel);
		add_uint16(message_type);
	}

	void add_server_header(const std::set<unsigned long long> &to_channels, unsigned long long from_channel, unsigned short message_type)
	{
		add_uint8(to_channels.size());
		for(auto it = to_channels.begin(); it != to_channels.end(); ++it)
			add_uint64(*it);
		add_uint64(from_channel);
		add_uint16(message_type);
	}

	void add_control_header(unsigned short message_type)
	{
		add_uint8(1);
		add_uint64(CONTROL_MESSAGE);
		add_uint16(message_type);
	}

	unsigned int get_buf_end()
	{
		return buf_end;
	}

	const char* get_data()
	{
		return buf;
	}
>>>>>>> 5be6d93b
};<|MERGE_RESOLUTION|>--- conflicted
+++ resolved
@@ -6,129 +6,6 @@
 
 class Datagram
 {
-<<<<<<< HEAD
-	private:
-		char* buf;
-		unsigned int buf_size;
-		unsigned int buf_end;
-
-		void check_add_length(unsigned int len)
-		{
-			if(buf_end+len > buf_size)
-			{
-				char *tmp_buf = new char[buf_size+len+64];
-				memcpy(tmp_buf, buf, buf_size);
-				delete [] buf;
-				buf = tmp_buf;
-			}
-		}
-	public:
-		Datagram() : buf(new char[64]), buf_size(64), buf_end(0)
-		{
-		}
-
-		Datagram(const std::string &data) : buf(new char[data.length()]), buf_size(data.length()), buf_end(data.length())
-		{
-			memcpy(buf, data.c_str(), data.length());
-		}
-
-		Datagram(unsigned long long to_channel, unsigned long long from_channel, unsigned short message_type) : buf(new char[64]), buf_size(64), buf_end(0)
-		{
-			add_server_header(to_channel, from_channel, message_type);
-		}
-
-		Datagram(const std::set<unsigned long long> &to_channels, unsigned long long from_channel, unsigned short message_type) : buf(new char[64]), buf_size(64), buf_end(0)
-		{
-			add_server_header(to_channels, from_channel, message_type);
-		}
-
-		Datagram(unsigned short message_type) : buf(new char[64]), buf_size(64), buf_end(0)
-		{
-			add_control_header(message_type);
-		}
-
-		void add_uint8(const unsigned char &v)
-		{
-			check_add_length(1);
-			memcpy(buf+buf_end, &v, 1);
-			buf_end += 1;
-		}
-
-		void add_uint16(const unsigned short &v)
-		{
-			check_add_length(2);
-			memcpy(buf+buf_end, &v, 2);
-			buf_end += 2;
-		}
-
-		void add_uint32(const unsigned int &v)
-		{
-			check_add_length(4);
-			memcpy(buf+buf_end, &v, 4);
-			buf_end += 4;
-		}
-
-		void add_uint64(const unsigned long long &v)
-		{
-			check_add_length(8);
-			memcpy(buf+buf_end, &v, 8);
-			buf_end += 8;
-		}
-
-		void add_data(const std::string &data)
-		{
-			check_add_length(data.length());
-			memcpy(buf+buf_end, data.c_str(), data.length());
-			buf_end += data.length();
-		}
-
-		void add_datagram(const Datagram &dg)
-		{
-			check_add_length(dg.buf_end);
-			memcpy(buf+buf_end, dg.buf, dg.buf_end);
-			buf_end += dg.buf_end;
-		}
-
-		void add_string(const std::string &str)
-		{
-			add_uint16(str.length());
-			add_data(str);
-		}
-
-		void add_server_header(unsigned long long to_channel, unsigned long long from_channel, unsigned short message_type)
-		{
-			add_uint8(1);
-			add_uint64(to_channel);
-			add_uint64(from_channel);
-			add_uint16(message_type);
-		}
-
-		void add_server_header(const std::set<unsigned long long> &to_channels, unsigned long long from_channel, unsigned short message_type)
-		{
-			add_uint8(to_channels.size());
-			for(auto it = to_channels.begin(); it != to_channels.end(); ++it)
-				add_uint64(*it);
-			add_uint64(from_channel);
-			add_uint16(message_type);
-		}
-
-		void add_control_header(unsigned short message_type)
-		{
-			add_uint8(1);
-			add_uint64(CONTROL_MESSAGE);
-			add_uint16(message_type);
-		}
-
-		unsigned int get_buf_end()
-		{
-			return buf_end;
-		}
-
-		const char* get_data()
-		{
-			return buf;
-		}
-=======
 private:
 	char* buf;
 	unsigned int buf_size;
@@ -186,6 +63,13 @@
 		check_add_length(2);
 		memcpy(buf+buf_end, &v, 2);
 		buf_end += 2;
+	}
+
+	void add_uint32(const unsigned int &v)
+	{
+		check_add_length(4);
+		memcpy(buf+buf_end, &v, 4);
+		buf_end += 4;
 	}
 
 	void add_uint64(const unsigned long long &v)
@@ -248,5 +132,4 @@
 	{
 		return buf;
 	}
->>>>>>> 5be6d93b
 };