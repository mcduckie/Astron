#include "core/global.h"
#include "NetworkClient.h"
#include <boost/bind.hpp>
#include <stdexcept>

using boost::asio::ip::tcp;

NetworkClient::NetworkClient() : m_socket(NULL), m_data_buf(NULL), m_data_size(0), m_is_data(false)
{
}

NetworkClient::NetworkClient(tcp::socket *socket) : m_socket(socket), m_data_buf(NULL),
	m_data_size(0), m_is_data(false)
{
	start_receive();
}

NetworkClient::~NetworkClient()
{
	if(m_socket)
	{
		m_socket->close();
	}
	delete m_socket;
	delete [] m_data_buf;
}

void NetworkClient::set_socket(tcp::socket *socket)
{
	if(m_socket)
	{
		throw std::logic_error("Trying to set a socket of a network client whose socket was already set.");
	}
	m_socket = socket;

	boost::asio::socket_base::keep_alive keepalive(true);
	m_socket->set_option(keepalive);

	boost::asio::ip::tcp::no_delay nodelay(true);
	m_socket->set_option(nodelay);

	start_receive();
}

void NetworkClient::start_receive()
{
	async_receive();
}

void NetworkClient::async_receive()
{
	try
	{
		if(m_is_data) // Read data
		{
			async_read(*m_socket, boost::asio::buffer(m_data_buf, m_data_size),
			           boost::bind(&NetworkClient::receive_data, this,
			           boost::asio::placeholders::error,
			           boost::asio::placeholders::bytes_transferred));
		}
		else // Read length
		{
			async_read(*m_socket, boost::asio::buffer(m_size_buf, sizeof(dgsize_t)),
			           boost::bind(&NetworkClient::receive_size, this,
			           boost::asio::placeholders::error,
			           boost::asio::placeholders::bytes_transferred));
		}
	}
	catch(std::exception&)
	{
		// An exception happening when trying to initiate a read is a clear
		// indicator that something happened to the connection. Therefore:
		send_disconnect();
	}
}

void NetworkClient::send_datagram(Datagram_ptr &dg)
{
	//TODO: make this asynch if necessary
<<<<<<< HEAD
	dgsize_t len = dg->size();
=======
	dgsize_t len = swap_le(dg.size());
>>>>>>> ba485c4b
	try
	{
		m_socket->non_blocking(true);
		m_socket->native_non_blocking(true);
		std::list<boost::asio::const_buffer> gather;
		gather.push_back(boost::asio::buffer((uint8_t*)&len, sizeof(dgsize_t)));
		gather.push_back(boost::asio::buffer(dg->get_data(), dg->size()));
		m_socket->send(gather);
	}
	catch(std::exception&)
	{
		// We assume that the message just got dropped if the remote end died
		// before we could send it.
		send_disconnect();
	}
}

void NetworkClient::send_disconnect()
{
	m_socket->close();
}

void NetworkClient::receive_size(const boost::system::error_code &ec, size_t /*bytes_transferred*/)
{
	// TODO: We might want to actually check here that bytes_transferred is the expected value

	if(ec.value() != 0)
	{
		receive_disconnect();
		return;
	}

	dgsize_t old_size = m_data_size;
	// required to disable strict-aliasing optimizations, which can break the code
	dgsize_t* new_size_p = (dgsize_t*)m_size_buf;
	m_data_size = swap_le(*new_size_p);
	if(m_data_size > old_size)
	{
		delete [] m_data_buf;
		m_data_buf = new uint8_t[m_data_size];
	}
	m_is_data = true;
	async_receive();
}

void NetworkClient::receive_data(const boost::system::error_code &ec, size_t /*bytes_transferred*/)
{
	// TODO: We might want to actually check here that bytes_transferred is the expected value

	if(ec.value() != 0)
	{
		receive_disconnect();
		return;
	}

	Datagram_ptr dg = Datagram::create(m_data_buf, m_data_size); // Datagram makes a copy
	m_is_data = false;
	receive_datagram(dg);
	async_receive();
}

bool NetworkClient::is_connected()
{
	return m_socket->is_open();
}<|MERGE_RESOLUTION|>--- conflicted
+++ resolved
@@ -74,21 +74,17 @@
 	}
 }
 
-void NetworkClient::send_datagram(Datagram_ptr &dg)
+void NetworkClient::send_datagram(Datagram &dg)
 {
 	//TODO: make this asynch if necessary
-<<<<<<< HEAD
-	dgsize_t len = dg->size();
-=======
 	dgsize_t len = swap_le(dg.size());
->>>>>>> ba485c4b
 	try
 	{
 		m_socket->non_blocking(true);
 		m_socket->native_non_blocking(true);
 		std::list<boost::asio::const_buffer> gather;
 		gather.push_back(boost::asio::buffer((uint8_t*)&len, sizeof(dgsize_t)));
-		gather.push_back(boost::asio::buffer(dg->get_data(), dg->size()));
+		gather.push_back(boost::asio::buffer(dg.get_data(), dg.size()));
 		m_socket->send(gather);
 	}
 	catch(std::exception&)
@@ -137,7 +133,7 @@
 		return;
 	}
 
-	Datagram_ptr dg = Datagram::create(m_data_buf, m_data_size); // Datagram makes a copy
+	Datagram dg(m_data_buf, m_data_size); // Datagram makes a copy
 	m_is_data = false;
 	receive_datagram(dg);
 	async_receive();
