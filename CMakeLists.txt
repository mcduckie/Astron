cmake_minimum_required(VERSION 2.8.9 FATAL_ERROR) # Required for FindBoost
set_property(GLOBAL PROPERTY USE_FOLDERS ON)
project(Astron)
enable_testing()

### Configure CMake to use our extra Find modules ###
set(CMAKE_MODULE_PATH ${CMAKE_MODULE_PATH} "${CMAKE_SOURCE_DIR}/cmake/modules/")


### Define extra windows defines ###
if(WIN32)
	add_definitions(-D_WIN32_WINDOWS)
endif()

### Set build type to Release with Debug Info by default ###
if(NOT CMAKE_BUILD_TYPE)
	set(CMAKE_BUILD_TYPE RelWithDebInfo CACHE STRING "Build type.")
endif()
set_property(CACHE CMAKE_BUILD_TYPE PROPERTY STRINGS
	RelWithDebInfo Release Debug)

### Define astron’s git aha for use in program ###
if(EXISTS ${CMAKE_SOURCE_DIR}/.git)
	find_package(Git)
	if(GIT_FOUND)
		exec_program(
			${GIT_EXECUTABLE}
			${CMAKE_CURRENT_SOURCE_DIR}
			ARGS "describe --abbrev=8 --dirty --always"
			OUTPUT_VARIABLE GIT_SHA_VERSION
		)

		add_definitions(-DGIT_SHA1="${GIT_SHA_VERSION}")
	endif()
endif()


### Add per-compiler flags ###
if(CMAKE_CXX_COMPILER_ID MATCHES "Clang" OR
   CMAKE_CXX_COMPILER_ID MATCHES "GNU")
	set(CMAKE_CXX_FLAGS_RELWITHDEBINFO
		"${CMAKE_CXX_FLAGS_RELWITHDEBINFO} -O2 -g -Wall")

	# warnings are errors, release code should not have warnings
	set(CMAKE_CXX_FLAGS_RELEASE "${CMAKE_CXX_FLAGS_RELEASE} -O2 -Wall -Werror")

	# debug flags, Wall
	set(CMAKE_CXX_FLAGS_DEBUG "${CMAKE_CXX_FLAGS_DEBUG} -Wall")
endif()

if(CMAKE_GENERATOR STREQUAL Xcode)
	set(CMAKE_CXX_FLAGS_RELEASE
		"${CMAKE_CXX_FLAGS_RELEASE} -std=c++0x -stdlib=libc++")
	set(CMAKE_CXX_FLAGS_RELWITHDEBINFO
		"${CMAKE_CXX_FLAGS_RELWITHDEBINFO} -std=c++0x -stdlib=libc++")
	set(CMAKE_CXX_FLAGS_DEBUG
		"${CMAKE_CXX_FLAGS_DEBUG} -std=c++0x -stdlib=libc++")
endif()

if(CMAKE_CXX_COMPILER_ID MATCHES "Clang")
	add_definitions(-std=c++11)
endif()

if(CMAKE_CXX_COMPILER_ID MATCHES "GNU")
	execute_process(COMMAND ${CMAKE_C_COMPILER} -dumpversion OUTPUT_VARIABLE GCC_VERSION)
	message(STATUS "GCC Version: ${GCC_VERSION}")
	if(GCC_VERSION VERSION_GREATER 4.7 OR GCC_VERSION VERSION_EQUAL 4.7)
		add_definitions(-std=c++11) # Enable the new C++ standard
	else()
		add_definitions(-std=c++0x) # Enable the new C++ standard
	endif()
endif()


### Debug Flags -- compile in spam/debug log messages ###
set(CMAKE_CXX_FLAGS_DEBUG "${CMAKE_CXX_FLAGS_DEBUG} -DASTRON_DEBUG_MESSAGES")


### OS Specific Settings ###
if(${CMAKE_SYSTEM_NAME} MATCHES "Windows")		### Set Yaml libary name for Windows
	set(YAMLCPP_LIBNAME "libyaml-cppmd" CACHE STRING "Name of YAML library")
	set(YAMLCPP_LIBNAME optimized ${YAMLCPP_LIBNAME} debug ${YAMLCPP_LIBNAME}d)

else()											### Set Yaml libary name for Unix, Linux, OS X, etc
	set(YAMLCPP_LIBNAME "yaml-cpp" CACHE STRING "Name of YAML library")
endif()

if(${CMAKE_SYSTEM_NAME} MATCHES "Linux")		### Linux requires pthreads
	set(CMAKE_CXX_FLAGS "-pthread")
endif()

### YAML Depedency -- required by config, used by yaml database ###
set(YAMLCPP_USE_STATIC_LIBS ON CACHE BOOL "If true, will try to find static YamlCpp first instead of dynamic.")
find_package(YamlCpp)
if(NOT YAMLCPP_FOUND)
	set(YAMLCPP_USE_STATIC_LIBS OFF CACHE BOOL "If true, will try to find static YamlCpp first instead of dynamic.")
	find_package(YamlCpp)
endif()
if(YAMLCPP_FOUND)
	include_directories(${YAMLCPP_INCLUDE_DIR})
	link_directories(${YAMLCPP_LIBRARY_DIR})
	message(STATUS "Found the following YamlCpp library:")
	message("  ${YAMLCPP_LIBRARY}\n")
else()
	message(FATAL_ERROR "You need yamlcpp to build this, build yamlcpp in the 'dependencies/' directory, or install it as a system package")
endif()

set(BUILD_YAML ON) # ON CACHE BOOL "Stuff"
if(BUILD_YAML)
	add_definitions(-DASTRON_WITH_YAML)
endif()

### BOOST Dependency -- required by yaml-cpp and networking ###
set(Boost_USE_STATIC_LIBS ON CACHE BOOL "If true, will try to find static Boost first instead of dynamic.")
find_package(Boost COMPONENTS system filesystem)
if(NOT Boost_FOUND)
	unset(Boost_USE_STATIC_LIBS CACHE)
	set (Boost_USE_STATIC_LIBS OFF CACHE BOOL "If true, will try to find static Boost first instead of dynamic.")
	find_package(Boost COMPONENTS system filesystem)
	if(NOT Boost_FOUND)
		unset(Boost_USE_STATIC_LIBS CACHE)
	endif()
endif()
if(Boost_FOUND)
	include_directories(${Boost_INCLUDE_DIR})
	link_directories(${Boost_LIBRARY_DIRS})
	message("  ${Boost_LIBRARIES}\n")
else()
	message(FATAL_ERROR "You need boost to build this, set the BOOST_ROOT or BOOSTROOT env variables, or pass them to cmake")
endif()

add_definitions(
	-DBOOST_ALL_NO_LIB
	-D_SCL_SECURE_NO_WARNINGS
)

set(BUILD_TESTS OFF CACHE BOOL "If set to true, test files will be compiled in")

if(BUILD_TESTS)
	set(TEST_FILES
		src/tests/MDParticipantTest.cpp
		src/tests/MDPerformanceTest.cpp
	)
endif()

set(BUILD_DBSERVER ON CACHE BOOL "If on, Database Server will be built into binary")
if(BUILD_DBSERVER)
	set(DBSERVER_FILES
		src/database/DatabaseServer.h
		src/database/DatabaseServer.cpp
		src/database/DatabaseBackend.h
		src/database/DatabaseBackend.cpp
		src/database/DBBackendFactory.h
		src/database/DBBackendFactory.cpp
	)

	set(BUILD_DB_YAML ON CACHE BOOL "If on, will support a YAML-based database (for development)")
	if(BUILD_DB_YAML)
		set(DBSERVER_FILES
			${DBSERVER_FILES}
			src/database/YAMLDatabase.cpp
		)
		add_test(db_yaml ${CMAKE_SOURCE_DIR}/test/test_dbserver_yaml.py)
		add_test(validate_config_dbyaml ${CMAKE_SOURCE_DIR}/test/test_config_dbyaml.py)
	endif()

	### Check for soci and if available, compile SQL database support ###
	find_package(Soci COMPONENTS postgresql mysql sqlite3)

	if(SOCI_FOUND)
		message(STATUS "Found the following Soci library:")
		message("  ${SOCI_LIBRARY}\n")

		message(STATUS "Found the following Soci plugins:")
		### PostgreSQL support ##
		if(SOCI_postgresql_FOUND)
			set(BUILD_DB_POSTGRESQL ON CACHE BOOL "If on, will support PostgreSQL.")
			message(STATUS "  PostgreSQL found")
			message("    ${SOCI_postgresql_PLUGIN}")
		else()
			unset(BUILD_DB_POSTGRESQL CACHE)
			message(STATUS "  PostgreSQL not found")
			message("    won't add PostgreSQl support")
		endif()

		### MySQL support ###
		if(SOCI_mysql_FOUND)
			set(BUILD_DB_MYSQL ON CACHE BOOL "If on, will support MySQL.")
			message(STATUS "  MySQL found")
			message("    ${SOCI_mysql_PLUGIN}")
		else()
			unset(BUILD_DB_MYSQL CACHE)
			message(STATUS "  MySQL not found")
			message("    won't add MySQL support")
		endif()

		### SQLite3 support ###
		if(SOCI_sqlite3_FOUND)
			set(BUILD_DB_SQLITE ON CACHE BOOL "If on, will support SQLite3.")
			message(STATUS "  SQLite3 found")
			message("    ${SOCI_sqlite3_PLUGIN}")
		else()
			unset(BUILD_DB_SQLITE CACHE)
			message(STATUS "  SQLite3 not found")
			message("    won't add SQLite3 support")
		endif()

		message("")

		### Add files to compiler and linker ###
		if(BUILD_DB_SQLITE OR BUILD_DB_MYSQL OR BUILD_DB_POSTGRESQL)
			include_directories(${SOCI_INCLUDE_DIRS})
			link_directories(${SOCI_LIBRARY_DIR})
			set(DBSERVER_FILES
				${DBSERVER_FILES}
				src/database/SociSQLDatabase.cpp
			)
			set(SOCI_LIBRARY_NAMES soci_core dl)
			if(BUILD_DB_POSTGRESQL)
				set(SOCI_LIBRARY_NAMES ${SOCI_LIBRARY_NAMES} pq)
				add_test(db_pgsql ${CMAKE_SOURCE_DIR}/test/test_dbserver_postgres.py)
<<<<<<< HEAD
				add_test(validate_config_dbpostgres
					${CMAKE_SOURCE_DIR}/test/test_config_dbpostgres.py)
=======
>>>>>>> 51950d08
			endif()
		endif()
	else()
		message(STATUS "Soci not found")
		message("  won't add SQL support")
		unset(BUILD_DB_MYSQL CACHE)
		unset(BUILD_DB_POSTGRESQL CACHE)
		unset(BUILD_DB_SQLITE CACHE)
	endif()
else()
	unset(BUILD_DB_FILESYSTEM CACHE)
	unset(BUILD_DB_YAML CACHE)
	unset(BUILD_DB_MYSQL CACHE)
	unset(BUILD_DB_POSTGRESQL CACHE)
	unset(BUILD_DB_SQLITE CACHE)
endif()

set(BUILD_STATESERVER ON CACHE BOOL "If on, State Server will be built into binary")
if(BUILD_STATESERVER)
	set(STATESERVER_FILES
		src/stateserver/StateServer.cpp
		src/stateserver/StateServer.h
		src/stateserver/DistributedObject.cpp
		src/stateserver/DistributedObject.h
	)
	add_test(stateserver ${CMAKE_SOURCE_DIR}/test/test_stateserver.py)
	add_test(validate_config_stateserver ${CMAKE_SOURCE_DIR}/test/test_config_stateserver.py)

	set(BUILD_STATESERVER_DBSS ON CACHE BOOL "If on, the Database-State Server will be built into binary")
	if(BUILD_STATESERVER_DBSS)
		set(STATESERVER_FILES
			${STATESERVER_FILES}
			src/stateserver/DBStateServer.h
			src/stateserver/DBStateServer.cpp
			src/stateserver/LoadingObject.h
			src/stateserver/LoadingObject.cpp
		)
		add_test(dbss ${CMAKE_SOURCE_DIR}/test/test_dbss.py)
		add_test(validate_config_dbss ${CMAKE_SOURCE_DIR}/test/test_config_dbss.py)
	endif()
else()
	unset(BUILD_STATESERVER_DBSS CACHE)
endif()

set(BUILD_EVENTLOGGER ON CACHE BOOL "If on, Event Logger will be built into binary")
if(BUILD_EVENTLOGGER)
	set(EVENTLOGGER_FILES
		src/eventlogger/EventLogger.cpp
		src/eventlogger/EventLogger.h
	)
	add_test(validate_config_eventlogger ${CMAKE_SOURCE_DIR}/test/test_config_eventlogger.py)
endif()

set(BUILD_CLIENTAGENT ON CACHE BOOL "If on, Client Agent will be built into binary")
if(BUILD_CLIENTAGENT)
	set(CLIENTAGENT_FILES
		src/clientagent/Client.h
		src/clientagent/Client.cpp
		src/clientagent/ClientAgent.h
		src/clientagent/ClientAgent.cpp
		src/clientagent/ClientMessages.h
		src/clientagent/ClientFactory.cpp
		src/clientagent/ClientFactory.h
		src/clientagent/AstronClient.cpp
	)
	add_test(clientagent ${CMAKE_SOURCE_DIR}/test/test_clientagent.py)
	add_test(validate_config_clientagent ${CMAKE_SOURCE_DIR}/test/test_config_clientagent.py)
endif()

set(USE_128BIT_CHANNELS OFF CACHE BOOL "If on, channels will be 128-bit and doids and zones will be 64-bit (instead of 64/32).")
if(USE_128BIT_CHANNELS)
	add_definitions(-DASTRON_128BIT_CHANNELS)
endif()

set(USE_32BIT_DATAGRAMS OFF CACHE BOOL "If on, datagrams and dclass fields will use 32-bit length tags instead of 16-bit.")
if(USE_32BIT_DATAGRAMS)
	add_definitions(-DASTRON_32BIT_DATAGRAMS)
	add_definitions(-DDCPARSER_32BIT_LENGTH_TAG)
endif()


### Define core components ###
set(CORE_FILES
	src/core/global.h
	src/core/global.cpp
	src/core/main.cpp
	src/core/Logger.h
	src/core/Logger.cpp
	src/core/Role.h
	src/core/Role.cpp
	src/core/RoleFactory.h
	src/core/RoleFactory.cpp
	src/core/types.h
	src/core/msgtypes.h
)

set(CONFIG_FILES
	src/config/ConfigGroup.h
	src/config/ConfigGroup.cpp
	src/config/ConfigVariable.h
	src/config/ConfigVariable.cpp
	src/config/constraints.cpp
)

set(MESSAGEDIRECTOR_FILES
	src/messagedirector/MessageDirector.cpp
	src/messagedirector/MessageDirector.h
	src/messagedirector/MDNetworkParticipant.cpp
	src/messagedirector/MDNetworkParticipant.h
)

set(UTIL_FILES
	src/util/Datagram.h
	src/util/DatagramIterator.h
	src/util/NetworkClient.cpp
	src/util/NetworkClient.h
	src/util/EventSender.cpp
	src/util/EventSender.h
)

include_directories(src)
add_test(validate_config_core ${CMAKE_SOURCE_DIR}/test/test_config.py)
add_test(messagedirector ${CMAKE_SOURCE_DIR}/test/test_messagedirector.py)
add_executable(astrond
	${CORE_FILES}
	${CONFIG_FILES}
	${MESSAGEDIRECTOR_FILES}
	${UTIL_FILES}
	${STATESERVER_FILES}
	${EVENTLOGGER_FILES}
	${CLIENTAGENT_FILES}
	${TEST_FILES}
	${DBSERVER_FILES}
)

### Setup source groups ###
source_group("Core" FILES ${CORE_FILES})
source_group("Config" FILES ${CONFIG_FILES})
source_group("Util" FILES ${UTIL_FILES})
source_group("MessageDirector" FILES ${MESSAGEDIRECTOR_FILES})
if(STATESERVER_FILES)
	source_group("StateServer" FILES ${STATESERVER_FILES})
endif()
if(EVENTLOGGER_FILES)
	source_group("EventLogger" FILES ${EVENTLOGGER_FILES})
endif()
if(CLIENTAGENT_FILES)
	source_group("ClientAgent" FILES ${CLIENTAGENT_FILES})
endif()
if(DBSERVER_FILES)
	source_group("DatabaseServer" FILES ${DBSERVER_FILES})
endif()
if(TEST_FILES)
	source_group("DaemonTests" FILES ${TEST_FILES})
endif()

### Header source group ###
#foreach(sourcefile IN LISTS ASTROND_SOURCES)
#	if(sourcefile MATCHES .*\\.h)
#		set(ASTROND_HEADERS "${ASTROND_HEADERS} ${sourcefile}")
#	endif()
#endforeach(sourcefile)
#source_group("Header Files" FILES ${ASTROND_HEADERS})

add_library(dcparser
	src/dcparser/p3dcparser_composite1.cxx 
	src/dcparser/p3dcparser_composite2.cxx 
	src/dcparser/dcLexer.cxx
	src/dcparser/dcParser.cxx
)

add_dependencies(astrond dcparser)
target_link_libraries(astrond dcparser ${YAMLCPP_LIBNAME} ${Boost_LIBRARIES} ${SOCI_LIBRARY_NAMES})<|MERGE_RESOLUTION|>--- conflicted
+++ resolved
@@ -219,11 +219,8 @@
 			if(BUILD_DB_POSTGRESQL)
 				set(SOCI_LIBRARY_NAMES ${SOCI_LIBRARY_NAMES} pq)
 				add_test(db_pgsql ${CMAKE_SOURCE_DIR}/test/test_dbserver_postgres.py)
-<<<<<<< HEAD
 				add_test(validate_config_dbpostgres
 					${CMAKE_SOURCE_DIR}/test/test_config_dbpostgres.py)
-=======
->>>>>>> 51950d08
 			endif()
 		endif()
 	else()
