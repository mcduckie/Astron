--- conflicted
+++ resolved
@@ -77,15 +77,14 @@
 	endif()
 endif()
 
-<<<<<<< HEAD
 set (BUILD_DBSERVER ON CACHE BOOL "If on, stateserver will be built into binary")
 if(BUILD_DBSERVER)
 	set (DBSERVER_FILES src/Database/DBServer.cpp)
-=======
+endif()
+
 set (BUILD_STATESERVER ON CACHE BOOL "If on, stateserver will be built into binary")
 if(BUILD_STATESERVER)
 	set (STATESERVER_FILES src/stateserver/StateServer.cpp)
->>>>>>> 0ff80b1a
 endif()
 
 include_directories (src)
