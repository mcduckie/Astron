--- conflicted
+++ resolved
@@ -1,12 +1,6 @@
-<<<<<<< HEAD
-cmake_minimum_required(VERSION 2.6)
+cmake_minimum_required(VERSION 2.8.9 FATAL_ERROR) # Required for FindBoost
 set_property(GLOBAL PROPERTY USE_FOLDERS ON)
 project(Astron)
-=======
-cmake_minimum_required (VERSION 2.8.9 FATAL_ERROR) # Required for FindBoost
-set_property (GLOBAL PROPERTY USE_FOLDERS ON)
-project (Astron)
->>>>>>> 1f09db3b
 enable_testing()
 
 ### Configure CMake to use our extra Find modules ###
